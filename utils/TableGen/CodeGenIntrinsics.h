--- conflicted
+++ resolved
@@ -70,15 +70,9 @@
     /// isCommutative - True if the intrinsic is commutative.
     bool isCommutative;
 
-<<<<<<< HEAD
-    // canThrow - True if the intrinsic can throw an exception
-    bool canThrow;
-
-=======
     /// canThrow - True if the intrinsic can throw.
     bool canThrow;
     
->>>>>>> 1f922fcd
     enum ArgAttribute {
       NoCapture
     };
