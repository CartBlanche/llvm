--- conflicted
+++ resolved
@@ -1810,9 +1810,20 @@
   default:
     assert(0);
   case Intrinsic::mono_load: {
-    // Same as visitLoad ()
     const Value *SV = CS.getArgument(0);
 
+    Type *Ty = CS.getType();
+
+    unsigned Alignment = cast<ConstantInt>(CS.getArgument(1))->getZExtValue();
+    bool isVolatile = cast<ConstantInt>(CS.getArgument(2))->getZExtValue();
+    bool isNonTemporal = false;
+    bool isInvariant = false;
+
+    const MDNode *TBAAInfo = NULL; //CS.getMetadata(LLVMContext::MD_tbaa);
+
+    handleLoad(*CS.getInstruction(), SV, Ty, isVolatile, isNonTemporal, isInvariant, Alignment, TBAAInfo);
+
+#if 0
     unsigned Alignment = cast<ConstantInt>(CS.getArgument(1))->getZExtValue();
     bool isVolatile = cast<ConstantInt>(CS.getArgument(2))->getZExtValue();
     bool isNonTemporal = false;
@@ -1867,6 +1878,7 @@
     setValue(CS.getInstruction (), DAG.getNode(ISD::MERGE_VALUES, getCurDebugLoc(),
                                                DAG.getVTList(&ValueVTs[0], NumValues),
                                                &Values[0], NumValues));
+#endif
     break;
   }
   case Intrinsic::mono_store: {
@@ -3297,7 +3309,6 @@
     return visitAtomicLoad(I);
 
   const Value *SV = I.getOperand(0);
-  SDValue Ptr = getValue(SV);
 
   Type *Ty = I.getType();
 
@@ -3307,6 +3318,10 @@
   unsigned Alignment = I.getAlignment();
   const MDNode *TBAAInfo = I.getMetadata(LLVMContext::MD_tbaa);
 
+  handleLoad (I, SV, Ty, isVolatile, isNonTemporal, isInvariant, Alignment, TBAAInfo);
+}
+
+void SelectionDAGBuilder::handleLoad(const Instruction &I, const Value *SV, Type *Ty, bool isVolatile, bool isNonTemporal, bool isInvariant, unsigned Alignment, const MDNode *TBAAInfo) {
   SmallVector<EVT, 4> ValueVTs;
   SmallVector<uint64_t, 4> Offsets;
   ComputeValueVTs(TLI, Ty, ValueVTs, &Offsets);
@@ -3314,9 +3329,11 @@
   if (NumValues == 0)
     return;
 
+  SDValue Ptr = getValue(SV);
+
   SDValue Root;
   bool ConstantMemory = false;
-  if (I.isVolatile() || NumValues > MaxParallelChains)
+  if (isVolatile || NumValues > MaxParallelChains)
     // Serialize volatile loads with other side effects.
     Root = getRoot();
   else if (AA->pointsToConstantMemory(
@@ -5302,6 +5319,7 @@
   PointerType *PT = cast<PointerType>(CS.getCalledValue()->getType());
   FunctionType *FTy = cast<FunctionType>(PT->getElementType());
   Type *RetTy = FTy->getReturnType();
+  MachineModuleInfo &MMI = DAG.getMachineFunction().getMMI();
   MCSymbol *BeginLabel = 0;
 
   TargetLowering::ArgListTy Args;
@@ -5367,10 +5385,6 @@
     Args.push_back(Entry);
   }
 
-<<<<<<< HEAD
-  if (LandingPad)
-    BeginLabel = EmitTryRangeStart(LandingPad);
-=======
   if (LandingPad) {
     // Insert a label before the invoke call to mark the try range.  This can be
     // used to detect deletion of the invoke via the MachineModuleInfo.
@@ -5392,7 +5406,6 @@
     (void)getRoot();
     DAG.setRoot(DAG.getEHLabel(getCurDebugLoc(), getControlRoot(), BeginLabel));
   }
->>>>>>> 4cb68933
 
   // Check if target-independent constraints permit a tail call here.
   // Target-dependent constraints are checked within TLI.LowerCallTo.
