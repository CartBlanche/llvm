--- conflicted
+++ resolved
@@ -6305,11 +6305,7 @@
       if (const Constant *C = dyn_cast<Constant>(PHIOp)) {
         unsigned &RegOut = ConstantsOut[C];
         if (RegOut == 0) {
-<<<<<<< HEAD
-          RegOut = FuncInfo.CreateReg(C->getType());
-=======
           RegOut = FuncInfo.CreateRegs(C->getType());
->>>>>>> 798dd88c
           CopyValueToVirtualRegister(C, RegOut);
         }
         Reg = RegOut;
@@ -6322,11 +6318,7 @@
           assert(isa<AllocaInst>(PHIOp) &&
                  FuncInfo.StaticAllocaMap.count(cast<AllocaInst>(PHIOp)) &&
                  "Didn't codegen value into a register!??");
-<<<<<<< HEAD
-          Reg = FuncInfo.CreateReg(PHIOp->getType());
-=======
           Reg = FuncInfo.CreateRegs(PHIOp->getType());
->>>>>>> 798dd88c
           CopyValueToVirtualRegister(PHIOp, Reg);
         }
       }
