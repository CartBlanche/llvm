//===-- SelectionDAGISel.cpp - Implement the SelectionDAGISel class -------===//
//
//                     The LLVM Compiler Infrastructure
//
// This file is distributed under the University of Illinois Open Source
// License. See LICENSE.TXT for details.
//
//===----------------------------------------------------------------------===//
//
// This implements the SelectionDAGISel class.
//
//===----------------------------------------------------------------------===//

#define DEBUG_TYPE "isel"
#include "ScheduleDAGSDNodes.h"
#include "SelectionDAGBuilder.h"
#include "FunctionLoweringInfo.h"
#include "llvm/CodeGen/SelectionDAGISel.h"
#include "llvm/Analysis/AliasAnalysis.h"
#include "llvm/Analysis/DebugInfo.h"
#include "llvm/Constants.h"
#include "llvm/Function.h"
#include "llvm/InlineAsm.h"
#include "llvm/Instructions.h"
#include "llvm/Intrinsics.h"
#include "llvm/IntrinsicInst.h"
#include "llvm/LLVMContext.h"
#include "llvm/Module.h"
#include "llvm/CodeGen/FastISel.h"
#include "llvm/CodeGen/GCStrategy.h"
#include "llvm/CodeGen/GCMetadata.h"
#include "llvm/CodeGen/MachineFrameInfo.h"
#include "llvm/CodeGen/MachineFunction.h"
#include "llvm/CodeGen/MachineInstrBuilder.h"
#include "llvm/CodeGen/MachineModuleInfo.h"
#include "llvm/CodeGen/MachineRegisterInfo.h"
#include "llvm/CodeGen/ScheduleHazardRecognizer.h"
#include "llvm/CodeGen/SchedulerRegistry.h"
#include "llvm/CodeGen/SelectionDAG.h"
#include "llvm/Target/TargetRegisterInfo.h"
#include "llvm/Target/TargetIntrinsicInfo.h"
#include "llvm/Target/TargetInstrInfo.h"
#include "llvm/Target/TargetLowering.h"
#include "llvm/Target/TargetMachine.h"
#include "llvm/Target/TargetOptions.h"
#include "llvm/Support/Compiler.h"
#include "llvm/Support/Debug.h"
#include "llvm/Support/ErrorHandling.h"
#include "llvm/Support/Timer.h"
#include "llvm/Support/raw_ostream.h"
#include "llvm/ADT/Statistic.h"
#include <algorithm>
using namespace llvm;

STATISTIC(NumFastIselFailures, "Number of instructions fast isel failed on");
STATISTIC(NumDAGIselRetries,"Number of times dag isel has to try another path");

static cl::opt<bool>
EnableFastISelVerbose("fast-isel-verbose", cl::Hidden,
          cl::desc("Enable verbose messages in the \"fast\" "
                   "instruction selector"));
static cl::opt<bool>
EnableFastISelAbort("fast-isel-abort", cl::Hidden,
          cl::desc("Enable abort calls when \"fast\" instruction fails"));

#ifndef NDEBUG
static cl::opt<bool>
ViewDAGCombine1("view-dag-combine1-dags", cl::Hidden,
          cl::desc("Pop up a window to show dags before the first "
                   "dag combine pass"));
static cl::opt<bool>
ViewLegalizeTypesDAGs("view-legalize-types-dags", cl::Hidden,
          cl::desc("Pop up a window to show dags before legalize types"));
static cl::opt<bool>
ViewLegalizeDAGs("view-legalize-dags", cl::Hidden,
          cl::desc("Pop up a window to show dags before legalize"));
static cl::opt<bool>
ViewDAGCombine2("view-dag-combine2-dags", cl::Hidden,
          cl::desc("Pop up a window to show dags before the second "
                   "dag combine pass"));
static cl::opt<bool>
ViewDAGCombineLT("view-dag-combine-lt-dags", cl::Hidden,
          cl::desc("Pop up a window to show dags before the post legalize types"
                   " dag combine pass"));
static cl::opt<bool>
ViewISelDAGs("view-isel-dags", cl::Hidden,
          cl::desc("Pop up a window to show isel dags as they are selected"));
static cl::opt<bool>
ViewSchedDAGs("view-sched-dags", cl::Hidden,
          cl::desc("Pop up a window to show sched dags as they are processed"));
static cl::opt<bool>
ViewSUnitDAGs("view-sunit-dags", cl::Hidden,
      cl::desc("Pop up a window to show SUnit dags after they are processed"));
#else
static const bool ViewDAGCombine1 = false,
                  ViewLegalizeTypesDAGs = false, ViewLegalizeDAGs = false,
                  ViewDAGCombine2 = false,
                  ViewDAGCombineLT = false,
                  ViewISelDAGs = false, ViewSchedDAGs = false,
                  ViewSUnitDAGs = false;
#endif

//===---------------------------------------------------------------------===//
///
/// RegisterScheduler class - Track the registration of instruction schedulers.
///
//===---------------------------------------------------------------------===//
MachinePassRegistry RegisterScheduler::Registry;

//===---------------------------------------------------------------------===//
///
/// ISHeuristic command line option for instruction schedulers.
///
//===---------------------------------------------------------------------===//
static cl::opt<RegisterScheduler::FunctionPassCtor, false,
               RegisterPassParser<RegisterScheduler> >
ISHeuristic("pre-RA-sched",
            cl::init(&createDefaultScheduler),
            cl::desc("Instruction schedulers available (before register"
                     " allocation):"));

static RegisterScheduler
defaultListDAGScheduler("default", "Best scheduler for the target",
                        createDefaultScheduler);

namespace llvm {
  //===--------------------------------------------------------------------===//
  /// createDefaultScheduler - This creates an instruction scheduler appropriate
  /// for the target.
  ScheduleDAGSDNodes* createDefaultScheduler(SelectionDAGISel *IS,
                                             CodeGenOpt::Level OptLevel) {
    const TargetLowering &TLI = IS->getTargetLowering();

    if (OptLevel == CodeGenOpt::None)
      return createFastDAGScheduler(IS, OptLevel);
    if (TLI.getSchedulingPreference() == Sched::Latency)
      return createTDListDAGScheduler(IS, OptLevel);
    if (TLI.getSchedulingPreference() == Sched::RegPressure)
      return createBURRListDAGScheduler(IS, OptLevel);
    assert(TLI.getSchedulingPreference() == Sched::Hybrid &&
           "Unknown sched type!");
    return createHybridListDAGScheduler(IS, OptLevel);
  }
}

// EmitInstrWithCustomInserter - This method should be implemented by targets
// that mark instructions with the 'usesCustomInserter' flag.  These
// instructions are special in various ways, which require special support to
// insert.  The specified MachineInstr is created but not inserted into any
// basic blocks, and this method is called to expand it into a sequence of
// instructions, potentially also creating new basic blocks and control flow.
// When new basic blocks are inserted and the edges from MBB to its successors
// are modified, the method should insert pairs of <OldSucc, NewSucc> into the
// DenseMap.
MachineBasicBlock *
TargetLowering::EmitInstrWithCustomInserter(MachineInstr *MI,
                                            MachineBasicBlock *MBB) const {
#ifndef NDEBUG
  dbgs() << "If a target marks an instruction with "
          "'usesCustomInserter', it must implement "
          "TargetLowering::EmitInstrWithCustomInserter!";
#endif
  llvm_unreachable(0);
  return 0;
}

//===----------------------------------------------------------------------===//
// SelectionDAGISel code
//===----------------------------------------------------------------------===//

SelectionDAGISel::SelectionDAGISel(const TargetMachine &tm, CodeGenOpt::Level OL) :
  MachineFunctionPass(&ID), TM(tm), TLI(*tm.getTargetLowering()),
  FuncInfo(new FunctionLoweringInfo(TLI)),
  CurDAG(new SelectionDAG(tm)),
  SDB(new SelectionDAGBuilder(*CurDAG, *FuncInfo, OL)),
  GFI(),
  OptLevel(OL),
  DAGSize(0)
{}

SelectionDAGISel::~SelectionDAGISel() {
  delete SDB;
  delete CurDAG;
  delete FuncInfo;
}

void SelectionDAGISel::getAnalysisUsage(AnalysisUsage &AU) const {
  AU.addRequired<AliasAnalysis>();
  AU.addPreserved<AliasAnalysis>();
  AU.addRequired<GCModuleInfo>();
  AU.addPreserved<GCModuleInfo>();
  MachineFunctionPass::getAnalysisUsage(AU);
}

/// FunctionCallsSetJmp - Return true if the function has a call to setjmp or
/// other function that gcc recognizes as "returning twice". This is used to
/// limit code-gen optimizations on the machine function.
///
/// FIXME: Remove after <rdar://problem/8031714> is fixed.
static bool FunctionCallsSetJmp(const Function *F) {
  const Module *M = F->getParent();
  static const char *ReturnsTwiceFns[] = {
    "setjmp",
    "sigsetjmp",
    "setjmp_syscall",
    "savectx",
    "qsetjmp",
    "vfork",
    "getcontext"
  };
#define NUM_RETURNS_TWICE_FNS sizeof(ReturnsTwiceFns) / sizeof(const char *)

  for (unsigned I = 0; I < NUM_RETURNS_TWICE_FNS; ++I)
    if (const Function *Callee = M->getFunction(ReturnsTwiceFns[I])) {
      if (!Callee->use_empty())
        for (Value::const_use_iterator
               I = Callee->use_begin(), E = Callee->use_end();
             I != E; ++I)
          if (const CallInst *CI = dyn_cast<CallInst>(I))
            if (CI->getParent()->getParent() == F)
              return true;
    }

  return false;
#undef NUM_RETURNS_TWICE_FNS
}

bool SelectionDAGISel::runOnMachineFunction(MachineFunction &mf) {
  // Do some sanity-checking on the command-line options.
  assert((!EnableFastISelVerbose || EnableFastISel) &&
         "-fast-isel-verbose requires -fast-isel");
  assert((!EnableFastISelAbort || EnableFastISel) &&
         "-fast-isel-abort requires -fast-isel");

  const Function &Fn = *mf.getFunction();
  const TargetInstrInfo &TII = *TM.getInstrInfo();
  const TargetRegisterInfo &TRI = *TM.getRegisterInfo();

  MF = &mf;
  RegInfo = &MF->getRegInfo();
  AA = &getAnalysis<AliasAnalysis>();
  GFI = Fn.hasGC() ? &getAnalysis<GCModuleInfo>().getFunctionInfo(Fn) : 0;

  DEBUG(dbgs() << "\n\n\n=== " << Fn.getName() << "\n");

  CurDAG->init(*MF);
  FuncInfo->set(Fn, *MF);
  SDB->init(GFI, *AA);

  SelectAllBasicBlocks(Fn);

  // If the first basic block in the function has live ins that need to be
  // copied into vregs, emit the copies into the top of the block before
  // emitting the code for the block.
  MachineBasicBlock *EntryMBB = MF->begin();
  RegInfo->EmitLiveInCopies(EntryMBB, TRI, TII);

  DenseMap<unsigned, unsigned> LiveInMap;
  if (!FuncInfo->ArgDbgValues.empty())
    for (MachineRegisterInfo::livein_iterator LI = RegInfo->livein_begin(),
           E = RegInfo->livein_end(); LI != E; ++LI)
      if (LI->second) 
        LiveInMap.insert(std::make_pair(LI->first, LI->second));

  // Insert DBG_VALUE instructions for function arguments to the entry block.
  for (unsigned i = 0, e = FuncInfo->ArgDbgValues.size(); i != e; ++i) {
    MachineInstr *MI = FuncInfo->ArgDbgValues[e-i-1];
    unsigned Reg = MI->getOperand(0).getReg();
    if (TargetRegisterInfo::isPhysicalRegister(Reg))
      EntryMBB->insert(EntryMBB->begin(), MI);
    else {
      MachineInstr *Def = RegInfo->getVRegDef(Reg);
      MachineBasicBlock::iterator InsertPos = Def;
      // FIXME: VR def may not be in entry block.
      Def->getParent()->insert(llvm::next(InsertPos), MI);
    }

    // If Reg is live-in then update debug info to track its copy in a vreg.
    DenseMap<unsigned, unsigned>::iterator LDI = LiveInMap.find(Reg);
    if (LDI != LiveInMap.end()) {
      MachineInstr *Def = RegInfo->getVRegDef(LDI->second);
      MachineBasicBlock::iterator InsertPos = Def;
      const MDNode *Variable = 
        MI->getOperand(MI->getNumOperands()-1).getMetadata();
      unsigned Offset = MI->getOperand(1).getImm();
      // Def is never a terminator here, so it is ok to increment InsertPos.
      BuildMI(*EntryMBB, ++InsertPos, MI->getDebugLoc(), 
              TII.get(TargetOpcode::DBG_VALUE))
        .addReg(LDI->second, RegState::Debug)
        .addImm(Offset).addMetadata(Variable);
    }
  }

  // Determine if there are any calls in this machine function.
  MachineFrameInfo *MFI = MF->getFrameInfo();
  if (!MFI->hasCalls()) {
    for (MachineFunction::const_iterator
           I = MF->begin(), E = MF->end(); I != E; ++I) {
      const MachineBasicBlock *MBB = I;
      for (MachineBasicBlock::const_iterator
             II = MBB->begin(), IE = MBB->end(); II != IE; ++II) {
        const TargetInstrDesc &TID = TM.getInstrInfo()->get(II->getOpcode());
        if (II->isInlineAsm() || (TID.isCall() && !TID.isReturn())) {
          MFI->setHasCalls(true);
          goto done;
        }
      }
    }
  done:;
  }

  // Determine if there is a call to setjmp in the machine function.
  MF->setCallsSetJmp(FunctionCallsSetJmp(&Fn));

  // Release function-specific state. SDB and CurDAG are already cleared
  // at this point.
  FuncInfo->clear();

  return true;
}

MachineBasicBlock *
SelectionDAGISel::SelectBasicBlock(MachineBasicBlock *BB,
                                   const BasicBlock *LLVMBB,
                                   BasicBlock::const_iterator Begin,
                                   BasicBlock::const_iterator End,
                                   bool &HadTailCall) {
  // Lower all of the non-terminator instructions. If a call is emitted
  // as a tail call, cease emitting nodes for this block. Terminators
  // are handled below.
  for (BasicBlock::const_iterator I = Begin; I != End && !SDB->HasTailCall; ++I)
    SDB->visit(*I);

  // Make sure the root of the DAG is up-to-date.
  CurDAG->setRoot(SDB->getControlRoot());
  HadTailCall = SDB->HasTailCall;
  SDB->clear();

  // Final step, emit the lowered DAG as machine code.
  return CodeGenAndEmitDAG(BB);
}

namespace {
/// WorkListRemover - This class is a DAGUpdateListener that removes any deleted
/// nodes from the worklist.
class SDOPsWorkListRemover : public SelectionDAG::DAGUpdateListener {
  SmallVector<SDNode*, 128> &Worklist;
  SmallPtrSet<SDNode*, 128> &InWorklist;
public:
  SDOPsWorkListRemover(SmallVector<SDNode*, 128> &wl,
                       SmallPtrSet<SDNode*, 128> &inwl)
    : Worklist(wl), InWorklist(inwl) {}

  void RemoveFromWorklist(SDNode *N) {
    if (!InWorklist.erase(N)) return;
    
    SmallVector<SDNode*, 128>::iterator I =
    std::find(Worklist.begin(), Worklist.end(), N);
    assert(I != Worklist.end() && "Not in worklist");
    
    *I = Worklist.back();
    Worklist.pop_back();
  }
  
  virtual void NodeDeleted(SDNode *N, SDNode *E) {
    RemoveFromWorklist(N);
  }

  virtual void NodeUpdated(SDNode *N) {
    // Ignore updates.
  }
};
}

void SelectionDAGISel::ComputeLiveOutVRegInfo() {
  SmallPtrSet<SDNode*, 128> VisitedNodes;
  SmallVector<SDNode*, 128> Worklist;

  Worklist.push_back(CurDAG->getRoot().getNode());

  APInt Mask;
  APInt KnownZero;
  APInt KnownOne;

  do {
    SDNode *N = Worklist.pop_back_val();

    // If we've already seen this node, ignore it.
    if (!VisitedNodes.insert(N))
      continue;

    // Otherwise, add all chain operands to the worklist.
    for (unsigned i = 0, e = N->getNumOperands(); i != e; ++i)
      if (N->getOperand(i).getValueType() == MVT::Other)
        Worklist.push_back(N->getOperand(i).getNode());

    // If this is a CopyToReg with a vreg dest, process it.
    if (N->getOpcode() != ISD::CopyToReg)
      continue;

    unsigned DestReg = cast<RegisterSDNode>(N->getOperand(1))->getReg();
    if (!TargetRegisterInfo::isVirtualRegister(DestReg))
      continue;

    // Ignore non-scalar or non-integer values.
    SDValue Src = N->getOperand(2);
    EVT SrcVT = Src.getValueType();
    if (!SrcVT.isInteger() || SrcVT.isVector())
      continue;

    unsigned NumSignBits = CurDAG->ComputeNumSignBits(Src);
    Mask = APInt::getAllOnesValue(SrcVT.getSizeInBits());
    CurDAG->ComputeMaskedBits(Src, Mask, KnownZero, KnownOne);

    // Only install this information if it tells us something.
    if (NumSignBits != 1 || KnownZero != 0 || KnownOne != 0) {
      DestReg -= TargetRegisterInfo::FirstVirtualRegister;
      if (DestReg >= FuncInfo->LiveOutRegInfo.size())
        FuncInfo->LiveOutRegInfo.resize(DestReg+1);
      FunctionLoweringInfo::LiveOutInfo &LOI =
        FuncInfo->LiveOutRegInfo[DestReg];
      LOI.NumSignBits = NumSignBits;
      LOI.KnownOne = KnownOne;
      LOI.KnownZero = KnownZero;
    }
  } while (!Worklist.empty());
}

MachineBasicBlock *SelectionDAGISel::CodeGenAndEmitDAG(MachineBasicBlock *BB) {
  std::string GroupName;
  if (TimePassesIsEnabled)
    GroupName = "Instruction Selection and Scheduling";
  std::string BlockName;
  if (ViewDAGCombine1 || ViewLegalizeTypesDAGs || ViewLegalizeDAGs ||
      ViewDAGCombine2 || ViewDAGCombineLT || ViewISelDAGs || ViewSchedDAGs ||
      ViewSUnitDAGs)
    BlockName = MF->getFunction()->getNameStr() + ":" +
                BB->getBasicBlock()->getNameStr();

  DEBUG(dbgs() << "Initial selection DAG:\n"; CurDAG->dump());

  if (ViewDAGCombine1) CurDAG->viewGraph("dag-combine1 input for " + BlockName);

  // Run the DAG combiner in pre-legalize mode.
  {
    NamedRegionTimer T("DAG Combining 1", GroupName, TimePassesIsEnabled);
    CurDAG->Combine(Unrestricted, *AA, OptLevel);
  }

  DEBUG(dbgs() << "Optimized lowered selection DAG:\n"; CurDAG->dump());

  // Second step, hack on the DAG until it only uses operations and types that
  // the target supports.
  if (ViewLegalizeTypesDAGs) CurDAG->viewGraph("legalize-types input for " +
                                               BlockName);

  bool Changed;
  {
    NamedRegionTimer T("Type Legalization", GroupName, TimePassesIsEnabled);
    Changed = CurDAG->LegalizeTypes();
  }

  DEBUG(dbgs() << "Type-legalized selection DAG:\n"; CurDAG->dump());

  if (Changed) {
    if (ViewDAGCombineLT)
      CurDAG->viewGraph("dag-combine-lt input for " + BlockName);

    // Run the DAG combiner in post-type-legalize mode.
    {
      NamedRegionTimer T("DAG Combining after legalize types", GroupName,
                         TimePassesIsEnabled);
      CurDAG->Combine(NoIllegalTypes, *AA, OptLevel);
    }

    DEBUG(dbgs() << "Optimized type-legalized selection DAG:\n";
          CurDAG->dump());
  }

  {
    NamedRegionTimer T("Vector Legalization", GroupName, TimePassesIsEnabled);
    Changed = CurDAG->LegalizeVectors();
  }

  if (Changed) {
    {
      NamedRegionTimer T("Type Legalization 2", GroupName, TimePassesIsEnabled);
      CurDAG->LegalizeTypes();
    }

    if (ViewDAGCombineLT)
      CurDAG->viewGraph("dag-combine-lv input for " + BlockName);

    // Run the DAG combiner in post-type-legalize mode.
    {
      NamedRegionTimer T("DAG Combining after legalize vectors", GroupName,
                         TimePassesIsEnabled);
      CurDAG->Combine(NoIllegalOperations, *AA, OptLevel);
    }

    DEBUG(dbgs() << "Optimized vector-legalized selection DAG:\n";
          CurDAG->dump());
  }

  if (ViewLegalizeDAGs) CurDAG->viewGraph("legalize input for " + BlockName);

  {
    NamedRegionTimer T("DAG Legalization", GroupName, TimePassesIsEnabled);
    CurDAG->Legalize(OptLevel);
  }

  DEBUG(dbgs() << "Legalized selection DAG:\n"; CurDAG->dump());

  if (ViewDAGCombine2) CurDAG->viewGraph("dag-combine2 input for " + BlockName);

  // Run the DAG combiner in post-legalize mode.
  {
    NamedRegionTimer T("DAG Combining 2", GroupName, TimePassesIsEnabled);
    CurDAG->Combine(NoIllegalOperations, *AA, OptLevel);
  }

  DEBUG(dbgs() << "Optimized legalized selection DAG:\n"; CurDAG->dump());

  if (OptLevel != CodeGenOpt::None)
    ComputeLiveOutVRegInfo();

  if (ViewISelDAGs) CurDAG->viewGraph("isel input for " + BlockName);

  // Third, instruction select all of the operations to machine code, adding the
  // code to the MachineBasicBlock.
  {
    NamedRegionTimer T("Instruction Selection", GroupName, TimePassesIsEnabled);
    DoInstructionSelection();
  }

  DEBUG(dbgs() << "Selected selection DAG:\n"; CurDAG->dump());

  if (ViewSchedDAGs) CurDAG->viewGraph("scheduler input for " + BlockName);

  // Schedule machine code.
  ScheduleDAGSDNodes *Scheduler = CreateScheduler();
  {
    NamedRegionTimer T("Instruction Scheduling", GroupName,
                       TimePassesIsEnabled);
    Scheduler->Run(CurDAG, BB, BB->end());
  }

  if (ViewSUnitDAGs) Scheduler->viewGraph();

  // Emit machine code to BB.  This can change 'BB' to the last block being
  // inserted into.
  {
    NamedRegionTimer T("Instruction Creation", GroupName, TimePassesIsEnabled);
    BB = Scheduler->EmitSchedule();
  }

  // Free the scheduler state.
  {
    NamedRegionTimer T("Instruction Scheduling Cleanup", GroupName,
                       TimePassesIsEnabled);
    delete Scheduler;
  }

  // Free the SelectionDAG state, now that we're finished with it.
  CurDAG->clear();

  return BB;
}

void SelectionDAGISel::DoInstructionSelection() {
  DEBUG(errs() << "===== Instruction selection begins:\n");

  PreprocessISelDAG();
  
  // Select target instructions for the DAG.
  {
    // Number all nodes with a topological order and set DAGSize.
    DAGSize = CurDAG->AssignTopologicalOrder();
    
    // Create a dummy node (which is not added to allnodes), that adds
    // a reference to the root node, preventing it from being deleted,
    // and tracking any changes of the root.
    HandleSDNode Dummy(CurDAG->getRoot());
    ISelPosition = SelectionDAG::allnodes_iterator(CurDAG->getRoot().getNode());
    ++ISelPosition;
    
    // The AllNodes list is now topological-sorted. Visit the
    // nodes by starting at the end of the list (the root of the
    // graph) and preceding back toward the beginning (the entry
    // node).
    while (ISelPosition != CurDAG->allnodes_begin()) {
      SDNode *Node = --ISelPosition;
      // Skip dead nodes. DAGCombiner is expected to eliminate all dead nodes,
      // but there are currently some corner cases that it misses. Also, this
      // makes it theoretically possible to disable the DAGCombiner.
      if (Node->use_empty())
        continue;
      
      SDNode *ResNode = Select(Node);
      
      // FIXME: This is pretty gross.  'Select' should be changed to not return
      // anything at all and this code should be nuked with a tactical strike.
      
      // If node should not be replaced, continue with the next one.
      if (ResNode == Node || Node->getOpcode() == ISD::DELETED_NODE)
        continue;
      // Replace node.
      if (ResNode)
        ReplaceUses(Node, ResNode);
      
      // If after the replacement this node is not used any more,
      // remove this dead node.
      if (Node->use_empty()) { // Don't delete EntryToken, etc.
        ISelUpdater ISU(ISelPosition);
        CurDAG->RemoveDeadNode(Node, &ISU);
      }
    }
    
    CurDAG->setRoot(Dummy.getValue());
  }    

  DEBUG(errs() << "===== Instruction selection ends:\n");

  PostprocessISelDAG();
}

/// PrepareEHLandingPad - Emit an EH_LABEL, set up live-in registers, and
/// do other setup for EH landing-pad blocks.
void SelectionDAGISel::PrepareEHLandingPad(MachineBasicBlock *BB) {
  // Add a label to mark the beginning of the landing pad.  Deletion of the
  // landing pad can thus be detected via the MachineModuleInfo.
  MCSymbol *Label = MF->getMMI().addLandingPad(BB);

  const TargetInstrDesc &II = TM.getInstrInfo()->get(TargetOpcode::EH_LABEL);
  BuildMI(BB, SDB->getCurDebugLoc(), II).addSym(Label);

  // Mark exception register as live in.
  unsigned Reg = TLI.getExceptionAddressRegister();
  if (Reg) BB->addLiveIn(Reg);

  // Mark exception selector register as live in.
  Reg = TLI.getExceptionSelectorRegister();
  if (Reg) BB->addLiveIn(Reg);

  // FIXME: Hack around an exception handling flaw (PR1508): the personality
  // function and list of typeids logically belong to the invoke (or, if you
  // like, the basic block containing the invoke), and need to be associated
  // with it in the dwarf exception handling tables.  Currently however the
  // information is provided by an intrinsic (eh.selector) that can be moved
  // to unexpected places by the optimizers: if the unwind edge is critical,
  // then breaking it can result in the intrinsics being in the successor of
  // the landing pad, not the landing pad itself.  This results
  // in exceptions not being caught because no typeids are associated with
  // the invoke.  This may not be the only way things can go wrong, but it
  // is the only way we try to work around for the moment.
  const BasicBlock *LLVMBB = BB->getBasicBlock();
  const BranchInst *Br = dyn_cast<BranchInst>(LLVMBB->getTerminator());

  if (Br && Br->isUnconditional()) { // Critical edge?
    BasicBlock::const_iterator I, E;
    for (I = LLVMBB->begin(), E = --LLVMBB->end(); I != E; ++I)
      if (isa<EHSelectorInst>(I))
        break;

    if (I == E)
      // No catch info found - try to extract some from the successor.
      CopyCatchInfo(Br->getSuccessor(0), LLVMBB, &MF->getMMI(), *FuncInfo);
  }
}

void SelectionDAGISel::SelectAllBasicBlocks(const Function &Fn) {
  // Initialize the Fast-ISel state, if needed.
  FastISel *FastIS = 0;
  if (EnableFastISel)
    FastIS = TLI.createFastISel(*MF, FuncInfo->ValueMap, FuncInfo->MBBMap,
                                FuncInfo->StaticAllocaMap,
                                FuncInfo->PHINodesToUpdate
#ifndef NDEBUG
                                , FuncInfo->CatchInfoLost
#endif
                                );

  // Iterate over all basic blocks in the function.
  for (Function::const_iterator I = Fn.begin(), E = Fn.end(); I != E; ++I) {
    const BasicBlock *LLVMBB = &*I;
    MachineBasicBlock *BB = FuncInfo->MBBMap[LLVMBB];

    BasicBlock::const_iterator const Begin = LLVMBB->getFirstNonPHI();
    BasicBlock::const_iterator const End = LLVMBB->end();
    BasicBlock::const_iterator BI = Begin;

    // Lower any arguments needed in this block if this is the entry block.
    if (LLVMBB == &Fn.getEntryBlock())
      LowerArguments(LLVMBB);

    // Setup an EH landing-pad block.
    if (BB->isLandingPad())
      PrepareEHLandingPad(BB);
    
    // Before doing SelectionDAG ISel, see if FastISel has been requested.
    if (FastIS) {
      // Emit code for any incoming arguments. This must happen before
      // beginning FastISel on the entry block.
      if (LLVMBB == &Fn.getEntryBlock()) {
        CurDAG->setRoot(SDB->getControlRoot());
        SDB->clear();
        BB = CodeGenAndEmitDAG(BB);
      }
      FastIS->startNewBlock(BB);
      // Do FastISel on as many instructions as possible.
      for (; BI != End; ++BI) {
#if 0
        // Defer instructions with no side effects; they'll be emitted
        // on-demand later.
        if (BI->isSafeToSpeculativelyExecute() &&
            !FuncInfo->isExportedInst(BI))
          continue;
#endif

        // Try to select the instruction with FastISel.
        if (FastIS->SelectInstruction(BI))
          continue;

        // Then handle certain instructions as single-LLVM-Instruction blocks.
        if (isa<CallInst>(BI)) {
          ++NumFastIselFailures;
          if (EnableFastISelVerbose || EnableFastISelAbort) {
            dbgs() << "FastISel missed call: ";
            BI->dump();
          }

          if (!BI->getType()->isVoidTy() && !BI->use_empty()) {
            unsigned &R = FuncInfo->ValueMap[BI];
            if (!R)
<<<<<<< HEAD
              R = FuncInfo->CreateReg(BI->getType());
=======
              R = FuncInfo->CreateRegs(BI->getType());
>>>>>>> 798dd88c
          }

          bool HadTailCall = false;
          BB = SelectBasicBlock(BB, LLVMBB, BI, llvm::next(BI), HadTailCall);

          // If the call was emitted as a tail call, we're done with the block.
          if (HadTailCall) {
            BI = End;
            break;
          }

          // If the instruction was codegen'd with multiple blocks,
          // inform the FastISel object where to resume inserting.
          FastIS->setCurrentBlock(BB);
          continue;
        }

        // Otherwise, give up on FastISel for the rest of the block.
        // For now, be a little lenient about non-branch terminators.
        if (!isa<TerminatorInst>(BI) || isa<BranchInst>(BI)) {
          ++NumFastIselFailures;
          if (EnableFastISelVerbose || EnableFastISelAbort) {
            dbgs() << "FastISel miss: ";
            BI->dump();
          }
          if (EnableFastISelAbort)
            // The "fast" selector couldn't handle something and bailed.
            // For the purpose of debugging, just abort.
            llvm_unreachable("FastISel didn't select the entire block");
        }
        break;
      }
    }

    // Run SelectionDAG instruction selection on the remainder of the block
    // not handled by FastISel. If FastISel is not run, this is the entire
    // block.
    if (BI != End) {
      bool HadTailCall;
      BB = SelectBasicBlock(BB, LLVMBB, BI, End, HadTailCall);
    }

    FinishBasicBlock(BB);
    FuncInfo->PHINodesToUpdate.clear();
  }

  delete FastIS;
}

void
SelectionDAGISel::FinishBasicBlock(MachineBasicBlock *BB) {

  DEBUG(dbgs() << "Total amount of phi nodes to update: "
               << FuncInfo->PHINodesToUpdate.size() << "\n";
        for (unsigned i = 0, e = FuncInfo->PHINodesToUpdate.size(); i != e; ++i)
          dbgs() << "Node " << i << " : ("
                 << FuncInfo->PHINodesToUpdate[i].first
                 << ", " << FuncInfo->PHINodesToUpdate[i].second << ")\n");

  // Next, now that we know what the last MBB the LLVM BB expanded is, update
  // PHI nodes in successors.
  if (SDB->SwitchCases.empty() &&
      SDB->JTCases.empty() &&
      SDB->BitTestCases.empty()) {
    for (unsigned i = 0, e = FuncInfo->PHINodesToUpdate.size(); i != e; ++i) {
      MachineInstr *PHI = FuncInfo->PHINodesToUpdate[i].first;
      assert(PHI->isPHI() &&
             "This is not a machine PHI node that we are updating!");
      if (!BB->isSuccessor(PHI->getParent()))
        continue;
      PHI->addOperand(
        MachineOperand::CreateReg(FuncInfo->PHINodesToUpdate[i].second, false));
      PHI->addOperand(MachineOperand::CreateMBB(BB));
    }
    return;
  }

  for (unsigned i = 0, e = SDB->BitTestCases.size(); i != e; ++i) {
    // Lower header first, if it wasn't already lowered
    if (!SDB->BitTestCases[i].Emitted) {
      // Set the current basic block to the mbb we wish to insert the code into
      BB = SDB->BitTestCases[i].Parent;
      // Emit the code
      SDB->visitBitTestHeader(SDB->BitTestCases[i], BB);
      CurDAG->setRoot(SDB->getRoot());
      SDB->clear();
      BB = CodeGenAndEmitDAG(BB);
    }

    for (unsigned j = 0, ej = SDB->BitTestCases[i].Cases.size(); j != ej; ++j) {
      // Set the current basic block to the mbb we wish to insert the code into
      BB = SDB->BitTestCases[i].Cases[j].ThisBB;
      // Emit the code
      if (j+1 != ej)
        SDB->visitBitTestCase(SDB->BitTestCases[i].Cases[j+1].ThisBB,
                              SDB->BitTestCases[i].Reg,
                              SDB->BitTestCases[i].Cases[j],
                              BB);
      else
        SDB->visitBitTestCase(SDB->BitTestCases[i].Default,
                              SDB->BitTestCases[i].Reg,
                              SDB->BitTestCases[i].Cases[j],
                              BB);


      CurDAG->setRoot(SDB->getRoot());
      SDB->clear();
      BB = CodeGenAndEmitDAG(BB);
    }

    // Update PHI Nodes
    for (unsigned pi = 0, pe = FuncInfo->PHINodesToUpdate.size();
         pi != pe; ++pi) {
      MachineInstr *PHI = FuncInfo->PHINodesToUpdate[pi].first;
      MachineBasicBlock *PHIBB = PHI->getParent();
      assert(PHI->isPHI() &&
             "This is not a machine PHI node that we are updating!");
      // This is "default" BB. We have two jumps to it. From "header" BB and
      // from last "case" BB.
      if (PHIBB == SDB->BitTestCases[i].Default) {
        PHI->addOperand(MachineOperand::
                        CreateReg(FuncInfo->PHINodesToUpdate[pi].second,
                                  false));
        PHI->addOperand(MachineOperand::CreateMBB(SDB->BitTestCases[i].Parent));
        PHI->addOperand(MachineOperand::
                        CreateReg(FuncInfo->PHINodesToUpdate[pi].second,
                                  false));
        PHI->addOperand(MachineOperand::CreateMBB(SDB->BitTestCases[i].Cases.
                                                  back().ThisBB));
      }
      // One of "cases" BB.
      for (unsigned j = 0, ej = SDB->BitTestCases[i].Cases.size();
           j != ej; ++j) {
        MachineBasicBlock* cBB = SDB->BitTestCases[i].Cases[j].ThisBB;
        if (cBB->isSuccessor(PHIBB)) {
          PHI->addOperand(MachineOperand::
                          CreateReg(FuncInfo->PHINodesToUpdate[pi].second,
                                    false));
          PHI->addOperand(MachineOperand::CreateMBB(cBB));
        }
      }
    }
  }
  SDB->BitTestCases.clear();

  // If the JumpTable record is filled in, then we need to emit a jump table.
  // Updating the PHI nodes is tricky in this case, since we need to determine
  // whether the PHI is a successor of the range check MBB or the jump table MBB
  for (unsigned i = 0, e = SDB->JTCases.size(); i != e; ++i) {
    // Lower header first, if it wasn't already lowered
    if (!SDB->JTCases[i].first.Emitted) {
      // Set the current basic block to the mbb we wish to insert the code into
      BB = SDB->JTCases[i].first.HeaderBB;
      // Emit the code
      SDB->visitJumpTableHeader(SDB->JTCases[i].second, SDB->JTCases[i].first,
                                BB);
      CurDAG->setRoot(SDB->getRoot());
      SDB->clear();
      BB = CodeGenAndEmitDAG(BB);
    }

    // Set the current basic block to the mbb we wish to insert the code into
    BB = SDB->JTCases[i].second.MBB;
    // Emit the code
    SDB->visitJumpTable(SDB->JTCases[i].second);
    CurDAG->setRoot(SDB->getRoot());
    SDB->clear();
    BB = CodeGenAndEmitDAG(BB);

    // Update PHI Nodes
    for (unsigned pi = 0, pe = FuncInfo->PHINodesToUpdate.size();
         pi != pe; ++pi) {
      MachineInstr *PHI = FuncInfo->PHINodesToUpdate[pi].first;
      MachineBasicBlock *PHIBB = PHI->getParent();
      assert(PHI->isPHI() &&
             "This is not a machine PHI node that we are updating!");
      // "default" BB. We can go there only from header BB.
      if (PHIBB == SDB->JTCases[i].second.Default) {
        PHI->addOperand
          (MachineOperand::CreateReg(FuncInfo->PHINodesToUpdate[pi].second,
                                     false));
        PHI->addOperand
          (MachineOperand::CreateMBB(SDB->JTCases[i].first.HeaderBB));
      }
      // JT BB. Just iterate over successors here
      if (BB->isSuccessor(PHIBB)) {
        PHI->addOperand
          (MachineOperand::CreateReg(FuncInfo->PHINodesToUpdate[pi].second,
                                     false));
        PHI->addOperand(MachineOperand::CreateMBB(BB));
      }
    }
  }
  SDB->JTCases.clear();

  // If the switch block involved a branch to one of the actual successors, we
  // need to update PHI nodes in that block.
  for (unsigned i = 0, e = FuncInfo->PHINodesToUpdate.size(); i != e; ++i) {
    MachineInstr *PHI = FuncInfo->PHINodesToUpdate[i].first;
    assert(PHI->isPHI() &&
           "This is not a machine PHI node that we are updating!");
    if (BB->isSuccessor(PHI->getParent())) {
      PHI->addOperand(
        MachineOperand::CreateReg(FuncInfo->PHINodesToUpdate[i].second, false));
      PHI->addOperand(MachineOperand::CreateMBB(BB));
    }
  }

  // If we generated any switch lowering information, build and codegen any
  // additional DAGs necessary.
  for (unsigned i = 0, e = SDB->SwitchCases.size(); i != e; ++i) {
    // Set the current basic block to the mbb we wish to insert the code into
    MachineBasicBlock *ThisBB = BB = SDB->SwitchCases[i].ThisBB;

    // Determine the unique successors.
    SmallVector<MachineBasicBlock *, 2> Succs;
    Succs.push_back(SDB->SwitchCases[i].TrueBB);
    if (SDB->SwitchCases[i].TrueBB != SDB->SwitchCases[i].FalseBB)
      Succs.push_back(SDB->SwitchCases[i].FalseBB);

    // Emit the code. Note that this could result in ThisBB being split, so
    // we need to check for updates.
    SDB->visitSwitchCase(SDB->SwitchCases[i], BB);
    CurDAG->setRoot(SDB->getRoot());
    SDB->clear();
    ThisBB = CodeGenAndEmitDAG(BB);

    // Handle any PHI nodes in successors of this chunk, as if we were coming
    // from the original BB before switch expansion.  Note that PHI nodes can
    // occur multiple times in PHINodesToUpdate.  We have to be very careful to
    // handle them the right number of times.
    for (unsigned i = 0, e = Succs.size(); i != e; ++i) {
      BB = Succs[i];
      // BB may have been removed from the CFG if a branch was constant folded.
      if (ThisBB->isSuccessor(BB)) {
        for (MachineBasicBlock::iterator Phi = BB->begin();
             Phi != BB->end() && Phi->isPHI();
             ++Phi) {
          // This value for this PHI node is recorded in PHINodesToUpdate.
          for (unsigned pn = 0; ; ++pn) {
            assert(pn != FuncInfo->PHINodesToUpdate.size() &&
                   "Didn't find PHI entry!");
            if (FuncInfo->PHINodesToUpdate[pn].first == Phi) {
              Phi->addOperand(MachineOperand::
                              CreateReg(FuncInfo->PHINodesToUpdate[pn].second,
                                        false));
              Phi->addOperand(MachineOperand::CreateMBB(ThisBB));
              break;
            }
          }
        }
      }
    }
  }
  SDB->SwitchCases.clear();
}


/// Create the scheduler. If a specific scheduler was specified
/// via the SchedulerRegistry, use it, otherwise select the
/// one preferred by the target.
///
ScheduleDAGSDNodes *SelectionDAGISel::CreateScheduler() {
  RegisterScheduler::FunctionPassCtor Ctor = RegisterScheduler::getDefault();

  if (!Ctor) {
    Ctor = ISHeuristic;
    RegisterScheduler::setDefault(Ctor);
  }

  return Ctor(this, OptLevel);
}

ScheduleHazardRecognizer *SelectionDAGISel::CreateTargetHazardRecognizer() {
  return new ScheduleHazardRecognizer();
}

//===----------------------------------------------------------------------===//
// Helper functions used by the generated instruction selector.
//===----------------------------------------------------------------------===//
// Calls to these methods are generated by tblgen.

/// CheckAndMask - The isel is trying to match something like (and X, 255).  If
/// the dag combiner simplified the 255, we still want to match.  RHS is the
/// actual value in the DAG on the RHS of an AND, and DesiredMaskS is the value
/// specified in the .td file (e.g. 255).
bool SelectionDAGISel::CheckAndMask(SDValue LHS, ConstantSDNode *RHS,
                                    int64_t DesiredMaskS) const {
  const APInt &ActualMask = RHS->getAPIntValue();
  const APInt &DesiredMask = APInt(LHS.getValueSizeInBits(), DesiredMaskS);

  // If the actual mask exactly matches, success!
  if (ActualMask == DesiredMask)
    return true;

  // If the actual AND mask is allowing unallowed bits, this doesn't match.
  if (ActualMask.intersects(~DesiredMask))
    return false;

  // Otherwise, the DAG Combiner may have proven that the value coming in is
  // either already zero or is not demanded.  Check for known zero input bits.
  APInt NeededMask = DesiredMask & ~ActualMask;
  if (CurDAG->MaskedValueIsZero(LHS, NeededMask))
    return true;

  // TODO: check to see if missing bits are just not demanded.

  // Otherwise, this pattern doesn't match.
  return false;
}

/// CheckOrMask - The isel is trying to match something like (or X, 255).  If
/// the dag combiner simplified the 255, we still want to match.  RHS is the
/// actual value in the DAG on the RHS of an OR, and DesiredMaskS is the value
/// specified in the .td file (e.g. 255).
bool SelectionDAGISel::CheckOrMask(SDValue LHS, ConstantSDNode *RHS,
                                   int64_t DesiredMaskS) const {
  const APInt &ActualMask = RHS->getAPIntValue();
  const APInt &DesiredMask = APInt(LHS.getValueSizeInBits(), DesiredMaskS);

  // If the actual mask exactly matches, success!
  if (ActualMask == DesiredMask)
    return true;

  // If the actual AND mask is allowing unallowed bits, this doesn't match.
  if (ActualMask.intersects(~DesiredMask))
    return false;

  // Otherwise, the DAG Combiner may have proven that the value coming in is
  // either already zero or is not demanded.  Check for known zero input bits.
  APInt NeededMask = DesiredMask & ~ActualMask;

  APInt KnownZero, KnownOne;
  CurDAG->ComputeMaskedBits(LHS, NeededMask, KnownZero, KnownOne);

  // If all the missing bits in the or are already known to be set, match!
  if ((NeededMask & KnownOne) == NeededMask)
    return true;

  // TODO: check to see if missing bits are just not demanded.

  // Otherwise, this pattern doesn't match.
  return false;
}


/// SelectInlineAsmMemoryOperands - Calls to this are automatically generated
/// by tblgen.  Others should not call it.
void SelectionDAGISel::
SelectInlineAsmMemoryOperands(std::vector<SDValue> &Ops) {
  std::vector<SDValue> InOps;
  std::swap(InOps, Ops);

  Ops.push_back(InOps[InlineAsm::Op_InputChain]); // 0
  Ops.push_back(InOps[InlineAsm::Op_AsmString]);  // 1
  Ops.push_back(InOps[InlineAsm::Op_MDNode]);     // 2, !srcloc

  unsigned i = InlineAsm::Op_FirstOperand, e = InOps.size();
  if (InOps[e-1].getValueType() == MVT::Flag)
    --e;  // Don't process a flag operand if it is here.

  while (i != e) {
    unsigned Flags = cast<ConstantSDNode>(InOps[i])->getZExtValue();
    if (!InlineAsm::isMemKind(Flags)) {
      // Just skip over this operand, copying the operands verbatim.
      Ops.insert(Ops.end(), InOps.begin()+i,
                 InOps.begin()+i+InlineAsm::getNumOperandRegisters(Flags) + 1);
      i += InlineAsm::getNumOperandRegisters(Flags) + 1;
    } else {
      assert(InlineAsm::getNumOperandRegisters(Flags) == 1 &&
             "Memory operand with multiple values?");
      // Otherwise, this is a memory operand.  Ask the target to select it.
      std::vector<SDValue> SelOps;
      if (SelectInlineAsmMemoryOperand(InOps[i+1], 'm', SelOps))
        report_fatal_error("Could not match memory address.  Inline asm"
                           " failure!");

      // Add this to the output node.
      unsigned NewFlags =
        InlineAsm::getFlagWord(InlineAsm::Kind_Mem, SelOps.size());
      Ops.push_back(CurDAG->getTargetConstant(NewFlags, MVT::i32));
      Ops.insert(Ops.end(), SelOps.begin(), SelOps.end());
      i += 2;
    }
  }

  // Add the flag input back if present.
  if (e != InOps.size())
    Ops.push_back(InOps.back());
}

/// findFlagUse - Return use of EVT::Flag value produced by the specified
/// SDNode.
///
static SDNode *findFlagUse(SDNode *N) {
  unsigned FlagResNo = N->getNumValues()-1;
  for (SDNode::use_iterator I = N->use_begin(), E = N->use_end(); I != E; ++I) {
    SDUse &Use = I.getUse();
    if (Use.getResNo() == FlagResNo)
      return Use.getUser();
  }
  return NULL;
}

/// findNonImmUse - Return true if "Use" is a non-immediate use of "Def".
/// This function recursively traverses up the operand chain, ignoring
/// certain nodes.
static bool findNonImmUse(SDNode *Use, SDNode* Def, SDNode *ImmedUse,
                          SDNode *Root, SmallPtrSet<SDNode*, 16> &Visited,
                          bool IgnoreChains) {
  // The NodeID's are given uniques ID's where a node ID is guaranteed to be
  // greater than all of its (recursive) operands.  If we scan to a point where
  // 'use' is smaller than the node we're scanning for, then we know we will
  // never find it.
  //
  // The Use may be -1 (unassigned) if it is a newly allocated node.  This can
  // happen because we scan down to newly selected nodes in the case of flag
  // uses.
  if ((Use->getNodeId() < Def->getNodeId() && Use->getNodeId() != -1))
    return false;
  
  // Don't revisit nodes if we already scanned it and didn't fail, we know we
  // won't fail if we scan it again.
  if (!Visited.insert(Use))
    return false;

  for (unsigned i = 0, e = Use->getNumOperands(); i != e; ++i) {
    // Ignore chain uses, they are validated by HandleMergeInputChains.
    if (Use->getOperand(i).getValueType() == MVT::Other && IgnoreChains)
      continue;
    
    SDNode *N = Use->getOperand(i).getNode();
    if (N == Def) {
      if (Use == ImmedUse || Use == Root)
        continue;  // We are not looking for immediate use.
      assert(N != Root);
      return true;
    }

    // Traverse up the operand chain.
    if (findNonImmUse(N, Def, ImmedUse, Root, Visited, IgnoreChains))
      return true;
  }
  return false;
}

/// IsProfitableToFold - Returns true if it's profitable to fold the specific
/// operand node N of U during instruction selection that starts at Root.
bool SelectionDAGISel::IsProfitableToFold(SDValue N, SDNode *U,
                                          SDNode *Root) const {
  if (OptLevel == CodeGenOpt::None) return false;
  return N.hasOneUse();
}

/// IsLegalToFold - Returns true if the specific operand node N of
/// U can be folded during instruction selection that starts at Root.
bool SelectionDAGISel::IsLegalToFold(SDValue N, SDNode *U, SDNode *Root,
                                     CodeGenOpt::Level OptLevel,
                                     bool IgnoreChains) {
  if (OptLevel == CodeGenOpt::None) return false;

  // If Root use can somehow reach N through a path that that doesn't contain
  // U then folding N would create a cycle. e.g. In the following
  // diagram, Root can reach N through X. If N is folded into into Root, then
  // X is both a predecessor and a successor of U.
  //
  //          [N*]           //
  //         ^   ^           //
  //        /     \          //
  //      [U*]    [X]?       //
  //        ^     ^          //
  //         \   /           //
  //          \ /            //
  //         [Root*]         //
  //
  // * indicates nodes to be folded together.
  //
  // If Root produces a flag, then it gets (even more) interesting. Since it
  // will be "glued" together with its flag use in the scheduler, we need to
  // check if it might reach N.
  //
  //          [N*]           //
  //         ^   ^           //
  //        /     \          //
  //      [U*]    [X]?       //
  //        ^       ^        //
  //         \       \       //
  //          \      |       //
  //         [Root*] |       //
  //          ^      |       //
  //          f      |       //
  //          |      /       //
  //         [Y]    /        //
  //           ^   /         //
  //           f  /          //
  //           | /           //
  //          [FU]           //
  //
  // If FU (flag use) indirectly reaches N (the load), and Root folds N
  // (call it Fold), then X is a predecessor of FU and a successor of
  // Fold. But since Fold and FU are flagged together, this will create
  // a cycle in the scheduling graph.

  // If the node has flags, walk down the graph to the "lowest" node in the
  // flagged set.
  EVT VT = Root->getValueType(Root->getNumValues()-1);
  while (VT == MVT::Flag) {
    SDNode *FU = findFlagUse(Root);
    if (FU == NULL)
      break;
    Root = FU;
    VT = Root->getValueType(Root->getNumValues()-1);
    
    // If our query node has a flag result with a use, we've walked up it.  If
    // the user (which has already been selected) has a chain or indirectly uses
    // the chain, our WalkChainUsers predicate will not consider it.  Because of
    // this, we cannot ignore chains in this predicate.
    IgnoreChains = false;
  }
  

  SmallPtrSet<SDNode*, 16> Visited;
  return !findNonImmUse(Root, N.getNode(), U, Root, Visited, IgnoreChains);
}

SDNode *SelectionDAGISel::Select_INLINEASM(SDNode *N) {
  std::vector<SDValue> Ops(N->op_begin(), N->op_end());
  SelectInlineAsmMemoryOperands(Ops);
    
  std::vector<EVT> VTs;
  VTs.push_back(MVT::Other);
  VTs.push_back(MVT::Flag);
  SDValue New = CurDAG->getNode(ISD::INLINEASM, N->getDebugLoc(),
                                VTs, &Ops[0], Ops.size());
  New->setNodeId(-1);
  return New.getNode();
}

SDNode *SelectionDAGISel::Select_UNDEF(SDNode *N) {
  return CurDAG->SelectNodeTo(N, TargetOpcode::IMPLICIT_DEF,N->getValueType(0));
}

/// GetVBR - decode a vbr encoding whose top bit is set.
ALWAYS_INLINE static uint64_t
GetVBR(uint64_t Val, const unsigned char *MatcherTable, unsigned &Idx) {
  assert(Val >= 128 && "Not a VBR");
  Val &= 127;  // Remove first vbr bit.
  
  unsigned Shift = 7;
  uint64_t NextBits;
  do {
    NextBits = MatcherTable[Idx++];
    Val |= (NextBits&127) << Shift;
    Shift += 7;
  } while (NextBits & 128);
  
  return Val;
}


/// UpdateChainsAndFlags - When a match is complete, this method updates uses of
/// interior flag and chain results to use the new flag and chain results.
void SelectionDAGISel::
UpdateChainsAndFlags(SDNode *NodeToMatch, SDValue InputChain,
                     const SmallVectorImpl<SDNode*> &ChainNodesMatched,
                     SDValue InputFlag,
                     const SmallVectorImpl<SDNode*> &FlagResultNodesMatched,
                     bool isMorphNodeTo) {
  SmallVector<SDNode*, 4> NowDeadNodes;
  
  ISelUpdater ISU(ISelPosition);

  // Now that all the normal results are replaced, we replace the chain and
  // flag results if present.
  if (!ChainNodesMatched.empty()) {
    assert(InputChain.getNode() != 0 &&
           "Matched input chains but didn't produce a chain");
    // Loop over all of the nodes we matched that produced a chain result.
    // Replace all the chain results with the final chain we ended up with.
    for (unsigned i = 0, e = ChainNodesMatched.size(); i != e; ++i) {
      SDNode *ChainNode = ChainNodesMatched[i];
      
      // If this node was already deleted, don't look at it.
      if (ChainNode->getOpcode() == ISD::DELETED_NODE)
        continue;
      
      // Don't replace the results of the root node if we're doing a
      // MorphNodeTo.
      if (ChainNode == NodeToMatch && isMorphNodeTo)
        continue;
      
      SDValue ChainVal = SDValue(ChainNode, ChainNode->getNumValues()-1);
      if (ChainVal.getValueType() == MVT::Flag)
        ChainVal = ChainVal.getValue(ChainVal->getNumValues()-2);
      assert(ChainVal.getValueType() == MVT::Other && "Not a chain?");
      CurDAG->ReplaceAllUsesOfValueWith(ChainVal, InputChain, &ISU);
      
      // If the node became dead and we haven't already seen it, delete it.
      if (ChainNode->use_empty() &&
          !std::count(NowDeadNodes.begin(), NowDeadNodes.end(), ChainNode))
        NowDeadNodes.push_back(ChainNode);
    }
  }
  
  // If the result produces a flag, update any flag results in the matched
  // pattern with the flag result.
  if (InputFlag.getNode() != 0) {
    // Handle any interior nodes explicitly marked.
    for (unsigned i = 0, e = FlagResultNodesMatched.size(); i != e; ++i) {
      SDNode *FRN = FlagResultNodesMatched[i];
      
      // If this node was already deleted, don't look at it.
      if (FRN->getOpcode() == ISD::DELETED_NODE)
        continue;
      
      assert(FRN->getValueType(FRN->getNumValues()-1) == MVT::Flag &&
             "Doesn't have a flag result");
      CurDAG->ReplaceAllUsesOfValueWith(SDValue(FRN, FRN->getNumValues()-1),
                                        InputFlag, &ISU);
      
      // If the node became dead and we haven't already seen it, delete it.
      if (FRN->use_empty() &&
          !std::count(NowDeadNodes.begin(), NowDeadNodes.end(), FRN))
        NowDeadNodes.push_back(FRN);
    }
  }
  
  if (!NowDeadNodes.empty())
    CurDAG->RemoveDeadNodes(NowDeadNodes, &ISU);
  
  DEBUG(errs() << "ISEL: Match complete!\n");
}

enum ChainResult {
  CR_Simple,
  CR_InducesCycle,
  CR_LeadsToInteriorNode
};

/// WalkChainUsers - Walk down the users of the specified chained node that is
/// part of the pattern we're matching, looking at all of the users we find.
/// This determines whether something is an interior node, whether we have a
/// non-pattern node in between two pattern nodes (which prevent folding because
/// it would induce a cycle) and whether we have a TokenFactor node sandwiched
/// between pattern nodes (in which case the TF becomes part of the pattern).
///
/// The walk we do here is guaranteed to be small because we quickly get down to
/// already selected nodes "below" us.
static ChainResult 
WalkChainUsers(SDNode *ChainedNode,
               SmallVectorImpl<SDNode*> &ChainedNodesInPattern,
               SmallVectorImpl<SDNode*> &InteriorChainedNodes) {
  ChainResult Result = CR_Simple;
  
  for (SDNode::use_iterator UI = ChainedNode->use_begin(),
         E = ChainedNode->use_end(); UI != E; ++UI) {
    // Make sure the use is of the chain, not some other value we produce.
    if (UI.getUse().getValueType() != MVT::Other) continue;
    
    SDNode *User = *UI;

    // If we see an already-selected machine node, then we've gone beyond the
    // pattern that we're selecting down into the already selected chunk of the
    // DAG.
    if (User->isMachineOpcode() ||
        User->getOpcode() == ISD::HANDLENODE)  // Root of the graph.
      continue;
    
    if (User->getOpcode() == ISD::CopyToReg ||
        User->getOpcode() == ISD::CopyFromReg ||
        User->getOpcode() == ISD::INLINEASM ||
        User->getOpcode() == ISD::EH_LABEL) {
      // If their node ID got reset to -1 then they've already been selected.
      // Treat them like a MachineOpcode.
      if (User->getNodeId() == -1)
        continue;
    }

    // If we have a TokenFactor, we handle it specially.
    if (User->getOpcode() != ISD::TokenFactor) {
      // If the node isn't a token factor and isn't part of our pattern, then it
      // must be a random chained node in between two nodes we're selecting.
      // This happens when we have something like:
      //   x = load ptr
      //   call
      //   y = x+4
      //   store y -> ptr
      // Because we structurally match the load/store as a read/modify/write,
      // but the call is chained between them.  We cannot fold in this case
      // because it would induce a cycle in the graph.
      if (!std::count(ChainedNodesInPattern.begin(),
                      ChainedNodesInPattern.end(), User))
        return CR_InducesCycle;
      
      // Otherwise we found a node that is part of our pattern.  For example in:
      //   x = load ptr
      //   y = x+4
      //   store y -> ptr
      // This would happen when we're scanning down from the load and see the
      // store as a user.  Record that there is a use of ChainedNode that is
      // part of the pattern and keep scanning uses.
      Result = CR_LeadsToInteriorNode;
      InteriorChainedNodes.push_back(User);
      continue;
    }
    
    // If we found a TokenFactor, there are two cases to consider: first if the
    // TokenFactor is just hanging "below" the pattern we're matching (i.e. no
    // uses of the TF are in our pattern) we just want to ignore it.  Second,
    // the TokenFactor can be sandwiched in between two chained nodes, like so:
    //     [Load chain]
    //         ^
    //         |
    //       [Load]
    //       ^    ^
    //       |    \                    DAG's like cheese
    //      /       \                       do you?
    //     /         |
    // [TokenFactor] [Op]
    //     ^          ^
    //     |          |
    //      \        /
    //       \      /
    //       [Store]
    //
    // In this case, the TokenFactor becomes part of our match and we rewrite it
    // as a new TokenFactor.
    //
    // To distinguish these two cases, do a recursive walk down the uses.
    switch (WalkChainUsers(User, ChainedNodesInPattern, InteriorChainedNodes)) {
    case CR_Simple:
      // If the uses of the TokenFactor are just already-selected nodes, ignore
      // it, it is "below" our pattern.
      continue;
    case CR_InducesCycle:
      // If the uses of the TokenFactor lead to nodes that are not part of our
      // pattern that are not selected, folding would turn this into a cycle,
      // bail out now.
      return CR_InducesCycle;
    case CR_LeadsToInteriorNode:
      break;  // Otherwise, keep processing.
    }
    
    // Okay, we know we're in the interesting interior case.  The TokenFactor
    // is now going to be considered part of the pattern so that we rewrite its
    // uses (it may have uses that are not part of the pattern) with the
    // ultimate chain result of the generated code.  We will also add its chain
    // inputs as inputs to the ultimate TokenFactor we create.
    Result = CR_LeadsToInteriorNode;
    ChainedNodesInPattern.push_back(User);
    InteriorChainedNodes.push_back(User);
    continue;
  }
  
  return Result;
}

/// HandleMergeInputChains - This implements the OPC_EmitMergeInputChains
/// operation for when the pattern matched at least one node with a chains.  The
/// input vector contains a list of all of the chained nodes that we match.  We
/// must determine if this is a valid thing to cover (i.e. matching it won't
/// induce cycles in the DAG) and if so, creating a TokenFactor node. that will
/// be used as the input node chain for the generated nodes.
static SDValue
HandleMergeInputChains(SmallVectorImpl<SDNode*> &ChainNodesMatched,
                       SelectionDAG *CurDAG) {
  // Walk all of the chained nodes we've matched, recursively scanning down the
  // users of the chain result. This adds any TokenFactor nodes that are caught
  // in between chained nodes to the chained and interior nodes list.
  SmallVector<SDNode*, 3> InteriorChainedNodes;
  for (unsigned i = 0, e = ChainNodesMatched.size(); i != e; ++i) {
    if (WalkChainUsers(ChainNodesMatched[i], ChainNodesMatched,
                       InteriorChainedNodes) == CR_InducesCycle)
      return SDValue(); // Would induce a cycle.
  }
  
  // Okay, we have walked all the matched nodes and collected TokenFactor nodes
  // that we are interested in.  Form our input TokenFactor node.
  SmallVector<SDValue, 3> InputChains;
  for (unsigned i = 0, e = ChainNodesMatched.size(); i != e; ++i) {
    // Add the input chain of this node to the InputChains list (which will be
    // the operands of the generated TokenFactor) if it's not an interior node.
    SDNode *N = ChainNodesMatched[i];
    if (N->getOpcode() != ISD::TokenFactor) {
      if (std::count(InteriorChainedNodes.begin(),InteriorChainedNodes.end(),N))
        continue;
      
      // Otherwise, add the input chain.
      SDValue InChain = ChainNodesMatched[i]->getOperand(0);
      assert(InChain.getValueType() == MVT::Other && "Not a chain");
      InputChains.push_back(InChain);
      continue;
    }
    
    // If we have a token factor, we want to add all inputs of the token factor
    // that are not part of the pattern we're matching.
    for (unsigned op = 0, e = N->getNumOperands(); op != e; ++op) {
      if (!std::count(ChainNodesMatched.begin(), ChainNodesMatched.end(),
                      N->getOperand(op).getNode()))
        InputChains.push_back(N->getOperand(op));
    }
  }
  
  SDValue Res;
  if (InputChains.size() == 1)
    return InputChains[0];
  return CurDAG->getNode(ISD::TokenFactor, ChainNodesMatched[0]->getDebugLoc(),
                         MVT::Other, &InputChains[0], InputChains.size());
}  

/// MorphNode - Handle morphing a node in place for the selector.
SDNode *SelectionDAGISel::
MorphNode(SDNode *Node, unsigned TargetOpc, SDVTList VTList,
          const SDValue *Ops, unsigned NumOps, unsigned EmitNodeInfo) {
  // It is possible we're using MorphNodeTo to replace a node with no
  // normal results with one that has a normal result (or we could be
  // adding a chain) and the input could have flags and chains as well.
  // In this case we need to shift the operands down.
  // FIXME: This is a horrible hack and broken in obscure cases, no worse
  // than the old isel though.
  int OldFlagResultNo = -1, OldChainResultNo = -1;

  unsigned NTMNumResults = Node->getNumValues();
  if (Node->getValueType(NTMNumResults-1) == MVT::Flag) {
    OldFlagResultNo = NTMNumResults-1;
    if (NTMNumResults != 1 &&
        Node->getValueType(NTMNumResults-2) == MVT::Other)
      OldChainResultNo = NTMNumResults-2;
  } else if (Node->getValueType(NTMNumResults-1) == MVT::Other)
    OldChainResultNo = NTMNumResults-1;

  // Call the underlying SelectionDAG routine to do the transmogrification. Note
  // that this deletes operands of the old node that become dead.
  SDNode *Res = CurDAG->MorphNodeTo(Node, ~TargetOpc, VTList, Ops, NumOps);

  // MorphNodeTo can operate in two ways: if an existing node with the
  // specified operands exists, it can just return it.  Otherwise, it
  // updates the node in place to have the requested operands.
  if (Res == Node) {
    // If we updated the node in place, reset the node ID.  To the isel,
    // this should be just like a newly allocated machine node.
    Res->setNodeId(-1);
  }

  unsigned ResNumResults = Res->getNumValues();
  // Move the flag if needed.
  if ((EmitNodeInfo & OPFL_FlagOutput) && OldFlagResultNo != -1 &&
      (unsigned)OldFlagResultNo != ResNumResults-1)
    CurDAG->ReplaceAllUsesOfValueWith(SDValue(Node, OldFlagResultNo), 
                                      SDValue(Res, ResNumResults-1));

  if ((EmitNodeInfo & OPFL_FlagOutput) != 0)
  --ResNumResults;

  // Move the chain reference if needed.
  if ((EmitNodeInfo & OPFL_Chain) && OldChainResultNo != -1 &&
      (unsigned)OldChainResultNo != ResNumResults-1)
    CurDAG->ReplaceAllUsesOfValueWith(SDValue(Node, OldChainResultNo), 
                                      SDValue(Res, ResNumResults-1));

  // Otherwise, no replacement happened because the node already exists. Replace
  // Uses of the old node with the new one.
  if (Res != Node)
    CurDAG->ReplaceAllUsesWith(Node, Res);
  
  return Res;
}

/// CheckPatternPredicate - Implements OP_CheckPatternPredicate.
ALWAYS_INLINE static bool
CheckSame(const unsigned char *MatcherTable, unsigned &MatcherIndex,
          SDValue N, const SmallVectorImpl<SDValue> &RecordedNodes) {
  // Accept if it is exactly the same as a previously recorded node.
  unsigned RecNo = MatcherTable[MatcherIndex++];
  assert(RecNo < RecordedNodes.size() && "Invalid CheckSame");
  return N == RecordedNodes[RecNo];
}
  
/// CheckPatternPredicate - Implements OP_CheckPatternPredicate.
ALWAYS_INLINE static bool
CheckPatternPredicate(const unsigned char *MatcherTable, unsigned &MatcherIndex,
                      SelectionDAGISel &SDISel) {
  return SDISel.CheckPatternPredicate(MatcherTable[MatcherIndex++]);
}

/// CheckNodePredicate - Implements OP_CheckNodePredicate.
ALWAYS_INLINE static bool
CheckNodePredicate(const unsigned char *MatcherTable, unsigned &MatcherIndex,
                   SelectionDAGISel &SDISel, SDNode *N) {
  return SDISel.CheckNodePredicate(N, MatcherTable[MatcherIndex++]);
}

ALWAYS_INLINE static bool
CheckOpcode(const unsigned char *MatcherTable, unsigned &MatcherIndex,
            SDNode *N) {
  uint16_t Opc = MatcherTable[MatcherIndex++];
  Opc |= (unsigned short)MatcherTable[MatcherIndex++] << 8;
  return N->getOpcode() == Opc;
}

ALWAYS_INLINE static bool
CheckType(const unsigned char *MatcherTable, unsigned &MatcherIndex,
          SDValue N, const TargetLowering &TLI) {
  MVT::SimpleValueType VT = (MVT::SimpleValueType)MatcherTable[MatcherIndex++];
  if (N.getValueType() == VT) return true;
  
  // Handle the case when VT is iPTR.
  return VT == MVT::iPTR && N.getValueType() == TLI.getPointerTy();
}

ALWAYS_INLINE static bool
CheckChildType(const unsigned char *MatcherTable, unsigned &MatcherIndex,
               SDValue N, const TargetLowering &TLI,
               unsigned ChildNo) {
  if (ChildNo >= N.getNumOperands())
    return false;  // Match fails if out of range child #.
  return ::CheckType(MatcherTable, MatcherIndex, N.getOperand(ChildNo), TLI);
}


ALWAYS_INLINE static bool
CheckCondCode(const unsigned char *MatcherTable, unsigned &MatcherIndex,
              SDValue N) {
  return cast<CondCodeSDNode>(N)->get() ==
      (ISD::CondCode)MatcherTable[MatcherIndex++];
}

ALWAYS_INLINE static bool
CheckValueType(const unsigned char *MatcherTable, unsigned &MatcherIndex,
               SDValue N, const TargetLowering &TLI) {
  MVT::SimpleValueType VT = (MVT::SimpleValueType)MatcherTable[MatcherIndex++];
  if (cast<VTSDNode>(N)->getVT() == VT)
    return true;
  
  // Handle the case when VT is iPTR.
  return VT == MVT::iPTR && cast<VTSDNode>(N)->getVT() == TLI.getPointerTy();
}

ALWAYS_INLINE static bool
CheckInteger(const unsigned char *MatcherTable, unsigned &MatcherIndex,
             SDValue N) {
  int64_t Val = MatcherTable[MatcherIndex++];
  if (Val & 128)
    Val = GetVBR(Val, MatcherTable, MatcherIndex);
  
  ConstantSDNode *C = dyn_cast<ConstantSDNode>(N);
  return C != 0 && C->getSExtValue() == Val;
}

ALWAYS_INLINE static bool
CheckAndImm(const unsigned char *MatcherTable, unsigned &MatcherIndex,
            SDValue N, SelectionDAGISel &SDISel) {
  int64_t Val = MatcherTable[MatcherIndex++];
  if (Val & 128)
    Val = GetVBR(Val, MatcherTable, MatcherIndex);
  
  if (N->getOpcode() != ISD::AND) return false;
  
  ConstantSDNode *C = dyn_cast<ConstantSDNode>(N->getOperand(1));
  return C != 0 && SDISel.CheckAndMask(N.getOperand(0), C, Val);
}

ALWAYS_INLINE static bool
CheckOrImm(const unsigned char *MatcherTable, unsigned &MatcherIndex,
           SDValue N, SelectionDAGISel &SDISel) {
  int64_t Val = MatcherTable[MatcherIndex++];
  if (Val & 128)
    Val = GetVBR(Val, MatcherTable, MatcherIndex);
  
  if (N->getOpcode() != ISD::OR) return false;
  
  ConstantSDNode *C = dyn_cast<ConstantSDNode>(N->getOperand(1));
  return C != 0 && SDISel.CheckOrMask(N.getOperand(0), C, Val);
}

/// IsPredicateKnownToFail - If we know how and can do so without pushing a
/// scope, evaluate the current node.  If the current predicate is known to
/// fail, set Result=true and return anything.  If the current predicate is
/// known to pass, set Result=false and return the MatcherIndex to continue
/// with.  If the current predicate is unknown, set Result=false and return the
/// MatcherIndex to continue with. 
static unsigned IsPredicateKnownToFail(const unsigned char *Table,
                                       unsigned Index, SDValue N,
                                       bool &Result, SelectionDAGISel &SDISel,
                                       SmallVectorImpl<SDValue> &RecordedNodes){
  switch (Table[Index++]) {
  default:
    Result = false;
    return Index-1;  // Could not evaluate this predicate.
  case SelectionDAGISel::OPC_CheckSame:
    Result = !::CheckSame(Table, Index, N, RecordedNodes);
    return Index;
  case SelectionDAGISel::OPC_CheckPatternPredicate:
    Result = !::CheckPatternPredicate(Table, Index, SDISel);
    return Index;
  case SelectionDAGISel::OPC_CheckPredicate:
    Result = !::CheckNodePredicate(Table, Index, SDISel, N.getNode());
    return Index;
  case SelectionDAGISel::OPC_CheckOpcode:
    Result = !::CheckOpcode(Table, Index, N.getNode());
    return Index;
  case SelectionDAGISel::OPC_CheckType:
    Result = !::CheckType(Table, Index, N, SDISel.TLI);
    return Index;
  case SelectionDAGISel::OPC_CheckChild0Type:
  case SelectionDAGISel::OPC_CheckChild1Type:
  case SelectionDAGISel::OPC_CheckChild2Type:
  case SelectionDAGISel::OPC_CheckChild3Type:
  case SelectionDAGISel::OPC_CheckChild4Type:
  case SelectionDAGISel::OPC_CheckChild5Type:
  case SelectionDAGISel::OPC_CheckChild6Type:
  case SelectionDAGISel::OPC_CheckChild7Type:
    Result = !::CheckChildType(Table, Index, N, SDISel.TLI,
                        Table[Index-1] - SelectionDAGISel::OPC_CheckChild0Type);
    return Index;
  case SelectionDAGISel::OPC_CheckCondCode:
    Result = !::CheckCondCode(Table, Index, N);
    return Index;
  case SelectionDAGISel::OPC_CheckValueType:
    Result = !::CheckValueType(Table, Index, N, SDISel.TLI);
    return Index;
  case SelectionDAGISel::OPC_CheckInteger:
    Result = !::CheckInteger(Table, Index, N);
    return Index;
  case SelectionDAGISel::OPC_CheckAndImm:
    Result = !::CheckAndImm(Table, Index, N, SDISel);
    return Index;
  case SelectionDAGISel::OPC_CheckOrImm:
    Result = !::CheckOrImm(Table, Index, N, SDISel);
    return Index;
  }
}

namespace {

struct MatchScope {
  /// FailIndex - If this match fails, this is the index to continue with.
  unsigned FailIndex;
  
  /// NodeStack - The node stack when the scope was formed.
  SmallVector<SDValue, 4> NodeStack;
  
  /// NumRecordedNodes - The number of recorded nodes when the scope was formed.
  unsigned NumRecordedNodes;
  
  /// NumMatchedMemRefs - The number of matched memref entries.
  unsigned NumMatchedMemRefs;
  
  /// InputChain/InputFlag - The current chain/flag 
  SDValue InputChain, InputFlag;

  /// HasChainNodesMatched - True if the ChainNodesMatched list is non-empty.
  bool HasChainNodesMatched, HasFlagResultNodesMatched;
};

}

SDNode *SelectionDAGISel::
SelectCodeCommon(SDNode *NodeToMatch, const unsigned char *MatcherTable,
                 unsigned TableSize) {
  // FIXME: Should these even be selected?  Handle these cases in the caller?
  switch (NodeToMatch->getOpcode()) {
  default:
    break;
  case ISD::EntryToken:       // These nodes remain the same.
  case ISD::BasicBlock:
  case ISD::Register:
  //case ISD::VALUETYPE:
  //case ISD::CONDCODE:
  case ISD::HANDLENODE:
  case ISD::MDNODE_SDNODE:
  case ISD::TargetConstant:
  case ISD::TargetConstantFP:
  case ISD::TargetConstantPool:
  case ISD::TargetFrameIndex:
  case ISD::TargetExternalSymbol:
  case ISD::TargetBlockAddress:
  case ISD::TargetJumpTable:
  case ISD::TargetGlobalTLSAddress:
  case ISD::TargetGlobalAddress:
  case ISD::TokenFactor:
  case ISD::CopyFromReg:
  case ISD::CopyToReg:
  case ISD::EH_LABEL:
    NodeToMatch->setNodeId(-1); // Mark selected.
    return 0;
  case ISD::AssertSext:
  case ISD::AssertZext:
    CurDAG->ReplaceAllUsesOfValueWith(SDValue(NodeToMatch, 0),
                                      NodeToMatch->getOperand(0));
    return 0;
  case ISD::INLINEASM: return Select_INLINEASM(NodeToMatch);
  case ISD::UNDEF:     return Select_UNDEF(NodeToMatch);
  }
  
  assert(!NodeToMatch->isMachineOpcode() && "Node already selected!");

  // Set up the node stack with NodeToMatch as the only node on the stack.
  SmallVector<SDValue, 8> NodeStack;
  SDValue N = SDValue(NodeToMatch, 0);
  NodeStack.push_back(N);

  // MatchScopes - Scopes used when matching, if a match failure happens, this
  // indicates where to continue checking.
  SmallVector<MatchScope, 8> MatchScopes;
  
  // RecordedNodes - This is the set of nodes that have been recorded by the
  // state machine.
  SmallVector<SDValue, 8> RecordedNodes;
  
  // MatchedMemRefs - This is the set of MemRef's we've seen in the input
  // pattern.
  SmallVector<MachineMemOperand*, 2> MatchedMemRefs;
  
  // These are the current input chain and flag for use when generating nodes.
  // Various Emit operations change these.  For example, emitting a copytoreg
  // uses and updates these.
  SDValue InputChain, InputFlag;
  
  // ChainNodesMatched - If a pattern matches nodes that have input/output
  // chains, the OPC_EmitMergeInputChains operation is emitted which indicates
  // which ones they are.  The result is captured into this list so that we can
  // update the chain results when the pattern is complete.
  SmallVector<SDNode*, 3> ChainNodesMatched;
  SmallVector<SDNode*, 3> FlagResultNodesMatched;
  
  DEBUG(errs() << "ISEL: Starting pattern match on root node: ";
        NodeToMatch->dump(CurDAG);
        errs() << '\n');
  
  // Determine where to start the interpreter.  Normally we start at opcode #0,
  // but if the state machine starts with an OPC_SwitchOpcode, then we
  // accelerate the first lookup (which is guaranteed to be hot) with the
  // OpcodeOffset table.
  unsigned MatcherIndex = 0;
  
  if (!OpcodeOffset.empty()) {
    // Already computed the OpcodeOffset table, just index into it.
    if (N.getOpcode() < OpcodeOffset.size())
      MatcherIndex = OpcodeOffset[N.getOpcode()];
    DEBUG(errs() << "  Initial Opcode index to " << MatcherIndex << "\n");

  } else if (MatcherTable[0] == OPC_SwitchOpcode) {
    // Otherwise, the table isn't computed, but the state machine does start
    // with an OPC_SwitchOpcode instruction.  Populate the table now, since this
    // is the first time we're selecting an instruction.
    unsigned Idx = 1;
    while (1) {
      // Get the size of this case.
      unsigned CaseSize = MatcherTable[Idx++];
      if (CaseSize & 128)
        CaseSize = GetVBR(CaseSize, MatcherTable, Idx);
      if (CaseSize == 0) break;

      // Get the opcode, add the index to the table.
      uint16_t Opc = MatcherTable[Idx++];
      Opc |= (unsigned short)MatcherTable[Idx++] << 8;
      if (Opc >= OpcodeOffset.size())
        OpcodeOffset.resize((Opc+1)*2);
      OpcodeOffset[Opc] = Idx;
      Idx += CaseSize;
    }

    // Okay, do the lookup for the first opcode.
    if (N.getOpcode() < OpcodeOffset.size())
      MatcherIndex = OpcodeOffset[N.getOpcode()];
  }
  
  while (1) {
    assert(MatcherIndex < TableSize && "Invalid index");
#ifndef NDEBUG
    unsigned CurrentOpcodeIndex = MatcherIndex;
#endif
    BuiltinOpcodes Opcode = (BuiltinOpcodes)MatcherTable[MatcherIndex++];
    switch (Opcode) {
    case OPC_Scope: {
      // Okay, the semantics of this operation are that we should push a scope
      // then evaluate the first child.  However, pushing a scope only to have
      // the first check fail (which then pops it) is inefficient.  If we can
      // determine immediately that the first check (or first several) will
      // immediately fail, don't even bother pushing a scope for them.
      unsigned FailIndex;
      
      while (1) {
        unsigned NumToSkip = MatcherTable[MatcherIndex++];
        if (NumToSkip & 128)
          NumToSkip = GetVBR(NumToSkip, MatcherTable, MatcherIndex);
        // Found the end of the scope with no match.
        if (NumToSkip == 0) {
          FailIndex = 0;
          break;
        }
        
        FailIndex = MatcherIndex+NumToSkip;
        
        unsigned MatcherIndexOfPredicate = MatcherIndex;
        (void)MatcherIndexOfPredicate; // silence warning.
        
        // If we can't evaluate this predicate without pushing a scope (e.g. if
        // it is a 'MoveParent') or if the predicate succeeds on this node, we
        // push the scope and evaluate the full predicate chain.
        bool Result;
        MatcherIndex = IsPredicateKnownToFail(MatcherTable, MatcherIndex, N,
                                              Result, *this, RecordedNodes);
        if (!Result)
          break;
        
        DEBUG(errs() << "  Skipped scope entry (due to false predicate) at "
                     << "index " << MatcherIndexOfPredicate
                     << ", continuing at " << FailIndex << "\n");
        ++NumDAGIselRetries;
        
        // Otherwise, we know that this case of the Scope is guaranteed to fail,
        // move to the next case.
        MatcherIndex = FailIndex;
      }
      
      // If the whole scope failed to match, bail.
      if (FailIndex == 0) break;
      
      // Push a MatchScope which indicates where to go if the first child fails
      // to match.
      MatchScope NewEntry;
      NewEntry.FailIndex = FailIndex;
      NewEntry.NodeStack.append(NodeStack.begin(), NodeStack.end());
      NewEntry.NumRecordedNodes = RecordedNodes.size();
      NewEntry.NumMatchedMemRefs = MatchedMemRefs.size();
      NewEntry.InputChain = InputChain;
      NewEntry.InputFlag = InputFlag;
      NewEntry.HasChainNodesMatched = !ChainNodesMatched.empty();
      NewEntry.HasFlagResultNodesMatched = !FlagResultNodesMatched.empty();
      MatchScopes.push_back(NewEntry);
      continue;
    }
    case OPC_RecordNode:
      // Remember this node, it may end up being an operand in the pattern.
      RecordedNodes.push_back(N);
      continue;
        
    case OPC_RecordChild0: case OPC_RecordChild1:
    case OPC_RecordChild2: case OPC_RecordChild3:
    case OPC_RecordChild4: case OPC_RecordChild5:
    case OPC_RecordChild6: case OPC_RecordChild7: {
      unsigned ChildNo = Opcode-OPC_RecordChild0;
      if (ChildNo >= N.getNumOperands())
        break;  // Match fails if out of range child #.

      RecordedNodes.push_back(N->getOperand(ChildNo));
      continue;
    }
    case OPC_RecordMemRef:
      MatchedMemRefs.push_back(cast<MemSDNode>(N)->getMemOperand());
      continue;
        
    case OPC_CaptureFlagInput:
      // If the current node has an input flag, capture it in InputFlag.
      if (N->getNumOperands() != 0 &&
          N->getOperand(N->getNumOperands()-1).getValueType() == MVT::Flag)
        InputFlag = N->getOperand(N->getNumOperands()-1);
      continue;
        
    case OPC_MoveChild: {
      unsigned ChildNo = MatcherTable[MatcherIndex++];
      if (ChildNo >= N.getNumOperands())
        break;  // Match fails if out of range child #.
      N = N.getOperand(ChildNo);
      NodeStack.push_back(N);
      continue;
    }
        
    case OPC_MoveParent:
      // Pop the current node off the NodeStack.
      NodeStack.pop_back();
      assert(!NodeStack.empty() && "Node stack imbalance!");
      N = NodeStack.back();  
      continue;
     
    case OPC_CheckSame:
      if (!::CheckSame(MatcherTable, MatcherIndex, N, RecordedNodes)) break;
      continue;
    case OPC_CheckPatternPredicate:
      if (!::CheckPatternPredicate(MatcherTable, MatcherIndex, *this)) break;
      continue;
    case OPC_CheckPredicate:
      if (!::CheckNodePredicate(MatcherTable, MatcherIndex, *this,
                                N.getNode()))
        break;
      continue;
    case OPC_CheckComplexPat: {
      unsigned CPNum = MatcherTable[MatcherIndex++];
      unsigned RecNo = MatcherTable[MatcherIndex++];
      assert(RecNo < RecordedNodes.size() && "Invalid CheckComplexPat");
      if (!CheckComplexPattern(NodeToMatch, RecordedNodes[RecNo], CPNum,
                               RecordedNodes))
        break;
      continue;
    }
    case OPC_CheckOpcode:
      if (!::CheckOpcode(MatcherTable, MatcherIndex, N.getNode())) break;
      continue;
        
    case OPC_CheckType:
      if (!::CheckType(MatcherTable, MatcherIndex, N, TLI)) break;
      continue;
        
    case OPC_SwitchOpcode: {
      unsigned CurNodeOpcode = N.getOpcode();
      unsigned SwitchStart = MatcherIndex-1; (void)SwitchStart;
      unsigned CaseSize;
      while (1) {
        // Get the size of this case.
        CaseSize = MatcherTable[MatcherIndex++];
        if (CaseSize & 128)
          CaseSize = GetVBR(CaseSize, MatcherTable, MatcherIndex);
        if (CaseSize == 0) break;

        uint16_t Opc = MatcherTable[MatcherIndex++];
        Opc |= (unsigned short)MatcherTable[MatcherIndex++] << 8;

        // If the opcode matches, then we will execute this case.
        if (CurNodeOpcode == Opc)
          break;
      
        // Otherwise, skip over this case.
        MatcherIndex += CaseSize;
      }
      
      // If no cases matched, bail out.
      if (CaseSize == 0) break;
      
      // Otherwise, execute the case we found.
      DEBUG(errs() << "  OpcodeSwitch from " << SwitchStart
                   << " to " << MatcherIndex << "\n");
      continue;
    }
        
    case OPC_SwitchType: {
      MVT::SimpleValueType CurNodeVT = N.getValueType().getSimpleVT().SimpleTy;
      unsigned SwitchStart = MatcherIndex-1; (void)SwitchStart;
      unsigned CaseSize;
      while (1) {
        // Get the size of this case.
        CaseSize = MatcherTable[MatcherIndex++];
        if (CaseSize & 128)
          CaseSize = GetVBR(CaseSize, MatcherTable, MatcherIndex);
        if (CaseSize == 0) break;
        
        MVT::SimpleValueType CaseVT =
          (MVT::SimpleValueType)MatcherTable[MatcherIndex++];
        if (CaseVT == MVT::iPTR)
          CaseVT = TLI.getPointerTy().SimpleTy;
        
        // If the VT matches, then we will execute this case.
        if (CurNodeVT == CaseVT)
          break;
        
        // Otherwise, skip over this case.
        MatcherIndex += CaseSize;
      }
      
      // If no cases matched, bail out.
      if (CaseSize == 0) break;
      
      // Otherwise, execute the case we found.
      DEBUG(errs() << "  TypeSwitch[" << EVT(CurNodeVT).getEVTString()
                   << "] from " << SwitchStart << " to " << MatcherIndex<<'\n');
      continue;
    }
    case OPC_CheckChild0Type: case OPC_CheckChild1Type:
    case OPC_CheckChild2Type: case OPC_CheckChild3Type:
    case OPC_CheckChild4Type: case OPC_CheckChild5Type:
    case OPC_CheckChild6Type: case OPC_CheckChild7Type:
      if (!::CheckChildType(MatcherTable, MatcherIndex, N, TLI,
                            Opcode-OPC_CheckChild0Type))
        break;
      continue;
    case OPC_CheckCondCode:
      if (!::CheckCondCode(MatcherTable, MatcherIndex, N)) break;
      continue;
    case OPC_CheckValueType:
      if (!::CheckValueType(MatcherTable, MatcherIndex, N, TLI)) break;
      continue;
    case OPC_CheckInteger:
      if (!::CheckInteger(MatcherTable, MatcherIndex, N)) break;
      continue;
    case OPC_CheckAndImm:
      if (!::CheckAndImm(MatcherTable, MatcherIndex, N, *this)) break;
      continue;
    case OPC_CheckOrImm:
      if (!::CheckOrImm(MatcherTable, MatcherIndex, N, *this)) break;
      continue;
        
    case OPC_CheckFoldableChainNode: {
      assert(NodeStack.size() != 1 && "No parent node");
      // Verify that all intermediate nodes between the root and this one have
      // a single use.
      bool HasMultipleUses = false;
      for (unsigned i = 1, e = NodeStack.size()-1; i != e; ++i)
        if (!NodeStack[i].hasOneUse()) {
          HasMultipleUses = true;
          break;
        }
      if (HasMultipleUses) break;

      // Check to see that the target thinks this is profitable to fold and that
      // we can fold it without inducing cycles in the graph.
      if (!IsProfitableToFold(N, NodeStack[NodeStack.size()-2].getNode(),
                              NodeToMatch) ||
          !IsLegalToFold(N, NodeStack[NodeStack.size()-2].getNode(),
                         NodeToMatch, OptLevel,
                         true/*We validate our own chains*/))
        break;
      
      continue;
    }
    case OPC_EmitInteger: {
      MVT::SimpleValueType VT =
        (MVT::SimpleValueType)MatcherTable[MatcherIndex++];
      int64_t Val = MatcherTable[MatcherIndex++];
      if (Val & 128)
        Val = GetVBR(Val, MatcherTable, MatcherIndex);
      RecordedNodes.push_back(CurDAG->getTargetConstant(Val, VT));
      continue;
    }
    case OPC_EmitRegister: {
      MVT::SimpleValueType VT =
        (MVT::SimpleValueType)MatcherTable[MatcherIndex++];
      unsigned RegNo = MatcherTable[MatcherIndex++];
      RecordedNodes.push_back(CurDAG->getRegister(RegNo, VT));
      continue;
    }
        
    case OPC_EmitConvertToTarget:  {
      // Convert from IMM/FPIMM to target version.
      unsigned RecNo = MatcherTable[MatcherIndex++];
      assert(RecNo < RecordedNodes.size() && "Invalid CheckSame");
      SDValue Imm = RecordedNodes[RecNo];

      if (Imm->getOpcode() == ISD::Constant) {
        int64_t Val = cast<ConstantSDNode>(Imm)->getZExtValue();
        Imm = CurDAG->getTargetConstant(Val, Imm.getValueType());
      } else if (Imm->getOpcode() == ISD::ConstantFP) {
        const ConstantFP *Val=cast<ConstantFPSDNode>(Imm)->getConstantFPValue();
        Imm = CurDAG->getTargetConstantFP(*Val, Imm.getValueType());
      }
      
      RecordedNodes.push_back(Imm);
      continue;
    }
        
    case OPC_EmitMergeInputChains1_0:    // OPC_EmitMergeInputChains, 1, 0
    case OPC_EmitMergeInputChains1_1: {  // OPC_EmitMergeInputChains, 1, 1
      // These are space-optimized forms of OPC_EmitMergeInputChains.
      assert(InputChain.getNode() == 0 &&
             "EmitMergeInputChains should be the first chain producing node");
      assert(ChainNodesMatched.empty() &&
             "Should only have one EmitMergeInputChains per match");
      
      // Read all of the chained nodes.
      unsigned RecNo = Opcode == OPC_EmitMergeInputChains1_1;
      assert(RecNo < RecordedNodes.size() && "Invalid CheckSame");
      ChainNodesMatched.push_back(RecordedNodes[RecNo].getNode());
        
      // FIXME: What if other value results of the node have uses not matched
      // by this pattern?
      if (ChainNodesMatched.back() != NodeToMatch &&
          !RecordedNodes[RecNo].hasOneUse()) {
        ChainNodesMatched.clear();
        break;
      }
      
      // Merge the input chains if they are not intra-pattern references.
      InputChain = HandleMergeInputChains(ChainNodesMatched, CurDAG);
      
      if (InputChain.getNode() == 0)
        break;  // Failed to merge.
      continue;
    }
        
    case OPC_EmitMergeInputChains: {
      assert(InputChain.getNode() == 0 &&
             "EmitMergeInputChains should be the first chain producing node");
      // This node gets a list of nodes we matched in the input that have
      // chains.  We want to token factor all of the input chains to these nodes
      // together.  However, if any of the input chains is actually one of the
      // nodes matched in this pattern, then we have an intra-match reference.
      // Ignore these because the newly token factored chain should not refer to
      // the old nodes.
      unsigned NumChains = MatcherTable[MatcherIndex++];
      assert(NumChains != 0 && "Can't TF zero chains");

      assert(ChainNodesMatched.empty() &&
             "Should only have one EmitMergeInputChains per match");

      // Read all of the chained nodes.
      for (unsigned i = 0; i != NumChains; ++i) {
        unsigned RecNo = MatcherTable[MatcherIndex++];
        assert(RecNo < RecordedNodes.size() && "Invalid CheckSame");
        ChainNodesMatched.push_back(RecordedNodes[RecNo].getNode());
        
        // FIXME: What if other value results of the node have uses not matched
        // by this pattern?
        if (ChainNodesMatched.back() != NodeToMatch &&
            !RecordedNodes[RecNo].hasOneUse()) {
          ChainNodesMatched.clear();
          break;
        }
      }
      
      // If the inner loop broke out, the match fails.
      if (ChainNodesMatched.empty())
        break;

      // Merge the input chains if they are not intra-pattern references.
      InputChain = HandleMergeInputChains(ChainNodesMatched, CurDAG);
      
      if (InputChain.getNode() == 0)
        break;  // Failed to merge.

      continue;
    }
        
    case OPC_EmitCopyToReg: {
      unsigned RecNo = MatcherTable[MatcherIndex++];
      assert(RecNo < RecordedNodes.size() && "Invalid CheckSame");
      unsigned DestPhysReg = MatcherTable[MatcherIndex++];
      
      if (InputChain.getNode() == 0)
        InputChain = CurDAG->getEntryNode();
      
      InputChain = CurDAG->getCopyToReg(InputChain, NodeToMatch->getDebugLoc(),
                                        DestPhysReg, RecordedNodes[RecNo],
                                        InputFlag);
      
      InputFlag = InputChain.getValue(1);
      continue;
    }
        
    case OPC_EmitNodeXForm: {
      unsigned XFormNo = MatcherTable[MatcherIndex++];
      unsigned RecNo = MatcherTable[MatcherIndex++];
      assert(RecNo < RecordedNodes.size() && "Invalid CheckSame");
      RecordedNodes.push_back(RunSDNodeXForm(RecordedNodes[RecNo], XFormNo));
      continue;
    }
        
    case OPC_EmitNode:
    case OPC_MorphNodeTo: {
      uint16_t TargetOpc = MatcherTable[MatcherIndex++];
      TargetOpc |= (unsigned short)MatcherTable[MatcherIndex++] << 8;
      unsigned EmitNodeInfo = MatcherTable[MatcherIndex++];
      // Get the result VT list.
      unsigned NumVTs = MatcherTable[MatcherIndex++];
      SmallVector<EVT, 4> VTs;
      for (unsigned i = 0; i != NumVTs; ++i) {
        MVT::SimpleValueType VT =
          (MVT::SimpleValueType)MatcherTable[MatcherIndex++];
        if (VT == MVT::iPTR) VT = TLI.getPointerTy().SimpleTy;
        VTs.push_back(VT);
      }
      
      if (EmitNodeInfo & OPFL_Chain)
        VTs.push_back(MVT::Other);
      if (EmitNodeInfo & OPFL_FlagOutput)
        VTs.push_back(MVT::Flag);
      
      // This is hot code, so optimize the two most common cases of 1 and 2
      // results.
      SDVTList VTList;
      if (VTs.size() == 1)
        VTList = CurDAG->getVTList(VTs[0]);
      else if (VTs.size() == 2)
        VTList = CurDAG->getVTList(VTs[0], VTs[1]);
      else
        VTList = CurDAG->getVTList(VTs.data(), VTs.size());

      // Get the operand list.
      unsigned NumOps = MatcherTable[MatcherIndex++];
      SmallVector<SDValue, 8> Ops;
      for (unsigned i = 0; i != NumOps; ++i) {
        unsigned RecNo = MatcherTable[MatcherIndex++];
        if (RecNo & 128)
          RecNo = GetVBR(RecNo, MatcherTable, MatcherIndex);
        
        assert(RecNo < RecordedNodes.size() && "Invalid EmitNode");
        Ops.push_back(RecordedNodes[RecNo]);
      }
      
      // If there are variadic operands to add, handle them now.
      if (EmitNodeInfo & OPFL_VariadicInfo) {
        // Determine the start index to copy from.
        unsigned FirstOpToCopy = getNumFixedFromVariadicInfo(EmitNodeInfo);
        FirstOpToCopy += (EmitNodeInfo & OPFL_Chain) ? 1 : 0;
        assert(NodeToMatch->getNumOperands() >= FirstOpToCopy &&
               "Invalid variadic node");
        // Copy all of the variadic operands, not including a potential flag
        // input.
        for (unsigned i = FirstOpToCopy, e = NodeToMatch->getNumOperands();
             i != e; ++i) {
          SDValue V = NodeToMatch->getOperand(i);
          if (V.getValueType() == MVT::Flag) break;
          Ops.push_back(V);
        }
      }
      
      // If this has chain/flag inputs, add them.
      if (EmitNodeInfo & OPFL_Chain)
        Ops.push_back(InputChain);
      if ((EmitNodeInfo & OPFL_FlagInput) && InputFlag.getNode() != 0)
        Ops.push_back(InputFlag);
      
      // Create the node.
      SDNode *Res = 0;
      if (Opcode != OPC_MorphNodeTo) {
        // If this is a normal EmitNode command, just create the new node and
        // add the results to the RecordedNodes list.
        Res = CurDAG->getMachineNode(TargetOpc, NodeToMatch->getDebugLoc(),
                                     VTList, Ops.data(), Ops.size());
        
        // Add all the non-flag/non-chain results to the RecordedNodes list.
        for (unsigned i = 0, e = VTs.size(); i != e; ++i) {
          if (VTs[i] == MVT::Other || VTs[i] == MVT::Flag) break;
          RecordedNodes.push_back(SDValue(Res, i));
        }
        
      } else {
        Res = MorphNode(NodeToMatch, TargetOpc, VTList, Ops.data(), Ops.size(),
                        EmitNodeInfo);
      }
      
      // If the node had chain/flag results, update our notion of the current
      // chain and flag.
      if (EmitNodeInfo & OPFL_FlagOutput) {
        InputFlag = SDValue(Res, VTs.size()-1);
        if (EmitNodeInfo & OPFL_Chain)
          InputChain = SDValue(Res, VTs.size()-2);
      } else if (EmitNodeInfo & OPFL_Chain)
        InputChain = SDValue(Res, VTs.size()-1);

      // If the OPFL_MemRefs flag is set on this node, slap all of the
      // accumulated memrefs onto it.
      //
      // FIXME: This is vastly incorrect for patterns with multiple outputs
      // instructions that access memory and for ComplexPatterns that match
      // loads.
      if (EmitNodeInfo & OPFL_MemRefs) {
        MachineSDNode::mmo_iterator MemRefs =
          MF->allocateMemRefsArray(MatchedMemRefs.size());
        std::copy(MatchedMemRefs.begin(), MatchedMemRefs.end(), MemRefs);
        cast<MachineSDNode>(Res)
          ->setMemRefs(MemRefs, MemRefs + MatchedMemRefs.size());
      }
      
      DEBUG(errs() << "  "
                   << (Opcode == OPC_MorphNodeTo ? "Morphed" : "Created")
                   << " node: "; Res->dump(CurDAG); errs() << "\n");
      
      // If this was a MorphNodeTo then we're completely done!
      if (Opcode == OPC_MorphNodeTo) {
        // Update chain and flag uses.
        UpdateChainsAndFlags(NodeToMatch, InputChain, ChainNodesMatched,
                             InputFlag, FlagResultNodesMatched, true);
        return Res;
      }
      
      continue;
    }
        
    case OPC_MarkFlagResults: {
      unsigned NumNodes = MatcherTable[MatcherIndex++];
      
      // Read and remember all the flag-result nodes.
      for (unsigned i = 0; i != NumNodes; ++i) {
        unsigned RecNo = MatcherTable[MatcherIndex++];
        if (RecNo & 128)
          RecNo = GetVBR(RecNo, MatcherTable, MatcherIndex);

        assert(RecNo < RecordedNodes.size() && "Invalid CheckSame");
        FlagResultNodesMatched.push_back(RecordedNodes[RecNo].getNode());
      }
      continue;
    }
      
    case OPC_CompleteMatch: {
      // The match has been completed, and any new nodes (if any) have been
      // created.  Patch up references to the matched dag to use the newly
      // created nodes.
      unsigned NumResults = MatcherTable[MatcherIndex++];

      for (unsigned i = 0; i != NumResults; ++i) {
        unsigned ResSlot = MatcherTable[MatcherIndex++];
        if (ResSlot & 128)
          ResSlot = GetVBR(ResSlot, MatcherTable, MatcherIndex);
        
        assert(ResSlot < RecordedNodes.size() && "Invalid CheckSame");
        SDValue Res = RecordedNodes[ResSlot];
        
        assert(i < NodeToMatch->getNumValues() &&
               NodeToMatch->getValueType(i) != MVT::Other &&
               NodeToMatch->getValueType(i) != MVT::Flag &&
               "Invalid number of results to complete!");
        assert((NodeToMatch->getValueType(i) == Res.getValueType() ||
                NodeToMatch->getValueType(i) == MVT::iPTR ||
                Res.getValueType() == MVT::iPTR ||
                NodeToMatch->getValueType(i).getSizeInBits() ==
                    Res.getValueType().getSizeInBits()) &&
               "invalid replacement");
        CurDAG->ReplaceAllUsesOfValueWith(SDValue(NodeToMatch, i), Res);
      }

      // If the root node defines a flag, add it to the flag nodes to update
      // list.
      if (NodeToMatch->getValueType(NodeToMatch->getNumValues()-1) == MVT::Flag)
        FlagResultNodesMatched.push_back(NodeToMatch);
      
      // Update chain and flag uses.
      UpdateChainsAndFlags(NodeToMatch, InputChain, ChainNodesMatched,
                           InputFlag, FlagResultNodesMatched, false);
      
      assert(NodeToMatch->use_empty() &&
             "Didn't replace all uses of the node?");
      
      // FIXME: We just return here, which interacts correctly with SelectRoot
      // above.  We should fix this to not return an SDNode* anymore.
      return 0;
    }
    }
    
    // If the code reached this point, then the match failed.  See if there is
    // another child to try in the current 'Scope', otherwise pop it until we
    // find a case to check.
    DEBUG(errs() << "  Match failed at index " << CurrentOpcodeIndex << "\n");
    ++NumDAGIselRetries;
    while (1) {
      if (MatchScopes.empty()) {
        CannotYetSelect(NodeToMatch);
        return 0;
      }

      // Restore the interpreter state back to the point where the scope was
      // formed.
      MatchScope &LastScope = MatchScopes.back();
      RecordedNodes.resize(LastScope.NumRecordedNodes);
      NodeStack.clear();
      NodeStack.append(LastScope.NodeStack.begin(), LastScope.NodeStack.end());
      N = NodeStack.back();

      if (LastScope.NumMatchedMemRefs != MatchedMemRefs.size())
        MatchedMemRefs.resize(LastScope.NumMatchedMemRefs);
      MatcherIndex = LastScope.FailIndex;
      
      DEBUG(errs() << "  Continuing at " << MatcherIndex << "\n");
    
      InputChain = LastScope.InputChain;
      InputFlag = LastScope.InputFlag;
      if (!LastScope.HasChainNodesMatched)
        ChainNodesMatched.clear();
      if (!LastScope.HasFlagResultNodesMatched)
        FlagResultNodesMatched.clear();

      // Check to see what the offset is at the new MatcherIndex.  If it is zero
      // we have reached the end of this scope, otherwise we have another child
      // in the current scope to try.
      unsigned NumToSkip = MatcherTable[MatcherIndex++];
      if (NumToSkip & 128)
        NumToSkip = GetVBR(NumToSkip, MatcherTable, MatcherIndex);

      // If we have another child in this scope to match, update FailIndex and
      // try it.
      if (NumToSkip != 0) {
        LastScope.FailIndex = MatcherIndex+NumToSkip;
        break;
      }
      
      // End of this scope, pop it and try the next child in the containing
      // scope.
      MatchScopes.pop_back();
    }
  }
}
    


void SelectionDAGISel::CannotYetSelect(SDNode *N) {
  std::string msg;
  raw_string_ostream Msg(msg);
  Msg << "Cannot yet select: ";
  
  if (N->getOpcode() != ISD::INTRINSIC_W_CHAIN &&
      N->getOpcode() != ISD::INTRINSIC_WO_CHAIN &&
      N->getOpcode() != ISD::INTRINSIC_VOID) {
    N->printrFull(Msg, CurDAG);
  } else {
    bool HasInputChain = N->getOperand(0).getValueType() == MVT::Other;
    unsigned iid =
      cast<ConstantSDNode>(N->getOperand(HasInputChain))->getZExtValue();
    if (iid < Intrinsic::num_intrinsics)
      Msg << "intrinsic %" << Intrinsic::getName((Intrinsic::ID)iid);
    else if (const TargetIntrinsicInfo *TII = TM.getIntrinsicInfo())
      Msg << "target intrinsic %" << TII->getName(iid);
    else
      Msg << "unknown intrinsic #" << iid;
  }
  report_fatal_error(Msg.str());
}

char SelectionDAGISel::ID = 0;<|MERGE_RESOLUTION|>--- conflicted
+++ resolved
@@ -732,11 +732,7 @@
           if (!BI->getType()->isVoidTy() && !BI->use_empty()) {
             unsigned &R = FuncInfo->ValueMap[BI];
             if (!R)
-<<<<<<< HEAD
-              R = FuncInfo->CreateReg(BI->getType());
-=======
               R = FuncInfo->CreateRegs(BI->getType());
->>>>>>> 798dd88c
           }
 
           bool HadTailCall = false;
