//===-- FunctionLoweringInfo.cpp ------------------------------------------===//
//
//                     The LLVM Compiler Infrastructure
//
// This file is distributed under the University of Illinois Open Source
// License. See LICENSE.TXT for details.
//
//===----------------------------------------------------------------------===//
//
// This implements routines for translating functions from LLVM IR into
// Machine IR.
//
//===----------------------------------------------------------------------===//

#define DEBUG_TYPE "function-lowering-info"
#include "llvm/CodeGen/FunctionLoweringInfo.h"
#include "llvm/DerivedTypes.h"
#include "llvm/Function.h"
#include "llvm/Instructions.h"
#include "llvm/IntrinsicInst.h"
#include "llvm/LLVMContext.h"
#include "llvm/Module.h"
#include "llvm/Analysis/DebugInfo.h"
#include "llvm/CodeGen/Analysis.h"
#include "llvm/CodeGen/MachineFunction.h"
#include "llvm/CodeGen/MachineFrameInfo.h"
#include "llvm/CodeGen/MachineInstrBuilder.h"
#include "llvm/CodeGen/MachineModuleInfo.h"
#include "llvm/CodeGen/MachineRegisterInfo.h"
#include "llvm/CodeGen/MonoMachineFunctionInfo.h"
#include "llvm/Target/TargetRegisterInfo.h"
#include "llvm/Target/TargetData.h"
#include "llvm/Target/TargetFrameInfo.h"
#include "llvm/Target/TargetInstrInfo.h"
#include "llvm/Target/TargetLowering.h"
#include "llvm/Target/TargetOptions.h"
#include "llvm/Support/Debug.h"
#include "llvm/Support/ErrorHandling.h"
#include "llvm/Support/MathExtras.h"
#include <algorithm>
using namespace llvm;

/// isUsedOutsideOfDefiningBlock - Return true if this instruction is used by
/// PHI nodes or outside of the basic block that defines it, or used by a
/// switch or atomic instruction, which may expand to multiple basic blocks.
static bool isUsedOutsideOfDefiningBlock(const Instruction *I) {
  if (I->use_empty()) return false;
  if (isa<PHINode>(I)) return true;
  const BasicBlock *BB = I->getParent();
  for (Value::const_use_iterator UI = I->use_begin(), E = I->use_end();
        UI != E; ++UI) {
    const User *U = *UI;
    if (cast<Instruction>(U)->getParent() != BB || isa<PHINode>(U))
      return true;
  }
  return false;
}

/// isOnlyUsedInEntryBlock - If the specified argument is only used in the
/// entry block, return true.  This includes arguments used by switches, since
/// the switch may expand into multiple basic blocks.
static bool isOnlyUsedInEntryBlock(const Argument *A, bool EnableFastISel) {
  // With FastISel active, we may be splitting blocks, so force creation
  // of virtual registers for all non-dead arguments.
  if (EnableFastISel)
    return A->use_empty();

  const BasicBlock *Entry = A->getParent()->begin();
  for (Value::const_use_iterator UI = A->use_begin(), E = A->use_end();
       UI != E; ++UI) {
    const User *U = *UI;
    if (cast<Instruction>(U)->getParent() != Entry || isa<SwitchInst>(U))
      return false;  // Use not in entry block.
  }
  return true;
}

FunctionLoweringInfo::FunctionLoweringInfo(const TargetLowering &tli)
  : TLI(tli) {
}

void FunctionLoweringInfo::set(const Function &fn, MachineFunction &mf) {
  Fn = &fn;
  MF = &mf;
  RegInfo = &MF->getRegInfo();

  // Check whether the function can return without sret-demotion.
  SmallVector<ISD::OutputArg, 4> Outs;
  GetReturnInfo(Fn->getReturnType(),
                Fn->getAttributes().getRetAttributes(), Outs, TLI);
  CanLowerReturn = TLI.CanLowerReturn(Fn->getCallingConv(), Fn->isVarArg(),
                                      Outs, Fn->getContext());

  // Create a vreg for each argument register that is not dead and is used
  // outside of the entry block for the function.
  for (Function::const_arg_iterator AI = Fn->arg_begin(), E = Fn->arg_end();
       AI != E; ++AI)
    if (!isOnlyUsedInEntryBlock(AI, EnableFastISel))
      InitializeRegForValue(AI);

  // Initialize the mapping of values to registers.  This is only set up for
  // instruction values that are used outside of the block that defines
  // them.
  Function::const_iterator BB = Fn->begin(), EB = Fn->end();
  for (BasicBlock::const_iterator I = BB->begin(), E = BB->end(); I != E; ++I)
    if (const AllocaInst *AI = dyn_cast<AllocaInst>(I))
      if (const ConstantInt *CUI = dyn_cast<ConstantInt>(AI->getArraySize())) {
        const Type *Ty = AI->getAllocatedType();
        uint64_t TySize = TLI.getTargetData()->getTypeAllocSize(Ty);
        unsigned Align =
          std::max((unsigned)TLI.getTargetData()->getPrefTypeAlignment(Ty),
                   AI->getAlignment());

        TySize *= CUI->getZExtValue();   // Get total allocated size.
        if (TySize == 0) TySize = 1; // Don't create zero-sized stack objects.

        // The object may need to be placed onto the stack near the stack
        // protector if one exists. Determine here if this object is a suitable
        // candidate. I.e., it would trigger the creation of a stack protector.
        bool MayNeedSP =
          (AI->isArrayAllocation() ||
           (TySize > 8 && isa<ArrayType>(Ty) &&
            cast<ArrayType>(Ty)->getElementType()->isIntegerTy(8)));
        StaticAllocaMap[AI] =
<<<<<<< HEAD
          MF->getFrameInfo()->CreateStackObject(TySize, Align, false);

        //
        // The mono exception handling code needs to location of the 'this' pointer
        // to handle stack traces containing generic shared methods.
        // To implement this, it saves the this pointer to an alloca which is marked with
        // the 'mono.this' custom metadata. We save the stack slot used by this alloca
        // in MachineFunction, so the dwarf exception info emission code can use it to
        // compute the reg+offset for it, and save it into the LSDA.
        //
        if (AI->getMetadata("mono.this")) {
          MonoMachineFunctionInfo *MonoFI = MF->getMonoInfo();
          MonoFI->setThisStackSlot (StaticAllocaMap[AI]);
        }
=======
          MF->getFrameInfo()->CreateStackObject(TySize, Align, false, MayNeedSP);
>>>>>>> a11f9a7e
      }

  for (; BB != EB; ++BB)
    for (BasicBlock::const_iterator I = BB->begin(), E = BB->end(); I != E; ++I) {
      // Mark values used outside their block as exported, by allocating
      // a virtual register for them.
      if (isUsedOutsideOfDefiningBlock(I))
        if (!isa<AllocaInst>(I) ||
            !StaticAllocaMap.count(cast<AllocaInst>(I)))
          InitializeRegForValue(I);

      // Collect llvm.dbg.declare information. This is done now instead of
      // during the initial isel pass through the IR so that it is done
      // in a predictable order.
      if (const DbgDeclareInst *DI = dyn_cast<DbgDeclareInst>(I)) {
        MachineModuleInfo &MMI = MF->getMMI();
        if (MMI.hasDebugInfo() &&
            DIVariable(DI->getVariable()).Verify() &&
            !DI->getDebugLoc().isUnknown()) {
          // Don't handle byval struct arguments or VLAs, for example.
          // Non-byval arguments are handled here (they refer to the stack
          // temporary alloca at this point).
          const Value *Address = DI->getAddress();
          if (Address) {
            if (const BitCastInst *BCI = dyn_cast<BitCastInst>(Address))
              Address = BCI->getOperand(0);
            if (const AllocaInst *AI = dyn_cast<AllocaInst>(Address)) {
              DenseMap<const AllocaInst *, int>::iterator SI =
                StaticAllocaMap.find(AI);
              if (SI != StaticAllocaMap.end()) { // Check for VLAs.
                int FI = SI->second;
                MMI.setVariableDbgInfo(DI->getVariable(),
                                       FI, DI->getDebugLoc());
              }
            }
          }
        }
      }
    }

  // Create an initial MachineBasicBlock for each LLVM BasicBlock in F.  This
  // also creates the initial PHI MachineInstrs, though none of the input
  // operands are populated.
  for (BB = Fn->begin(); BB != EB; ++BB) {
    MachineBasicBlock *MBB = mf.CreateMachineBasicBlock(BB);
    MBBMap[BB] = MBB;
    MF->push_back(MBB);

    // Transfer the address-taken flag. This is necessary because there could
    // be multiple MachineBasicBlocks corresponding to one BasicBlock, and only
    // the first one should be marked.
    if (BB->hasAddressTaken())
      MBB->setHasAddressTaken();

    // Create Machine PHI nodes for LLVM PHI nodes, lowering them as
    // appropriate.
    for (BasicBlock::const_iterator I = BB->begin();
         const PHINode *PN = dyn_cast<PHINode>(I); ++I) {
      if (PN->use_empty()) continue;

      DebugLoc DL = PN->getDebugLoc();
      unsigned PHIReg = ValueMap[PN];
      assert(PHIReg && "PHI node does not have an assigned virtual register!");

      SmallVector<EVT, 4> ValueVTs;
      ComputeValueVTs(TLI, PN->getType(), ValueVTs);
      for (unsigned vti = 0, vte = ValueVTs.size(); vti != vte; ++vti) {
        EVT VT = ValueVTs[vti];
        unsigned NumRegisters = TLI.getNumRegisters(Fn->getContext(), VT);
        const TargetInstrInfo *TII = MF->getTarget().getInstrInfo();
        for (unsigned i = 0; i != NumRegisters; ++i)
          BuildMI(MBB, DL, TII->get(TargetOpcode::PHI), PHIReg + i);
        PHIReg += NumRegisters;
      }
    }
  }

  // Mark landing pad blocks.
  for (BB = Fn->begin(); BB != EB; ++BB)
    if (const InvokeInst *Invoke = dyn_cast<InvokeInst>(BB->getTerminator()))
      MBBMap[Invoke->getSuccessor(1)]->setIsLandingPad();
}

/// clear - Clear out all the function-specific state. This returns this
/// FunctionLoweringInfo to an empty state, ready to be used for a
/// different function.
void FunctionLoweringInfo::clear() {
  assert(CatchInfoFound.size() == CatchInfoLost.size() &&
         "Not all catch info was assigned to a landing pad!");

  MBBMap.clear();
  ValueMap.clear();
  StaticAllocaMap.clear();
#ifndef NDEBUG
  CatchInfoLost.clear();
  CatchInfoFound.clear();
#endif
  LiveOutRegInfo.clear();
  ArgDbgValues.clear();
  RegFixups.clear();
}

/// CreateReg - Allocate a single virtual register for the given type.
unsigned FunctionLoweringInfo::CreateReg(EVT VT) {
  return RegInfo->createVirtualRegister(TLI.getRegClassFor(VT));
}

/// CreateRegs - Allocate the appropriate number of virtual registers of
/// the correctly promoted or expanded types.  Assign these registers
/// consecutive vreg numbers and return the first assigned number.
///
/// In the case that the given value has struct or array type, this function
/// will assign registers for each member or element.
///
unsigned FunctionLoweringInfo::CreateRegs(const Type *Ty) {
  SmallVector<EVT, 4> ValueVTs;
  ComputeValueVTs(TLI, Ty, ValueVTs);

  unsigned FirstReg = 0;
  for (unsigned Value = 0, e = ValueVTs.size(); Value != e; ++Value) {
    EVT ValueVT = ValueVTs[Value];
    EVT RegisterVT = TLI.getRegisterType(Ty->getContext(), ValueVT);

    unsigned NumRegs = TLI.getNumRegisters(Ty->getContext(), ValueVT);
    for (unsigned i = 0; i != NumRegs; ++i) {
      unsigned R = CreateReg(RegisterVT);
      if (!FirstReg) FirstReg = R;
    }
  }
  return FirstReg;
}

/// AddCatchInfo - Extract the personality and type infos from an eh.selector
/// call, and add them to the specified machine basic block.
void llvm::AddCatchInfo(const CallInst &I, MachineModuleInfo *MMI,
                        MachineBasicBlock *MBB) {
  // Inform the MachineModuleInfo of the personality for this landing pad.
  const ConstantExpr *CE = cast<ConstantExpr>(I.getArgOperand(1));
  assert(CE->getOpcode() == Instruction::BitCast &&
         isa<Function>(CE->getOperand(0)) &&
         "Personality should be a function");
  MMI->addPersonality(MBB, cast<Function>(CE->getOperand(0)));

  // Gather all the type infos for this landing pad and pass them along to
  // MachineModuleInfo.
  std::vector<const GlobalVariable *> TyInfo;
  unsigned N = I.getNumArgOperands();

  for (unsigned i = N - 1; i > 1; --i) {
    if (const ConstantInt *CI = dyn_cast<ConstantInt>(I.getArgOperand(i))) {
      unsigned FilterLength = CI->getZExtValue();
      unsigned FirstCatch = i + FilterLength + !FilterLength;
      assert(FirstCatch <= N && "Invalid filter length");

      if (FirstCatch < N) {
        TyInfo.reserve(N - FirstCatch);
        for (unsigned j = FirstCatch; j < N; ++j)
          TyInfo.push_back(ExtractTypeInfo(I.getArgOperand(j)));
        MMI->addCatchTypeInfo(MBB, TyInfo);
        TyInfo.clear();
      }

      if (!FilterLength) {
        // Cleanup.
        MMI->addCleanup(MBB);
      } else {
        // Filter.
        TyInfo.reserve(FilterLength - 1);
        for (unsigned j = i + 1; j < FirstCatch; ++j)
          TyInfo.push_back(ExtractTypeInfo(I.getArgOperand(j)));
        MMI->addFilterTypeInfo(MBB, TyInfo);
        TyInfo.clear();
      }

      N = i;
    }
  }

  if (N > 2) {
    TyInfo.reserve(N - 2);
    for (unsigned j = 2; j < N; ++j)
      TyInfo.push_back(ExtractTypeInfo(I.getArgOperand(j)));
    MMI->addCatchTypeInfo(MBB, TyInfo);
  }
}

void llvm::CopyCatchInfo(const BasicBlock *SrcBB, const BasicBlock *DestBB,
                         MachineModuleInfo *MMI, FunctionLoweringInfo &FLI) {
  for (BasicBlock::const_iterator I = SrcBB->begin(), E = --SrcBB->end();
       I != E; ++I)
    if (const EHSelectorInst *EHSel = dyn_cast<EHSelectorInst>(I)) {
      // Apply the catch info to DestBB.
      AddCatchInfo(*EHSel, MMI, FLI.MBBMap[DestBB]);
#ifndef NDEBUG
      if (!FLI.MBBMap[SrcBB]->isLandingPad())
        FLI.CatchInfoFound.insert(EHSel);
#endif
    }
}<|MERGE_RESOLUTION|>--- conflicted
+++ resolved
@@ -122,8 +122,7 @@
            (TySize > 8 && isa<ArrayType>(Ty) &&
             cast<ArrayType>(Ty)->getElementType()->isIntegerTy(8)));
         StaticAllocaMap[AI] =
-<<<<<<< HEAD
-          MF->getFrameInfo()->CreateStackObject(TySize, Align, false);
+          MF->getFrameInfo()->CreateStackObject(TySize, Align, false, MayNeedSP);
 
         //
         // The mono exception handling code needs to location of the 'this' pointer
@@ -137,9 +136,6 @@
           MonoMachineFunctionInfo *MonoFI = MF->getMonoInfo();
           MonoFI->setThisStackSlot (StaticAllocaMap[AI]);
         }
-=======
-          MF->getFrameInfo()->CreateStackObject(TySize, Align, false, MayNeedSP);
->>>>>>> a11f9a7e
       }
 
   for (; BB != EB; ++BB)
