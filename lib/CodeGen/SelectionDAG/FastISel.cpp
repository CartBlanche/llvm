//===-- FastISel.cpp - Implementation of the FastISel class ---------------===//
//
//                     The LLVM Compiler Infrastructure
//
// This file is distributed under the University of Illinois Open Source
// License. See LICENSE.TXT for details.
//
//===----------------------------------------------------------------------===//
//
// This file contains the implementation of the FastISel class.
//
// "Fast" instruction selection is designed to emit very poor code quickly.
// Also, it is not designed to be able to do much lowering, so most illegal
// types (e.g. i64 on 32-bit targets) and operations are not supported.  It is
// also not intended to be able to do much optimization, except in a few cases
// where doing optimizations reduces overall compile time.  For example, folding
// constants into immediate fields is often done, because it's cheap and it
// reduces the number of instructions later phases have to examine.
//
// "Fast" instruction selection is able to fail gracefully and transfer
// control to the SelectionDAG selector for operations that it doesn't
// support.  In many cases, this allows us to avoid duplicating a lot of
// the complicated lowering logic that SelectionDAG currently has.
//
// The intended use for "fast" instruction selection is "-O0" mode
// compilation, where the quality of the generated code is irrelevant when
// weighed against the speed at which the code can be generated.  Also,
// at -O0, the LLVM optimizers are not running, and this makes the
// compile time of codegen a much higher portion of the overall compile
// time.  Despite its limitations, "fast" instruction selection is able to
// handle enough code on its own to provide noticeable overall speedups
// in -O0 compiles.
//
// Basic operations are supported in a target-independent way, by reading
// the same instruction descriptions that the SelectionDAG selector reads,
// and identifying simple arithmetic operations that can be directly selected
// from simple operators.  More complicated operations currently require
// target-specific code.
//
//===----------------------------------------------------------------------===//

#include "llvm/Function.h"
#include "llvm/GlobalVariable.h"
#include "llvm/Instructions.h"
#include "llvm/IntrinsicInst.h"
#include "llvm/CodeGen/FastISel.h"
#include "llvm/CodeGen/MachineInstrBuilder.h"
#include "llvm/CodeGen/MachineModuleInfo.h"
#include "llvm/CodeGen/MachineRegisterInfo.h"
#include "llvm/Analysis/DebugInfo.h"
#include "llvm/Analysis/Loads.h"
#include "llvm/Target/TargetData.h"
#include "llvm/Target/TargetInstrInfo.h"
#include "llvm/Target/TargetLowering.h"
#include "llvm/Target/TargetMachine.h"
#include "llvm/Support/ErrorHandling.h"
#include "FunctionLoweringInfo.h"
using namespace llvm;

bool FastISel::hasTrivialKill(const Value *V) const {
  // Don't consider constants or arguments to have trivial kills.
  const Instruction *I = dyn_cast<Instruction>(V);
  if (!I)
    return false;

  // No-op casts are trivially coalesced by fast-isel.
  if (const CastInst *Cast = dyn_cast<CastInst>(I))
    if (Cast->isNoopCast(TD.getIntPtrType(Cast->getContext())) &&
        !hasTrivialKill(Cast->getOperand(0)))
      return false;

  // Only instructions with a single use in the same basic block are considered
  // to have trivial kills.
  return I->hasOneUse() &&
         !(I->getOpcode() == Instruction::BitCast ||
           I->getOpcode() == Instruction::PtrToInt ||
           I->getOpcode() == Instruction::IntToPtr) &&
         cast<Instruction>(I->use_begin())->getParent() == I->getParent();
}

unsigned FastISel::getRegForValue(const Value *V) {
  EVT RealVT = TLI.getValueType(V->getType(), /*AllowUnknown=*/true);
  // Don't handle non-simple values in FastISel.
  if (!RealVT.isSimple())
    return 0;

  // Ignore illegal types. We must do this before looking up the value
  // in ValueMap because Arguments are given virtual registers regardless
  // of whether FastISel can handle them.
  MVT VT = RealVT.getSimpleVT();
  if (!TLI.isTypeLegal(VT)) {
    // Promote MVT::i1 to a legal type though, because it's common and easy.
    if (VT == MVT::i1)
      VT = TLI.getTypeToTransformTo(V->getContext(), VT).getSimpleVT();
    else
      return 0;
  }

  // Look up the value to see if we already have a register for it. We
  // cache values defined by Instructions across blocks, and other values
  // only locally. This is because Instructions already have the SSA
  // def-dominates-use requirement enforced.
  DenseMap<const Value *, unsigned>::iterator I = ValueMap.find(V);
  if (I != ValueMap.end())
    return I->second;
  unsigned Reg = LocalValueMap[V];
  if (Reg != 0)
    return Reg;

  // In bottom-up mode, just create the virtual register which will be used
  // to hold the value. It will be materialized later.
  if (IsBottomUp) {
    Reg = createResultReg(TLI.getRegClassFor(VT));
    if (isa<Instruction>(V))
      ValueMap[V] = Reg;
    else
      LocalValueMap[V] = Reg;
    return Reg;
  }

  return materializeRegForValue(V, VT);
}

/// materializeRegForValue - Helper for getRegForVale. This function is
/// called when the value isn't already available in a register and must
/// be materialized with new instructions.
unsigned FastISel::materializeRegForValue(const Value *V, MVT VT) {
  unsigned Reg = 0;

  if (const ConstantInt *CI = dyn_cast<ConstantInt>(V)) {
    if (CI->getValue().getActiveBits() <= 64)
      Reg = FastEmit_i(VT, VT, ISD::Constant, CI->getZExtValue());
  } else if (isa<AllocaInst>(V)) {
    Reg = TargetMaterializeAlloca(cast<AllocaInst>(V));
  } else if (isa<ConstantPointerNull>(V)) {
    // Translate this as an integer zero so that it can be
    // local-CSE'd with actual integer zeros.
    Reg =
      getRegForValue(Constant::getNullValue(TD.getIntPtrType(V->getContext())));
  } else if (const ConstantFP *CF = dyn_cast<ConstantFP>(V)) {
    // Try to emit the constant directly.
    Reg = FastEmit_f(VT, VT, ISD::ConstantFP, CF);

    if (!Reg) {
      // Try to emit the constant by using an integer constant with a cast.
      const APFloat &Flt = CF->getValueAPF();
      EVT IntVT = TLI.getPointerTy();

      uint64_t x[2];
      uint32_t IntBitWidth = IntVT.getSizeInBits();
      bool isExact;
      (void) Flt.convertToInteger(x, IntBitWidth, /*isSigned=*/true,
                                APFloat::rmTowardZero, &isExact);
      if (isExact) {
        APInt IntVal(IntBitWidth, 2, x);

        unsigned IntegerReg =
          getRegForValue(ConstantInt::get(V->getContext(), IntVal));
        if (IntegerReg != 0)
          Reg = FastEmit_r(IntVT.getSimpleVT(), VT, ISD::SINT_TO_FP,
                           IntegerReg, /*Kill=*/false);
      }
    }
  } else if (const Operator *Op = dyn_cast<Operator>(V)) {
    if (!SelectOperator(Op, Op->getOpcode()))
      if (!isa<Instruction>(Op) ||
          !TargetSelectInstruction(cast<Instruction>(Op)))
        return 0;
    Reg = lookUpRegForValue(Op);
  } else if (isa<UndefValue>(V)) {
    Reg = createResultReg(TLI.getRegClassFor(VT));
    BuildMI(MBB, DL, TII.get(TargetOpcode::IMPLICIT_DEF), Reg);
  }
  
  // If target-independent code couldn't handle the value, give target-specific
  // code a try.
  if (!Reg && isa<Constant>(V))
    Reg = TargetMaterializeConstant(cast<Constant>(V));
  
  // Don't cache constant materializations in the general ValueMap.
  // To do so would require tracking what uses they dominate.
  if (Reg != 0)
    LocalValueMap[V] = Reg;
  return Reg;
}

unsigned FastISel::lookUpRegForValue(const Value *V) {
  // Look up the value to see if we already have a register for it. We
  // cache values defined by Instructions across blocks, and other values
  // only locally. This is because Instructions already have the SSA
  // def-dominates-use requirement enforced.
  DenseMap<const Value *, unsigned>::iterator I = ValueMap.find(V);
  if (I != ValueMap.end())
    return I->second;
  return LocalValueMap[V];
}

/// UpdateValueMap - Update the value map to include the new mapping for this
/// instruction, or insert an extra copy to get the result in a previous
/// determined register.
/// NOTE: This is only necessary because we might select a block that uses
/// a value before we select the block that defines the value.  It might be
/// possible to fix this by selecting blocks in reverse postorder.
unsigned FastISel::UpdateValueMap(const Value *I, unsigned Reg) {
  if (!isa<Instruction>(I)) {
    LocalValueMap[I] = Reg;
    return Reg;
  }
  
  unsigned &AssignedReg = ValueMap[I];
  if (AssignedReg == 0)
    AssignedReg = Reg;
  else if (Reg != AssignedReg) {
    const TargetRegisterClass *RegClass = MRI.getRegClass(Reg);
    TII.copyRegToReg(*MBB, MBB->end(), AssignedReg,
                     Reg, RegClass, RegClass, DL);
  }
  return AssignedReg;
}

std::pair<unsigned, bool> FastISel::getRegForGEPIndex(const Value *Idx) {
  unsigned IdxN = getRegForValue(Idx);
  if (IdxN == 0)
    // Unhandled operand. Halt "fast" selection and bail.
    return std::pair<unsigned, bool>(0, false);

  bool IdxNIsKill = hasTrivialKill(Idx);

  // If the index is smaller or larger than intptr_t, truncate or extend it.
  MVT PtrVT = TLI.getPointerTy();
  EVT IdxVT = EVT::getEVT(Idx->getType(), /*HandleUnknown=*/false);
  if (IdxVT.bitsLT(PtrVT)) {
    IdxN = FastEmit_r(IdxVT.getSimpleVT(), PtrVT, ISD::SIGN_EXTEND,
                      IdxN, IdxNIsKill);
    IdxNIsKill = true;
  }
  else if (IdxVT.bitsGT(PtrVT)) {
    IdxN = FastEmit_r(IdxVT.getSimpleVT(), PtrVT, ISD::TRUNCATE,
                      IdxN, IdxNIsKill);
    IdxNIsKill = true;
  }
  return std::pair<unsigned, bool>(IdxN, IdxNIsKill);
}

/// SelectBinaryOp - Select and emit code for a binary operator instruction,
/// which has an opcode which directly corresponds to the given ISD opcode.
///
bool FastISel::SelectBinaryOp(const User *I, unsigned ISDOpcode) {
  EVT VT = EVT::getEVT(I->getType(), /*HandleUnknown=*/true);
  if (VT == MVT::Other || !VT.isSimple())
    // Unhandled type. Halt "fast" selection and bail.
    return false;

  // We only handle legal types. For example, on x86-32 the instruction
  // selector contains all of the 64-bit instructions from x86-64,
  // under the assumption that i64 won't be used if the target doesn't
  // support it.
  if (!TLI.isTypeLegal(VT)) {
    // MVT::i1 is special. Allow AND, OR, or XOR because they
    // don't require additional zeroing, which makes them easy.
    if (VT == MVT::i1 &&
        (ISDOpcode == ISD::AND || ISDOpcode == ISD::OR ||
         ISDOpcode == ISD::XOR))
      VT = TLI.getTypeToTransformTo(I->getContext(), VT);
    else
      return false;
  }

  unsigned Op0 = getRegForValue(I->getOperand(0));
  if (Op0 == 0)
    // Unhandled operand. Halt "fast" selection and bail.
    return false;

  bool Op0IsKill = hasTrivialKill(I->getOperand(0));

  // Check if the second operand is a constant and handle it appropriately.
  if (ConstantInt *CI = dyn_cast<ConstantInt>(I->getOperand(1))) {
    unsigned ResultReg = FastEmit_ri(VT.getSimpleVT(), VT.getSimpleVT(),
                                     ISDOpcode, Op0, Op0IsKill,
                                     CI->getZExtValue());
    if (ResultReg != 0) {
      // We successfully emitted code for the given LLVM Instruction.
      UpdateValueMap(I, ResultReg);
      return true;
    }
  }

  // Check if the second operand is a constant float.
  if (ConstantFP *CF = dyn_cast<ConstantFP>(I->getOperand(1))) {
    unsigned ResultReg = FastEmit_rf(VT.getSimpleVT(), VT.getSimpleVT(),
                                     ISDOpcode, Op0, Op0IsKill, CF);
    if (ResultReg != 0) {
      // We successfully emitted code for the given LLVM Instruction.
      UpdateValueMap(I, ResultReg);
      return true;
    }
  }

  unsigned Op1 = getRegForValue(I->getOperand(1));
  if (Op1 == 0)
    // Unhandled operand. Halt "fast" selection and bail.
    return false;

  bool Op1IsKill = hasTrivialKill(I->getOperand(1));

  // Now we have both operands in registers. Emit the instruction.
  unsigned ResultReg = FastEmit_rr(VT.getSimpleVT(), VT.getSimpleVT(),
                                   ISDOpcode,
                                   Op0, Op0IsKill,
                                   Op1, Op1IsKill);
  if (ResultReg == 0)
    // Target-specific code wasn't able to find a machine opcode for
    // the given ISD opcode and type. Halt "fast" selection and bail.
    return false;

  // We successfully emitted code for the given LLVM Instruction.
  UpdateValueMap(I, ResultReg);
  return true;
}

bool FastISel::SelectGetElementPtr(const User *I) {
  unsigned N = getRegForValue(I->getOperand(0));
  if (N == 0)
    // Unhandled operand. Halt "fast" selection and bail.
    return false;

  bool NIsKill = hasTrivialKill(I->getOperand(0));

  const Type *Ty = I->getOperand(0)->getType();
  MVT VT = TLI.getPointerTy();
  for (GetElementPtrInst::const_op_iterator OI = I->op_begin()+1,
       E = I->op_end(); OI != E; ++OI) {
    const Value *Idx = *OI;
    if (const StructType *StTy = dyn_cast<StructType>(Ty)) {
      unsigned Field = cast<ConstantInt>(Idx)->getZExtValue();
      if (Field) {
        // N = N + Offset
        uint64_t Offs = TD.getStructLayout(StTy)->getElementOffset(Field);
        // FIXME: This can be optimized by combining the add with a
        // subsequent one.
        N = FastEmit_ri_(VT, ISD::ADD, N, NIsKill, Offs, VT);
        if (N == 0)
          // Unhandled operand. Halt "fast" selection and bail.
          return false;
        NIsKill = true;
      }
      Ty = StTy->getElementType(Field);
    } else {
      Ty = cast<SequentialType>(Ty)->getElementType();

      // If this is a constant subscript, handle it quickly.
      if (const ConstantInt *CI = dyn_cast<ConstantInt>(Idx)) {
        if (CI->isZero()) continue;
        uint64_t Offs = 
          TD.getTypeAllocSize(Ty)*cast<ConstantInt>(CI)->getSExtValue();
        N = FastEmit_ri_(VT, ISD::ADD, N, NIsKill, Offs, VT);
        if (N == 0)
          // Unhandled operand. Halt "fast" selection and bail.
          return false;
        NIsKill = true;
        continue;
      }
      
      // N = N + Idx * ElementSize;
      uint64_t ElementSize = TD.getTypeAllocSize(Ty);
      std::pair<unsigned, bool> Pair = getRegForGEPIndex(Idx);
      unsigned IdxN = Pair.first;
      bool IdxNIsKill = Pair.second;
      if (IdxN == 0)
        // Unhandled operand. Halt "fast" selection and bail.
        return false;

      if (ElementSize != 1) {
        IdxN = FastEmit_ri_(VT, ISD::MUL, IdxN, IdxNIsKill, ElementSize, VT);
        if (IdxN == 0)
          // Unhandled operand. Halt "fast" selection and bail.
          return false;
        IdxNIsKill = true;
      }
      N = FastEmit_rr(VT, VT, ISD::ADD, N, NIsKill, IdxN, IdxNIsKill);
      if (N == 0)
        // Unhandled operand. Halt "fast" selection and bail.
        return false;
    }
  }

  // We successfully emitted code for the given LLVM Instruction.
  UpdateValueMap(I, N);
  return true;
}

bool FastISel::SelectCall(const User *I) {
  const Function *F = cast<CallInst>(I)->getCalledFunction();
  if (!F) return false;

  // Handle selected intrinsic function calls.
  unsigned IID = F->getIntrinsicID();
  switch (IID) {
  default: break;
  case Intrinsic::dbg_declare: {
    const DbgDeclareInst *DI = cast<DbgDeclareInst>(I);
    if (!DIVariable(DI->getVariable()).Verify() ||
        !MF.getMMI().hasDebugInfo())
      return true;

    const Value *Address = DI->getAddress();
    if (!Address)
      return true;
    if (isa<UndefValue>(Address))
      return true;
    const AllocaInst *AI = dyn_cast<AllocaInst>(Address);
    // Don't handle byval struct arguments or VLAs, for example.
    // Note that if we have a byval struct argument, fast ISel is turned off;
    // those are handled in SelectionDAGBuilder.
    if (AI) {
      DenseMap<const AllocaInst*, int>::iterator SI =
        StaticAllocaMap.find(AI);
      if (SI == StaticAllocaMap.end()) break; // VLAs.
      int FI = SI->second;
      if (!DI->getDebugLoc().isUnknown())
        MF.getMMI().setVariableDbgInfo(DI->getVariable(), FI, DI->getDebugLoc());
    } else
      // Building the map above is target independent.  Generating DBG_VALUE
      // inline is target dependent; do this now.
      (void)TargetSelectInstruction(cast<Instruction>(I));
    return true;
  }
  case Intrinsic::dbg_value: {
    // This form of DBG_VALUE is target-independent.
    const DbgValueInst *DI = cast<DbgValueInst>(I);
    const TargetInstrDesc &II = TII.get(TargetOpcode::DBG_VALUE);
    const Value *V = DI->getValue();
    if (!V) {
      // Currently the optimizer can produce this; insert an undef to
      // help debugging.  Probably the optimizer should not do this.
      BuildMI(MBB, DL, II).addReg(0U).addImm(DI->getOffset()).
                                     addMetadata(DI->getVariable());
    } else if (const ConstantInt *CI = dyn_cast<ConstantInt>(V)) {
      BuildMI(MBB, DL, II).addImm(CI->getZExtValue()).addImm(DI->getOffset()).
                                     addMetadata(DI->getVariable());
    } else if (const ConstantFP *CF = dyn_cast<ConstantFP>(V)) {
      BuildMI(MBB, DL, II).addFPImm(CF).addImm(DI->getOffset()).
                                     addMetadata(DI->getVariable());
    } else if (unsigned Reg = lookUpRegForValue(V)) {
      BuildMI(MBB, DL, II).addReg(Reg, RegState::Debug).addImm(DI->getOffset()).
                                     addMetadata(DI->getVariable());
    } else {
      // We can't yet handle anything else here because it would require
      // generating code, thus altering codegen because of debug info.
      // Insert an undef so we can see what we dropped.
      BuildMI(MBB, DL, II).addReg(0U).addImm(DI->getOffset()).
                                     addMetadata(DI->getVariable());
    }     
    return true;
  }
  case Intrinsic::eh_exception: {
    EVT VT = TLI.getValueType(I->getType());
    switch (TLI.getOperationAction(ISD::EXCEPTIONADDR, VT)) {
    default: break;
    case TargetLowering::Expand: {
      assert(MBB->isLandingPad() && "Call to eh.exception not in landing pad!");
      unsigned Reg = TLI.getExceptionAddressRegister();
      const TargetRegisterClass *RC = TLI.getRegClassFor(VT);
      unsigned ResultReg = createResultReg(RC);
      bool InsertedCopy = TII.copyRegToReg(*MBB, MBB->end(), ResultReg,
                                           Reg, RC, RC, DL);
      assert(InsertedCopy && "Can't copy address registers!");
      InsertedCopy = InsertedCopy;
      UpdateValueMap(I, ResultReg);
      return true;
    }
    }
    break;
  }
  case Intrinsic::eh_selector: {
    EVT VT = TLI.getValueType(I->getType());
    switch (TLI.getOperationAction(ISD::EHSELECTION, VT)) {
    default: break;
    case TargetLowering::Expand: {
      if (MBB->isLandingPad())
        AddCatchInfo(*cast<CallInst>(I), &MF.getMMI(), MBB);
      else {
#ifndef NDEBUG
        CatchInfoLost.insert(cast<CallInst>(I));
#endif
        // FIXME: Mark exception selector register as live in.  Hack for PR1508.
        unsigned Reg = TLI.getExceptionSelectorRegister();
        if (Reg) MBB->addLiveIn(Reg);
      }

      unsigned Reg = TLI.getExceptionSelectorRegister();
      EVT SrcVT = TLI.getPointerTy();
      const TargetRegisterClass *RC = TLI.getRegClassFor(SrcVT);
      unsigned ResultReg = createResultReg(RC);
      bool InsertedCopy = TII.copyRegToReg(*MBB, MBB->end(), ResultReg, Reg,
                                           RC, RC, DL);
      assert(InsertedCopy && "Can't copy address registers!");
      InsertedCopy = InsertedCopy;

      bool ResultRegIsKill = hasTrivialKill(I);

      // Cast the register to the type of the selector.
      if (SrcVT.bitsGT(MVT::i32))
        ResultReg = FastEmit_r(SrcVT.getSimpleVT(), MVT::i32, ISD::TRUNCATE,
                               ResultReg, ResultRegIsKill);
      else if (SrcVT.bitsLT(MVT::i32))
        ResultReg = FastEmit_r(SrcVT.getSimpleVT(), MVT::i32,
                               ISD::SIGN_EXTEND, ResultReg, ResultRegIsKill);
      if (ResultReg == 0)
        // Unhandled operand. Halt "fast" selection and bail.
        return false;

      UpdateValueMap(I, ResultReg);

      return true;
    }
    }
    break;
  }
  }

  // An arbitrary call. Bail.
  return false;
}

bool FastISel::SelectCast(const User *I, unsigned Opcode) {
  EVT SrcVT = TLI.getValueType(I->getOperand(0)->getType());
  EVT DstVT = TLI.getValueType(I->getType());
    
  if (SrcVT == MVT::Other || !SrcVT.isSimple() ||
      DstVT == MVT::Other || !DstVT.isSimple())
    // Unhandled type. Halt "fast" selection and bail.
    return false;
    
  // Check if the destination type is legal. Or as a special case,
  // it may be i1 if we're doing a truncate because that's
  // easy and somewhat common.
  if (!TLI.isTypeLegal(DstVT))
    if (DstVT != MVT::i1 || Opcode != ISD::TRUNCATE)
      // Unhandled type. Halt "fast" selection and bail.
      return false;

  // Check if the source operand is legal. Or as a special case,
  // it may be i1 if we're doing zero-extension because that's
  // easy and somewhat common.
  if (!TLI.isTypeLegal(SrcVT))
    if (SrcVT != MVT::i1 || Opcode != ISD::ZERO_EXTEND)
      // Unhandled type. Halt "fast" selection and bail.
      return false;

  unsigned InputReg = getRegForValue(I->getOperand(0));
  if (!InputReg)
    // Unhandled operand.  Halt "fast" selection and bail.
    return false;

  bool InputRegIsKill = hasTrivialKill(I->getOperand(0));

  // If the operand is i1, arrange for the high bits in the register to be zero.
  if (SrcVT == MVT::i1) {
   SrcVT = TLI.getTypeToTransformTo(I->getContext(), SrcVT);
   InputReg = FastEmitZExtFromI1(SrcVT.getSimpleVT(), InputReg, InputRegIsKill);
   if (!InputReg)
     return false;
   InputRegIsKill = true;
  }
  // If the result is i1, truncate to the target's type for i1 first.
  if (DstVT == MVT::i1)
    DstVT = TLI.getTypeToTransformTo(I->getContext(), DstVT);

  unsigned ResultReg = FastEmit_r(SrcVT.getSimpleVT(),
                                  DstVT.getSimpleVT(),
                                  Opcode,
                                  InputReg, InputRegIsKill);
  if (!ResultReg)
    return false;
    
  UpdateValueMap(I, ResultReg);
  return true;
}

bool FastISel::SelectBitCast(const User *I) {
  // If the bitcast doesn't change the type, just use the operand value.
  if (I->getType() == I->getOperand(0)->getType()) {
    unsigned Reg = getRegForValue(I->getOperand(0));
    if (Reg == 0)
      return false;
    UpdateValueMap(I, Reg);
    return true;
  }

  // Bitcasts of other values become reg-reg copies or BIT_CONVERT operators.
  EVT SrcVT = TLI.getValueType(I->getOperand(0)->getType());
  EVT DstVT = TLI.getValueType(I->getType());
  
  if (SrcVT == MVT::Other || !SrcVT.isSimple() ||
      DstVT == MVT::Other || !DstVT.isSimple() ||
      !TLI.isTypeLegal(SrcVT) || !TLI.isTypeLegal(DstVT))
    // Unhandled type. Halt "fast" selection and bail.
    return false;
  
  unsigned Op0 = getRegForValue(I->getOperand(0));
  if (Op0 == 0)
    // Unhandled operand. Halt "fast" selection and bail.
    return false;

  bool Op0IsKill = hasTrivialKill(I->getOperand(0));
  
  // First, try to perform the bitcast by inserting a reg-reg copy.
  unsigned ResultReg = 0;
  if (SrcVT.getSimpleVT() == DstVT.getSimpleVT()) {
    TargetRegisterClass* SrcClass = TLI.getRegClassFor(SrcVT);
    TargetRegisterClass* DstClass = TLI.getRegClassFor(DstVT);
    ResultReg = createResultReg(DstClass);
    
    bool InsertedCopy = TII.copyRegToReg(*MBB, MBB->end(), ResultReg,
                                         Op0, DstClass, SrcClass, DL);
    if (!InsertedCopy)
      ResultReg = 0;
  }
  
  // If the reg-reg copy failed, select a BIT_CONVERT opcode.
  if (!ResultReg)
    ResultReg = FastEmit_r(SrcVT.getSimpleVT(), DstVT.getSimpleVT(),
                           ISD::BIT_CONVERT, Op0, Op0IsKill);
  
  if (!ResultReg)
    return false;
  
  UpdateValueMap(I, ResultReg);
  return true;
}

bool
FastISel::SelectInstruction(const Instruction *I) {
  // Just before the terminator instruction, insert instructions to
  // feed PHI nodes in successor blocks.
  if (isa<TerminatorInst>(I))
    if (!HandlePHINodesInSuccessorBlocks(I->getParent()))
      return false;

  DL = I->getDebugLoc();

  // First, try doing target-independent selection.
  if (SelectOperator(I, I->getOpcode())) {
    DL = DebugLoc();
    return true;
  }

  // Next, try calling the target to attempt to handle the instruction.
  if (TargetSelectInstruction(I)) {
    DL = DebugLoc();
    return true;
  }

  DL = DebugLoc();
  return false;
}

/// FastEmitBranch - Emit an unconditional branch to the given block,
/// unless it is the immediate (fall-through) successor, and update
/// the CFG.
void
FastISel::FastEmitBranch(MachineBasicBlock *MSucc, DebugLoc DL) {
  if (MBB->isLayoutSuccessor(MSucc)) {
    // The unconditional fall-through case, which needs no instructions.
  } else {
    // The unconditional branch case.
    TII.InsertBranch(*MBB, MSucc, NULL, SmallVector<MachineOperand, 0>(), DL);
  }
  MBB->addSuccessor(MSucc);
}

/// SelectFNeg - Emit an FNeg operation.
///
bool
FastISel::SelectFNeg(const User *I) {
  unsigned OpReg = getRegForValue(BinaryOperator::getFNegArgument(I));
  if (OpReg == 0) return false;

  bool OpRegIsKill = hasTrivialKill(I);

  // If the target has ISD::FNEG, use it.
  EVT VT = TLI.getValueType(I->getType());
  unsigned ResultReg = FastEmit_r(VT.getSimpleVT(), VT.getSimpleVT(),
                                  ISD::FNEG, OpReg, OpRegIsKill);
  if (ResultReg != 0) {
    UpdateValueMap(I, ResultReg);
    return true;
  }

  // Bitcast the value to integer, twiddle the sign bit with xor,
  // and then bitcast it back to floating-point.
  if (VT.getSizeInBits() > 64) return false;
  EVT IntVT = EVT::getIntegerVT(I->getContext(), VT.getSizeInBits());
  if (!TLI.isTypeLegal(IntVT))
    return false;

  unsigned IntReg = FastEmit_r(VT.getSimpleVT(), IntVT.getSimpleVT(),
                               ISD::BIT_CONVERT, OpReg, OpRegIsKill);
  if (IntReg == 0)
    return false;

  unsigned IntResultReg = FastEmit_ri_(IntVT.getSimpleVT(), ISD::XOR,
                                       IntReg, /*Kill=*/true,
                                       UINT64_C(1) << (VT.getSizeInBits()-1),
                                       IntVT.getSimpleVT());
  if (IntResultReg == 0)
    return false;

  ResultReg = FastEmit_r(IntVT.getSimpleVT(), VT.getSimpleVT(),
                         ISD::BIT_CONVERT, IntResultReg, /*Kill=*/true);
  if (ResultReg == 0)
    return false;

  UpdateValueMap(I, ResultReg);
  return true;
}

bool
FastISel::SelectLoad(const User *I) {
  LoadInst *LI = const_cast<LoadInst *>(cast<LoadInst>(I));

  // For a load from an alloca, make a limited effort to find the value
  // already available in a register, avoiding redundant loads.
  if (!LI->isVolatile() && isa<AllocaInst>(LI->getPointerOperand())) {
    BasicBlock::iterator ScanFrom = LI;
    if (const Value *V = FindAvailableLoadedValue(LI->getPointerOperand(),
                                                  LI->getParent(), ScanFrom)) {
      unsigned ResultReg = getRegForValue(V);
      if (ResultReg != 0) {
        UpdateValueMap(I, ResultReg);
        return true;
      }
    }
  }

  return false;
}

bool
FastISel::SelectOperator(const User *I, unsigned Opcode) {
  switch (Opcode) {
  case Instruction::Load:
    return SelectLoad(I);
  case Instruction::Add:
    return SelectBinaryOp(I, ISD::ADD);
  case Instruction::FAdd:
    return SelectBinaryOp(I, ISD::FADD);
  case Instruction::Sub:
    return SelectBinaryOp(I, ISD::SUB);
  case Instruction::FSub:
    // FNeg is currently represented in LLVM IR as a special case of FSub.
    if (BinaryOperator::isFNeg(I))
      return SelectFNeg(I);
    return SelectBinaryOp(I, ISD::FSUB);
  case Instruction::Mul:
    return SelectBinaryOp(I, ISD::MUL);
  case Instruction::FMul:
    return SelectBinaryOp(I, ISD::FMUL);
  case Instruction::SDiv:
    return SelectBinaryOp(I, ISD::SDIV);
  case Instruction::UDiv:
    return SelectBinaryOp(I, ISD::UDIV);
  case Instruction::FDiv:
    return SelectBinaryOp(I, ISD::FDIV);
  case Instruction::SRem:
    return SelectBinaryOp(I, ISD::SREM);
  case Instruction::URem:
    return SelectBinaryOp(I, ISD::UREM);
  case Instruction::FRem:
    return SelectBinaryOp(I, ISD::FREM);
  case Instruction::Shl:
    return SelectBinaryOp(I, ISD::SHL);
  case Instruction::LShr:
    return SelectBinaryOp(I, ISD::SRL);
  case Instruction::AShr:
    return SelectBinaryOp(I, ISD::SRA);
  case Instruction::And:
    return SelectBinaryOp(I, ISD::AND);
  case Instruction::Or:
    return SelectBinaryOp(I, ISD::OR);
  case Instruction::Xor:
    return SelectBinaryOp(I, ISD::XOR);

  case Instruction::GetElementPtr:
    return SelectGetElementPtr(I);

  case Instruction::Br: {
    const BranchInst *BI = cast<BranchInst>(I);

    if (BI->isUnconditional()) {
      const BasicBlock *LLVMSucc = BI->getSuccessor(0);
      MachineBasicBlock *MSucc = MBBMap[LLVMSucc];
      FastEmitBranch(MSucc, BI->getDebugLoc());
      return true;
    }

    // Conditional branches are not handed yet.
    // Halt "fast" selection and bail.
    return false;
  }

  case Instruction::Unreachable:
    // Nothing to emit.
    return true;

  case Instruction::Alloca:
    // FunctionLowering has the static-sized case covered.
    if (StaticAllocaMap.count(cast<AllocaInst>(I)))
      return true;

    // Dynamic-sized alloca is not handled yet.
    return false;
    
  case Instruction::Call:
    return SelectCall(I);
  
  case Instruction::BitCast:
    return SelectBitCast(I);

  case Instruction::FPToSI:
    return SelectCast(I, ISD::FP_TO_SINT);
  case Instruction::ZExt:
    return SelectCast(I, ISD::ZERO_EXTEND);
  case Instruction::SExt:
    return SelectCast(I, ISD::SIGN_EXTEND);
  case Instruction::Trunc:
    return SelectCast(I, ISD::TRUNCATE);
  case Instruction::SIToFP:
    return SelectCast(I, ISD::SINT_TO_FP);

  case Instruction::IntToPtr: // Deliberate fall-through.
  case Instruction::PtrToInt: {
    EVT SrcVT = TLI.getValueType(I->getOperand(0)->getType());
    EVT DstVT = TLI.getValueType(I->getType());
    if (DstVT.bitsGT(SrcVT))
      return SelectCast(I, ISD::ZERO_EXTEND);
    if (DstVT.bitsLT(SrcVT))
      return SelectCast(I, ISD::TRUNCATE);
    unsigned Reg = getRegForValue(I->getOperand(0));
    if (Reg == 0) return false;
    UpdateValueMap(I, Reg);
    return true;
  }

  case Instruction::PHI:
    llvm_unreachable("FastISel shouldn't visit PHI nodes!");

  default:
    // Unhandled instruction. Halt "fast" selection and bail.
    return false;
  }
}

FastISel::FastISel(MachineFunction &mf,
                   DenseMap<const Value *, unsigned> &vm,
                   DenseMap<const BasicBlock *, MachineBasicBlock *> &bm,
                   DenseMap<const AllocaInst *, int> &am,
                   std::vector<std::pair<MachineInstr*, unsigned> > &pn
#ifndef NDEBUG
                   , SmallSet<const Instruction *, 8> &cil
#endif
                   )
  : MBB(0),
    ValueMap(vm),
    MBBMap(bm),
    StaticAllocaMap(am),
    PHINodesToUpdate(pn),
#ifndef NDEBUG
    CatchInfoLost(cil),
#endif
    MF(mf),
    MRI(MF.getRegInfo()),
    MFI(*MF.getFrameInfo()),
    MCP(*MF.getConstantPool()),
    TM(MF.getTarget()),
    TD(*TM.getTargetData()),
    TII(*TM.getInstrInfo()),
    TLI(*TM.getTargetLowering()),
    TRI(*TM.getRegisterInfo()),
    IsBottomUp(false) {
}

FastISel::~FastISel() {}

unsigned FastISel::FastEmit_(MVT, MVT,
                             unsigned) {
  return 0;
}

unsigned FastISel::FastEmit_r(MVT, MVT,
                              unsigned,
                              unsigned /*Op0*/, bool /*Op0IsKill*/) {
  return 0;
}

unsigned FastISel::FastEmit_rr(MVT, MVT, 
                               unsigned,
                               unsigned /*Op0*/, bool /*Op0IsKill*/,
                               unsigned /*Op1*/, bool /*Op1IsKill*/) {
  return 0;
}

unsigned FastISel::FastEmit_i(MVT, MVT, unsigned, uint64_t /*Imm*/) {
  return 0;
}

unsigned FastISel::FastEmit_f(MVT, MVT,
                              unsigned, const ConstantFP * /*FPImm*/) {
  return 0;
}

unsigned FastISel::FastEmit_ri(MVT, MVT,
                               unsigned,
                               unsigned /*Op0*/, bool /*Op0IsKill*/,
                               uint64_t /*Imm*/) {
  return 0;
}

unsigned FastISel::FastEmit_rf(MVT, MVT,
                               unsigned,
                               unsigned /*Op0*/, bool /*Op0IsKill*/,
                               const ConstantFP * /*FPImm*/) {
  return 0;
}

unsigned FastISel::FastEmit_rri(MVT, MVT,
                                unsigned,
                                unsigned /*Op0*/, bool /*Op0IsKill*/,
                                unsigned /*Op1*/, bool /*Op1IsKill*/,
                                uint64_t /*Imm*/) {
  return 0;
}

/// FastEmit_ri_ - This method is a wrapper of FastEmit_ri. It first tries
/// to emit an instruction with an immediate operand using FastEmit_ri.
/// If that fails, it materializes the immediate into a register and try
/// FastEmit_rr instead.
unsigned FastISel::FastEmit_ri_(MVT VT, unsigned Opcode,
                                unsigned Op0, bool Op0IsKill,
                                uint64_t Imm, MVT ImmType) {
  // First check if immediate type is legal. If not, we can't use the ri form.
  unsigned ResultReg = FastEmit_ri(VT, VT, Opcode, Op0, Op0IsKill, Imm);
  if (ResultReg != 0)
    return ResultReg;
  unsigned MaterialReg = FastEmit_i(ImmType, ImmType, ISD::Constant, Imm);
  if (MaterialReg == 0)
    return 0;
  return FastEmit_rr(VT, VT, Opcode,
                     Op0, Op0IsKill,
                     MaterialReg, /*Kill=*/true);
}

/// FastEmit_rf_ - This method is a wrapper of FastEmit_ri. It first tries
/// to emit an instruction with a floating-point immediate operand using
/// FastEmit_rf. If that fails, it materializes the immediate into a register
/// and try FastEmit_rr instead.
unsigned FastISel::FastEmit_rf_(MVT VT, unsigned Opcode,
                                unsigned Op0, bool Op0IsKill,
                                const ConstantFP *FPImm, MVT ImmType) {
  // First check if immediate type is legal. If not, we can't use the rf form.
  unsigned ResultReg = FastEmit_rf(VT, VT, Opcode, Op0, Op0IsKill, FPImm);
  if (ResultReg != 0)
    return ResultReg;

  // Materialize the constant in a register.
  unsigned MaterialReg = FastEmit_f(ImmType, ImmType, ISD::ConstantFP, FPImm);
  if (MaterialReg == 0) {
    // If the target doesn't have a way to directly enter a floating-point
    // value into a register, use an alternate approach.
    // TODO: The current approach only supports floating-point constants
    // that can be constructed by conversion from integer values. This should
    // be replaced by code that creates a load from a constant-pool entry,
    // which will require some target-specific work.
    const APFloat &Flt = FPImm->getValueAPF();
    EVT IntVT = TLI.getPointerTy();

    uint64_t x[2];
    uint32_t IntBitWidth = IntVT.getSizeInBits();
    bool isExact;
    (void) Flt.convertToInteger(x, IntBitWidth, /*isSigned=*/true,
                             APFloat::rmTowardZero, &isExact);
    if (!isExact)
      return 0;
    APInt IntVal(IntBitWidth, 2, x);

    unsigned IntegerReg = FastEmit_i(IntVT.getSimpleVT(), IntVT.getSimpleVT(),
                                     ISD::Constant, IntVal.getZExtValue());
    if (IntegerReg == 0)
      return 0;
    MaterialReg = FastEmit_r(IntVT.getSimpleVT(), VT,
                             ISD::SINT_TO_FP, IntegerReg, /*Kill=*/true);
    if (MaterialReg == 0)
      return 0;
  }
  return FastEmit_rr(VT, VT, Opcode,
                     Op0, Op0IsKill,
                     MaterialReg, /*Kill=*/true);
}

unsigned FastISel::createResultReg(const TargetRegisterClass* RC) {
  return MRI.createVirtualRegister(RC);
}

unsigned FastISel::FastEmitInst_(unsigned MachineInstOpcode,
                                 const TargetRegisterClass* RC) {
  unsigned ResultReg = createResultReg(RC);
  const TargetInstrDesc &II = TII.get(MachineInstOpcode);

  BuildMI(MBB, DL, II, ResultReg);
  return ResultReg;
}

unsigned FastISel::FastEmitInst_r(unsigned MachineInstOpcode,
                                  const TargetRegisterClass *RC,
                                  unsigned Op0, bool Op0IsKill) {
  unsigned ResultReg = createResultReg(RC);
  const TargetInstrDesc &II = TII.get(MachineInstOpcode);

  if (II.getNumDefs() >= 1)
    BuildMI(MBB, DL, II, ResultReg).addReg(Op0, Op0IsKill * RegState::Kill);
  else {
    BuildMI(MBB, DL, II).addReg(Op0, Op0IsKill * RegState::Kill);
    bool InsertedCopy = TII.copyRegToReg(*MBB, MBB->end(), ResultReg,
                                         II.ImplicitDefs[0], RC, RC, DL);
    if (!InsertedCopy)
      ResultReg = 0;
  }

  return ResultReg;
}

unsigned FastISel::FastEmitInst_rr(unsigned MachineInstOpcode,
                                   const TargetRegisterClass *RC,
                                   unsigned Op0, bool Op0IsKill,
                                   unsigned Op1, bool Op1IsKill) {
  unsigned ResultReg = createResultReg(RC);
  const TargetInstrDesc &II = TII.get(MachineInstOpcode);

  if (II.getNumDefs() >= 1)
    BuildMI(MBB, DL, II, ResultReg)
      .addReg(Op0, Op0IsKill * RegState::Kill)
      .addReg(Op1, Op1IsKill * RegState::Kill);
  else {
    BuildMI(MBB, DL, II)
      .addReg(Op0, Op0IsKill * RegState::Kill)
      .addReg(Op1, Op1IsKill * RegState::Kill);
    bool InsertedCopy = TII.copyRegToReg(*MBB, MBB->end(), ResultReg,
                                         II.ImplicitDefs[0], RC, RC, DL);
    if (!InsertedCopy)
      ResultReg = 0;
  }
  return ResultReg;
}

unsigned FastISel::FastEmitInst_ri(unsigned MachineInstOpcode,
                                   const TargetRegisterClass *RC,
                                   unsigned Op0, bool Op0IsKill,
                                   uint64_t Imm) {
  unsigned ResultReg = createResultReg(RC);
  const TargetInstrDesc &II = TII.get(MachineInstOpcode);

  if (II.getNumDefs() >= 1)
    BuildMI(MBB, DL, II, ResultReg)
      .addReg(Op0, Op0IsKill * RegState::Kill)
      .addImm(Imm);
  else {
    BuildMI(MBB, DL, II)
      .addReg(Op0, Op0IsKill * RegState::Kill)
      .addImm(Imm);
    bool InsertedCopy = TII.copyRegToReg(*MBB, MBB->end(), ResultReg,
                                         II.ImplicitDefs[0], RC, RC, DL);
    if (!InsertedCopy)
      ResultReg = 0;
  }
  return ResultReg;
}

unsigned FastISel::FastEmitInst_rf(unsigned MachineInstOpcode,
                                   const TargetRegisterClass *RC,
                                   unsigned Op0, bool Op0IsKill,
                                   const ConstantFP *FPImm) {
  unsigned ResultReg = createResultReg(RC);
  const TargetInstrDesc &II = TII.get(MachineInstOpcode);

  if (II.getNumDefs() >= 1)
    BuildMI(MBB, DL, II, ResultReg)
      .addReg(Op0, Op0IsKill * RegState::Kill)
      .addFPImm(FPImm);
  else {
    BuildMI(MBB, DL, II)
      .addReg(Op0, Op0IsKill * RegState::Kill)
      .addFPImm(FPImm);
    bool InsertedCopy = TII.copyRegToReg(*MBB, MBB->end(), ResultReg,
                                         II.ImplicitDefs[0], RC, RC, DL);
    if (!InsertedCopy)
      ResultReg = 0;
  }
  return ResultReg;
}

unsigned FastISel::FastEmitInst_rri(unsigned MachineInstOpcode,
                                    const TargetRegisterClass *RC,
                                    unsigned Op0, bool Op0IsKill,
                                    unsigned Op1, bool Op1IsKill,
                                    uint64_t Imm) {
  unsigned ResultReg = createResultReg(RC);
  const TargetInstrDesc &II = TII.get(MachineInstOpcode);

  if (II.getNumDefs() >= 1)
    BuildMI(MBB, DL, II, ResultReg)
      .addReg(Op0, Op0IsKill * RegState::Kill)
      .addReg(Op1, Op1IsKill * RegState::Kill)
      .addImm(Imm);
  else {
    BuildMI(MBB, DL, II)
      .addReg(Op0, Op0IsKill * RegState::Kill)
      .addReg(Op1, Op1IsKill * RegState::Kill)
      .addImm(Imm);
    bool InsertedCopy = TII.copyRegToReg(*MBB, MBB->end(), ResultReg,
                                         II.ImplicitDefs[0], RC, RC, DL);
    if (!InsertedCopy)
      ResultReg = 0;
  }
  return ResultReg;
}

unsigned FastISel::FastEmitInst_i(unsigned MachineInstOpcode,
                                  const TargetRegisterClass *RC,
                                  uint64_t Imm) {
  unsigned ResultReg = createResultReg(RC);
  const TargetInstrDesc &II = TII.get(MachineInstOpcode);
  
  if (II.getNumDefs() >= 1)
    BuildMI(MBB, DL, II, ResultReg).addImm(Imm);
  else {
    BuildMI(MBB, DL, II).addImm(Imm);
    bool InsertedCopy = TII.copyRegToReg(*MBB, MBB->end(), ResultReg,
                                         II.ImplicitDefs[0], RC, RC, DL);
    if (!InsertedCopy)
      ResultReg = 0;
  }
  return ResultReg;
}

unsigned FastISel::FastEmitInst_extractsubreg(MVT RetVT,
                                              unsigned Op0, bool Op0IsKill,
                                              uint32_t Idx) {
  const TargetRegisterClass* RC = MRI.getRegClass(Op0);
  
  unsigned ResultReg = createResultReg(TLI.getRegClassFor(RetVT));
  const TargetInstrDesc &II = TII.get(TargetOpcode::EXTRACT_SUBREG);
  
  if (II.getNumDefs() >= 1)
    BuildMI(MBB, DL, II, ResultReg)
      .addReg(Op0, Op0IsKill * RegState::Kill)
      .addImm(Idx);
  else {
    BuildMI(MBB, DL, II)
      .addReg(Op0, Op0IsKill * RegState::Kill)
      .addImm(Idx);
    bool InsertedCopy = TII.copyRegToReg(*MBB, MBB->end(), ResultReg,
                                         II.ImplicitDefs[0], RC, RC, DL);
    if (!InsertedCopy)
      ResultReg = 0;
  }
  return ResultReg;
}

/// FastEmitZExtFromI1 - Emit MachineInstrs to compute the value of Op
/// with all but the least significant bit set to zero.
unsigned FastISel::FastEmitZExtFromI1(MVT VT, unsigned Op0, bool Op0IsKill) {
  return FastEmit_ri(VT, VT, ISD::AND, Op0, Op0IsKill, 1);
}

/// HandlePHINodesInSuccessorBlocks - Handle PHI nodes in successor blocks.
/// Emit code to ensure constants are copied into registers when needed.
/// Remember the virtual registers that need to be added to the Machine PHI
/// nodes as input.  We cannot just directly add them, because expansion
/// might result in multiple MBB's for one BB.  As such, the start of the
/// BB might correspond to a different MBB than the end.
bool FastISel::HandlePHINodesInSuccessorBlocks(const BasicBlock *LLVMBB) {
  const TerminatorInst *TI = LLVMBB->getTerminator();

  SmallPtrSet<MachineBasicBlock *, 4> SuccsHandled;
  unsigned OrigNumPHINodesToUpdate = PHINodesToUpdate.size();

  // Check successor nodes' PHI nodes that expect a constant to be available
  // from this block.
  for (unsigned succ = 0, e = TI->getNumSuccessors(); succ != e; ++succ) {
    const BasicBlock *SuccBB = TI->getSuccessor(succ);
    if (!isa<PHINode>(SuccBB->begin())) continue;
    MachineBasicBlock *SuccMBB = MBBMap[SuccBB];

    // If this terminator has multiple identical successors (common for
    // switches), only handle each succ once.
    if (!SuccsHandled.insert(SuccMBB)) continue;

    MachineBasicBlock::iterator MBBI = SuccMBB->begin();

    // At this point we know that there is a 1-1 correspondence between LLVM PHI
    // nodes and Machine PHI nodes, but the incoming operands have not been
    // emitted yet.
    for (BasicBlock::const_iterator I = SuccBB->begin();
         const PHINode *PN = dyn_cast<PHINode>(I); ++I) {

      // Ignore dead phi's.
      if (PN->use_empty()) continue;

      // Only handle legal types. Two interesting things to note here. First,
      // by bailing out early, we may leave behind some dead instructions,
      // since SelectionDAG's HandlePHINodesInSuccessorBlocks will insert its
      // own moves. Second, this check is necessary becuase FastISel doesn't
<<<<<<< HEAD
      // use CreateReg to create registers, so it always creates
=======
      // use CreateRegs to create registers, so it always creates
>>>>>>> 798dd88c
      // exactly one register for each non-void instruction.
      EVT VT = TLI.getValueType(PN->getType(), /*AllowUnknown=*/true);
      if (VT == MVT::Other || !TLI.isTypeLegal(VT)) {
        // Promote MVT::i1.
        if (VT == MVT::i1)
          VT = TLI.getTypeToTransformTo(LLVMBB->getContext(), VT);
        else {
          PHINodesToUpdate.resize(OrigNumPHINodesToUpdate);
          return false;
        }
      }

      const Value *PHIOp = PN->getIncomingValueForBlock(LLVMBB);

      // Set the DebugLoc for the copy. Prefer the location of the operand
      // if there is one; use the location of the PHI otherwise.
      DL = PN->getDebugLoc();
      if (const Instruction *Inst = dyn_cast<Instruction>(PHIOp))
        DL = Inst->getDebugLoc();

      unsigned Reg = getRegForValue(PHIOp);
      if (Reg == 0) {
        PHINodesToUpdate.resize(OrigNumPHINodesToUpdate);
        return false;
      }
      PHINodesToUpdate.push_back(std::make_pair(MBBI++, Reg));
      DL = DebugLoc();
    }
  }

  return true;
}<|MERGE_RESOLUTION|>--- conflicted
+++ resolved
@@ -1211,12 +1211,7 @@
       // by bailing out early, we may leave behind some dead instructions,
       // since SelectionDAG's HandlePHINodesInSuccessorBlocks will insert its
       // own moves. Second, this check is necessary becuase FastISel doesn't
-<<<<<<< HEAD
-      // use CreateReg to create registers, so it always creates
-=======
       // use CreateRegs to create registers, so it always creates
->>>>>>> 798dd88c
-      // exactly one register for each non-void instruction.
       EVT VT = TLI.getValueType(PN->getType(), /*AllowUnknown=*/true);
       if (VT == MVT::Other || !TLI.isTypeLegal(VT)) {
         // Promote MVT::i1.
