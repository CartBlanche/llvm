--- conflicted
+++ resolved
@@ -119,22 +119,14 @@
     return ValueMap.count(V);
   }
 
-<<<<<<< HEAD
-  unsigned CreateReg(const Type *Ty);
-=======
   unsigned CreateReg(EVT VT);
   
   unsigned CreateRegs(const Type *Ty);
->>>>>>> 798dd88c
   
   unsigned InitializeRegForValue(const Value *V) {
     unsigned &R = ValueMap[V];
     assert(R == 0 && "Already initialized this value register!");
-<<<<<<< HEAD
-    return R = CreateReg(V->getType());
-=======
     return R = CreateRegs(V->getType());
->>>>>>> 798dd88c
   }
 };
 
