--- conflicted
+++ resolved
@@ -61,12 +61,8 @@
   else
     RegInfo = 0;
   MFInfo = 0;
-<<<<<<< HEAD
   MonoInfo = 0;
-  FrameInfo = new (Allocator) MachineFrameInfo(*TM.getFrameInfo());
-=======
   FrameInfo = new (Allocator) MachineFrameInfo(*TM.getFrameLowering());
->>>>>>> c1c0e09b
   if (Fn->hasFnAttr(Attribute::StackAlignment))
     FrameInfo->setMaxAlignment(Attribute::getStackAlignmentFromAttrs(
         Fn->getAttributes().getFnAttributes()));
