--- conflicted
+++ resolved
@@ -148,12 +148,8 @@
     if (UsesLSDA[Index])
       Asm->EmitEncodingByte(LSDAEncoding, "LSDA");
     if (FDEEncoding != dwarf::DW_EH_PE_absptr)
-<<<<<<< HEAD
-      EmitEncodingByte(FDEEncoding, "FDE");
+      Asm->EmitEncodingByte(FDEEncoding, "FDE");
     UsesAugmention[Index] = true;
-=======
-      Asm->EmitEncodingByte(FDEEncoding, "FDE");
->>>>>>> 365968ae
   }
 
   // Indicate locations of general callee saved registers in frame.
@@ -258,12 +254,8 @@
         Asm->OutStreamer.EmitIntValue(0, Size/*size*/, 0/*addrspace*/);
 
     } else {
-<<<<<<< HEAD
       if (UsesAugmention[EHFrameInfo.Number])
-        EmitULEB128(0, "Augmentation size");
-=======
-      Asm->EmitULEB128(0, "Augmentation size");
->>>>>>> 365968ae
+        Asm->EmitULEB128(0, "Augmentation size");
     }
 
     // Indicate locations of function specific callee saved registers in frame.
