--- conflicted
+++ resolved
@@ -3147,7 +3147,7 @@
 
 // Pause. This "instruction" is encoded as "rep; nop", so even though it
 // was introduced with SSE2, it's backward compatible.
-def PAUSE : I<0x90, RawFrm, (outs), (ins), "pause", []>, REP;
+def PAUSE : I<0x90, RawFrm, (outs), (ins), "pause", [(int_x86_sse2_pause)]>, REP;
 
 // Load, store, and memory fence
 def SFENCE : I<0xAE, MRM_F8, (outs), (ins),
@@ -4352,46 +4352,6 @@
                  "movq\t{$src, $dst|$dst, $src}", []>, XS;
 
 //===---------------------------------------------------------------------===//
-<<<<<<< HEAD
-// SSE2 - Misc Instructions
-//===---------------------------------------------------------------------===//
-
-// Flush cache
-def CLFLUSH : I<0xAE, MRM7m, (outs), (ins i8mem:$src),
-               "clflush\t$src", [(int_x86_sse2_clflush addr:$src)]>,
-              TB, Requires<[HasSSE2]>;
-
-// Load, store, and memory fence
-def LFENCE : I<0xAE, MRM_E8, (outs), (ins),
-               "lfence", [(int_x86_sse2_lfence)]>, TB, Requires<[HasSSE2]>;
-def MFENCE : I<0xAE, MRM_F0, (outs), (ins),
-               "mfence", [(int_x86_sse2_mfence)]>, TB, Requires<[HasSSE2]>;
-def : Pat<(X86LFence), (LFENCE)>;
-def : Pat<(X86MFence), (MFENCE)>;
-
-
-// Pause. This "instruction" is encoded as "rep; nop", so even though it
-// was introduced with SSE2, it's backward compatible.
-def PAUSE : I<0x90, RawFrm, (outs), (ins), "pause", [(int_x86_sse2_pause)]>, REP;
-
-// Alias instructions that map zero vector to pxor / xorp* for sse.
-// We set canFoldAsLoad because this can be converted to a constant-pool
-// load of an all-ones value if folding it would be beneficial.
-// FIXME: Change encoding to pseudo! This is blocked right now by the x86
-// JIT implementation, it does not expand the instructions below like
-// X86MCInstLower does.
-let isReMaterializable = 1, isAsCheapAsAMove = 1, canFoldAsLoad = 1,
-    isCodeGenOnly = 1, ExeDomain = SSEPackedInt in
-  def V_SETALLONES : PDI<0x76, MRMInitReg, (outs VR128:$dst), (ins), "",
-                         [(set VR128:$dst, (v4i32 immAllOnesV))]>;
-let isReMaterializable = 1, isAsCheapAsAMove = 1, canFoldAsLoad = 1,
-    isCodeGenOnly = 1, ExeDomain = SSEPackedInt, Predicates = [HasAVX] in
-  def AVX_SETALLONES : PDI<0x76, MRMInitReg, (outs VR128:$dst), (ins), "",
-                         [(set VR128:$dst, (v4i32 immAllOnesV))]>, VEX_4V;
-
-//===---------------------------------------------------------------------===//
-=======
->>>>>>> 68aa20a5
 // SSE3 - Conversion Instructions
 //===---------------------------------------------------------------------===//
 
