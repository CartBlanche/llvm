--- conflicted
+++ resolved
@@ -2948,571 +2948,6 @@
   return false;
 }
 
-<<<<<<< HEAD
-
-/// determineREX - Determine if the MachineInstr has to be encoded with a X86-64
-/// REX prefix which specifies 1) 64-bit instructions, 2) non-default operand
-/// size, and 3) use of X86-64 extended registers.
-unsigned X86InstrInfo::determineREX(const MachineInstr &MI) {
-  unsigned REX = 0;
-  const TargetInstrDesc &Desc = MI.getDesc();
-
-  // Pseudo instructions do not need REX prefix byte.
-  if ((Desc.TSFlags & X86II::FormMask) == X86II::Pseudo)
-    return 0;
-  if (Desc.TSFlags & X86II::REX_W)
-    REX |= 1 << 3;
-
-  unsigned NumOps = Desc.getNumOperands();
-  if (NumOps) {
-    bool isTwoAddr = NumOps > 1 &&
-      Desc.getOperandConstraint(1, TOI::TIED_TO) != -1;
-
-    // If it accesses SPL, BPL, SIL, or DIL, then it requires a 0x40 REX prefix.
-    unsigned i = isTwoAddr ? 1 : 0;
-    for (unsigned e = NumOps; i != e; ++i) {
-      const MachineOperand& MO = MI.getOperand(i);
-      if (MO.isReg()) {
-        unsigned Reg = MO.getReg();
-        if (isX86_64NonExtLowByteReg(Reg))
-          REX |= 0x40;
-      }
-    }
-
-    switch (Desc.TSFlags & X86II::FormMask) {
-    case X86II::MRMInitReg:
-      if (isX86_64ExtendedReg(MI.getOperand(0)))
-        REX |= (1 << 0) | (1 << 2);
-      break;
-    case X86II::MRMSrcReg: {
-      if (isX86_64ExtendedReg(MI.getOperand(0)))
-        REX |= 1 << 2;
-      i = isTwoAddr ? 2 : 1;
-      for (unsigned e = NumOps; i != e; ++i) {
-        const MachineOperand& MO = MI.getOperand(i);
-        if (isX86_64ExtendedReg(MO))
-          REX |= 1 << 0;
-      }
-      break;
-    }
-    case X86II::MRMSrcMem: {
-      if (isX86_64ExtendedReg(MI.getOperand(0)))
-        REX |= 1 << 2;
-      unsigned Bit = 0;
-      i = isTwoAddr ? 2 : 1;
-      for (; i != NumOps; ++i) {
-        const MachineOperand& MO = MI.getOperand(i);
-        if (MO.isReg()) {
-          if (isX86_64ExtendedReg(MO))
-            REX |= 1 << Bit;
-          Bit++;
-        }
-      }
-      break;
-    }
-    case X86II::MRM0m: case X86II::MRM1m:
-    case X86II::MRM2m: case X86II::MRM3m:
-    case X86II::MRM4m: case X86II::MRM5m:
-    case X86II::MRM6m: case X86II::MRM7m:
-    case X86II::MRMDestMem: {
-      unsigned e = (isTwoAddr ? X86::AddrNumOperands+1 : X86::AddrNumOperands);
-      i = isTwoAddr ? 1 : 0;
-      if (NumOps > e && isX86_64ExtendedReg(MI.getOperand(e)))
-        REX |= 1 << 2;
-      unsigned Bit = 0;
-      for (; i != e; ++i) {
-        const MachineOperand& MO = MI.getOperand(i);
-        if (MO.isReg()) {
-          if (isX86_64ExtendedReg(MO))
-            REX |= 1 << Bit;
-          Bit++;
-        }
-      }
-      break;
-    }
-    default: {
-      if (isX86_64ExtendedReg(MI.getOperand(0)))
-        REX |= 1 << 0;
-      i = isTwoAddr ? 2 : 1;
-      for (unsigned e = NumOps; i != e; ++i) {
-        const MachineOperand& MO = MI.getOperand(i);
-        if (isX86_64ExtendedReg(MO))
-          REX |= 1 << 2;
-      }
-      break;
-    }
-    }
-  }
-  return REX;
-}
-
-/// sizePCRelativeBlockAddress - This method returns the size of a PC
-/// relative block address instruction
-///
-static unsigned sizePCRelativeBlockAddress() {
-  return 4;
-}
-
-/// sizeGlobalAddress - Give the size of the emission of this global address
-///
-static unsigned sizeGlobalAddress(bool dword) {
-  return dword ? 8 : 4;
-}
-
-/// sizeBlockAddress - Give the size of the emission of this block address
-///
-static unsigned sizeBlockAddress(bool dword) {
-  return dword ? 8 : 4;
-}
-
-/// sizeConstPoolAddress - Give the size of the emission of this constant
-/// pool address
-///
-static unsigned sizeConstPoolAddress(bool dword) {
-  return dword ? 8 : 4;
-}
-
-/// sizeExternalSymbolAddress - Give the size of the emission of this external
-/// symbol
-///
-static unsigned sizeExternalSymbolAddress(bool dword) {
-  return dword ? 8 : 4;
-}
-
-/// sizeJumpTableAddress - Give the size of the emission of this jump
-/// table address
-///
-static unsigned sizeJumpTableAddress(bool dword) {
-  return dword ? 8 : 4;
-}
-
-static unsigned sizeConstant(unsigned Size) {
-  return Size;
-}
-
-static unsigned sizeRegModRMByte(){
-  return 1;
-}
-
-static unsigned sizeSIBByte(){
-  return 1;
-}
-
-static unsigned getDisplacementFieldSize(const MachineOperand *RelocOp) {
-  unsigned FinalSize = 0;
-  // If this is a simple integer displacement that doesn't require a relocation.
-  if (!RelocOp) {
-    FinalSize += sizeConstant(4);
-    return FinalSize;
-  }
-  
-  // Otherwise, this is something that requires a relocation.
-  if (RelocOp->isGlobal()) {
-    FinalSize += sizeGlobalAddress(false);
-  } else if (RelocOp->isCPI()) {
-    FinalSize += sizeConstPoolAddress(false);
-  } else if (RelocOp->isJTI()) {
-    FinalSize += sizeJumpTableAddress(false);
-  } else {
-    llvm_unreachable("Unknown value to relocate!");
-  }
-  return FinalSize;
-}
-
-static unsigned getMemModRMByteSize(const MachineInstr &MI, unsigned Op,
-                                    bool IsPIC, bool Is64BitMode) {
-  const MachineOperand &Op3 = MI.getOperand(Op+3);
-  int DispVal = 0;
-  const MachineOperand *DispForReloc = 0;
-  unsigned FinalSize = 0;
-  
-  // Figure out what sort of displacement we have to handle here.
-  if (Op3.isGlobal()) {
-    DispForReloc = &Op3;
-  } else if (Op3.isCPI()) {
-    if (Is64BitMode || IsPIC) {
-      DispForReloc = &Op3;
-    } else {
-      DispVal = 1;
-    }
-  } else if (Op3.isJTI()) {
-    if (Is64BitMode || IsPIC) {
-      DispForReloc = &Op3;
-    } else {
-      DispVal = 1; 
-    }
-  } else {
-    DispVal = 1;
-  }
-
-  const MachineOperand &Base     = MI.getOperand(Op);
-  const MachineOperand &IndexReg = MI.getOperand(Op+2);
-
-  unsigned BaseReg = Base.getReg();
-
-  // Is a SIB byte needed?
-  if ((!Is64BitMode || DispForReloc || BaseReg != 0) &&
-      IndexReg.getReg() == 0 &&
-      (BaseReg == 0 || X86RegisterInfo::getX86RegNum(BaseReg) != N86::ESP)) {      
-    if (BaseReg == 0) {  // Just a displacement?
-      // Emit special case [disp32] encoding
-      ++FinalSize; 
-      FinalSize += getDisplacementFieldSize(DispForReloc);
-    } else {
-      unsigned BaseRegNo = X86RegisterInfo::getX86RegNum(BaseReg);
-      if (!DispForReloc && DispVal == 0 && BaseRegNo != N86::EBP) {
-        // Emit simple indirect register encoding... [EAX] f.e.
-        ++FinalSize;
-      // Be pessimistic and assume it's a disp32, not a disp8
-      } else {
-        // Emit the most general non-SIB encoding: [REG+disp32]
-        ++FinalSize;
-        FinalSize += getDisplacementFieldSize(DispForReloc);
-      }
-    }
-
-  } else {  // We need a SIB byte, so start by outputting the ModR/M byte first
-    assert(IndexReg.getReg() != X86::ESP &&
-           IndexReg.getReg() != X86::RSP && "Cannot use ESP as index reg!");
-
-    bool ForceDisp32 = false;
-    if (BaseReg == 0 || DispForReloc) {
-      // Emit the normal disp32 encoding.
-      ++FinalSize;
-      ForceDisp32 = true;
-    } else {
-      ++FinalSize;
-    }
-
-    FinalSize += sizeSIBByte();
-
-    // Do we need to output a displacement?
-    if (DispVal != 0 || ForceDisp32) {
-      FinalSize += getDisplacementFieldSize(DispForReloc);
-    }
-  }
-  return FinalSize;
-}
-
-
-static unsigned GetInstSizeWithDesc(const MachineInstr &MI,
-                                    const TargetInstrDesc *Desc,
-                                    bool IsPIC, bool Is64BitMode) {
-  
-  unsigned Opcode = Desc->Opcode;
-  unsigned FinalSize = 0;
-
-  // Emit the lock opcode prefix as needed.
-  if (Desc->TSFlags & X86II::LOCK) ++FinalSize;
-
-  // Emit segment override opcode prefix as needed.
-  switch (Desc->TSFlags & X86II::SegOvrMask) {
-  case X86II::FS:
-  case X86II::GS:
-   ++FinalSize;
-   break;
-  default: llvm_unreachable("Invalid segment!");
-  case 0: break;  // No segment override!
-  }
-
-  // Emit the repeat opcode prefix as needed.
-  if ((Desc->TSFlags & X86II::Op0Mask) == X86II::REP) ++FinalSize;
-
-  // Emit the operand size opcode prefix as needed.
-  if (Desc->TSFlags & X86II::OpSize) ++FinalSize;
-
-  // Emit the address size opcode prefix as needed.
-  if (Desc->TSFlags & X86II::AdSize) ++FinalSize;
-
-  bool Need0FPrefix = false;
-  switch (Desc->TSFlags & X86II::Op0Mask) {
-  case X86II::TB:  // Two-byte opcode prefix
-  case X86II::T8:  // 0F 38
-  case X86II::TA:  // 0F 3A
-    Need0FPrefix = true;
-    break;
-  case X86II::TF: // F2 0F 38
-    ++FinalSize;
-    Need0FPrefix = true;
-    break;
-  case X86II::REP: break; // already handled.
-  case X86II::XS:   // F3 0F
-    ++FinalSize;
-    Need0FPrefix = true;
-    break;
-  case X86II::XD:   // F2 0F
-    ++FinalSize;
-    Need0FPrefix = true;
-    break;
-  case X86II::D8: case X86II::D9: case X86II::DA: case X86II::DB:
-  case X86II::DC: case X86II::DD: case X86II::DE: case X86II::DF:
-    ++FinalSize;
-    break; // Two-byte opcode prefix
-  default: llvm_unreachable("Invalid prefix!");
-  case 0: break;  // No prefix!
-  }
-
-  if (Is64BitMode) {
-    // REX prefix
-    unsigned REX = X86InstrInfo::determineREX(MI);
-    if (REX)
-      ++FinalSize;
-  }
-
-  // 0x0F escape code must be emitted just before the opcode.
-  if (Need0FPrefix)
-    ++FinalSize;
-
-  switch (Desc->TSFlags & X86II::Op0Mask) {
-  case X86II::T8:  // 0F 38
-    ++FinalSize;
-    break;
-  case X86II::TA:  // 0F 3A
-    ++FinalSize;
-    break;
-  case X86II::TF: // F2 0F 38
-    ++FinalSize;
-    break;
-  }
-
-  // If this is a two-address instruction, skip one of the register operands.
-  unsigned NumOps = Desc->getNumOperands();
-  unsigned CurOp = 0;
-  if (NumOps > 1 && Desc->getOperandConstraint(1, TOI::TIED_TO) != -1)
-    CurOp++;
-  else if (NumOps > 2 && Desc->getOperandConstraint(NumOps-1, TOI::TIED_TO)== 0)
-    // Skip the last source operand that is tied_to the dest reg. e.g. LXADD32
-    --NumOps;
-
-  switch (Desc->TSFlags & X86II::FormMask) {
-  default: llvm_unreachable("Unknown FormMask value in X86 MachineCodeEmitter!");
-  case X86II::Pseudo:
-    // Remember the current PC offset, this is the PIC relocation
-    // base address.
-    switch (Opcode) {
-    default: 
-      break;
-    case TargetOpcode::INLINEASM: {
-      const MachineFunction *MF = MI.getParent()->getParent();
-      const TargetInstrInfo &TII = *MF->getTarget().getInstrInfo();
-      FinalSize += TII.getInlineAsmLength(MI.getOperand(0).getSymbolName(),
-                                          *MF->getTarget().getMCAsmInfo());
-      break;
-    }
-    case TargetOpcode::PROLOG_LABEL:
-    case TargetOpcode::EH_LABEL:
-    case TargetOpcode::DBG_VALUE:
-      break;
-    case TargetOpcode::IMPLICIT_DEF:
-    case TargetOpcode::KILL:
-      break;
-    case X86::MOVPC32r: {
-      // This emits the "call" portion of this pseudo instruction.
-      ++FinalSize;
-      FinalSize += sizeConstant(X86II::getSizeOfImm(Desc->TSFlags));
-      break;
-    }
-    }
-    CurOp = NumOps;
-    break;
-  case X86II::RawFrm:
-    ++FinalSize;
-
-    if (CurOp != NumOps) {
-      const MachineOperand &MO = MI.getOperand(CurOp++);
-      if (MO.isMBB()) {
-        FinalSize += sizePCRelativeBlockAddress();
-      } else if (MO.isGlobal()) {
-        FinalSize += sizeGlobalAddress(false);
-      } else if (MO.isSymbol()) {
-        FinalSize += sizeExternalSymbolAddress(false);
-      } else if (MO.isImm()) {
-        FinalSize += sizeConstant(X86II::getSizeOfImm(Desc->TSFlags));
-      } else {
-        llvm_unreachable("Unknown RawFrm operand!");
-      }
-    }
-    break;
-
-  case X86II::AddRegFrm:
-    ++FinalSize;
-    ++CurOp;
-    
-    if (CurOp != NumOps) {
-      const MachineOperand &MO1 = MI.getOperand(CurOp++);
-      unsigned Size = X86II::getSizeOfImm(Desc->TSFlags);
-      if (MO1.isImm())
-        FinalSize += sizeConstant(Size);
-      else {
-        bool dword = false;
-        if (Opcode == X86::MOV64ri)
-          dword = true; 
-        if (MO1.isGlobal()) {
-          FinalSize += sizeGlobalAddress(dword);
-        } else if (MO1.isBlockAddress()) {
-          FinalSize += sizeBlockAddress(dword);
-        } else if (MO1.isSymbol())
-          FinalSize += sizeExternalSymbolAddress(dword);
-        else if (MO1.isCPI())
-          FinalSize += sizeConstPoolAddress(dword);
-        else if (MO1.isJTI())
-          FinalSize += sizeJumpTableAddress(dword);
-      }
-    }
-    break;
-
-  case X86II::MRMDestReg: {
-    ++FinalSize; 
-    FinalSize += sizeRegModRMByte();
-    CurOp += 2;
-    if (CurOp != NumOps) {
-      ++CurOp;
-      FinalSize += sizeConstant(X86II::getSizeOfImm(Desc->TSFlags));
-    }
-    break;
-  }
-  case X86II::MRMDestMem: {
-    ++FinalSize;
-    FinalSize += getMemModRMByteSize(MI, CurOp, IsPIC, Is64BitMode);
-    CurOp +=  X86::AddrNumOperands + 1;
-    if (CurOp != NumOps) {
-      ++CurOp;
-      FinalSize += sizeConstant(X86II::getSizeOfImm(Desc->TSFlags));
-    }
-    break;
-  }
-
-  case X86II::MRMSrcReg:
-    ++FinalSize;
-    FinalSize += sizeRegModRMByte();
-    CurOp += 2;
-    if (CurOp != NumOps) {
-      ++CurOp;
-      FinalSize += sizeConstant(X86II::getSizeOfImm(Desc->TSFlags));
-    }
-    break;
-
-  case X86II::MRMSrcMem: {
-    ++FinalSize;
-    FinalSize += getMemModRMByteSize(MI, CurOp+1, IsPIC, Is64BitMode);
-    CurOp += X86::AddrNumOperands + 1;
-    if (CurOp != NumOps) {
-      ++CurOp;
-      FinalSize += sizeConstant(X86II::getSizeOfImm(Desc->TSFlags));
-    }
-    break;
-  }
-
-  case X86II::MRM0r: case X86II::MRM1r:
-  case X86II::MRM2r: case X86II::MRM3r:
-  case X86II::MRM4r: case X86II::MRM5r:
-  case X86II::MRM6r: case X86II::MRM7r:
-    ++FinalSize;
-    if (Desc->getOpcode() == X86::LFENCE ||
-        Desc->getOpcode() == X86::MFENCE) {
-      // Special handling of lfence and mfence;
-      FinalSize += sizeRegModRMByte();
-    } else if (Desc->getOpcode() == X86::MONITOR ||
-               Desc->getOpcode() == X86::MWAIT) {
-      // Special handling of monitor and mwait.
-      FinalSize += sizeRegModRMByte() + 1; // +1 for the opcode.
-    } else {
-      ++CurOp;
-      FinalSize += sizeRegModRMByte();
-    }
-
-    if (CurOp != NumOps) {
-      const MachineOperand &MO1 = MI.getOperand(CurOp++);
-      unsigned Size = X86II::getSizeOfImm(Desc->TSFlags);
-      if (MO1.isImm())
-        FinalSize += sizeConstant(Size);
-      else {
-        bool dword = false;
-        if (Opcode == X86::MOV64ri32)
-          dword = true;
-        if (MO1.isGlobal()) {
-          FinalSize += sizeGlobalAddress(dword);
-        } else if (MO1.isSymbol())
-          FinalSize += sizeExternalSymbolAddress(dword);
-        else if (MO1.isCPI())
-          FinalSize += sizeConstPoolAddress(dword);
-        else if (MO1.isJTI())
-          FinalSize += sizeJumpTableAddress(dword);
-      }
-    }
-    break;
-
-  case X86II::MRM0m: case X86II::MRM1m:
-  case X86II::MRM2m: case X86II::MRM3m:
-  case X86II::MRM4m: case X86II::MRM5m:
-  case X86II::MRM6m: case X86II::MRM7m: {
-    
-    ++FinalSize;
-    FinalSize += getMemModRMByteSize(MI, CurOp, IsPIC, Is64BitMode);
-    CurOp += X86::AddrNumOperands;
-
-    if (CurOp != NumOps) {
-      const MachineOperand &MO = MI.getOperand(CurOp++);
-      unsigned Size = X86II::getSizeOfImm(Desc->TSFlags);
-      if (MO.isImm())
-        FinalSize += sizeConstant(Size);
-      else {
-        bool dword = false;
-        if (Opcode == X86::MOV64mi32)
-          dword = true;
-        if (MO.isGlobal()) {
-          FinalSize += sizeGlobalAddress(dword);
-        } else if (MO.isSymbol())
-          FinalSize += sizeExternalSymbolAddress(dword);
-        else if (MO.isCPI())
-          FinalSize += sizeConstPoolAddress(dword);
-        else if (MO.isJTI())
-          FinalSize += sizeJumpTableAddress(dword);
-      }
-    }
-    break;
-    
-  case X86II::MRM_C1:
-  case X86II::MRM_C8:
-  case X86II::MRM_C9:
-  case X86II::MRM_E8:
-  case X86II::MRM_F0:
-    FinalSize += 2;
-    break;
-  }
-
-  case X86II::MRMInitReg:
-    ++FinalSize;
-    // Duplicate register, used by things like MOV8r0 (aka xor reg,reg).
-    FinalSize += sizeRegModRMByte();
-    ++CurOp;
-    break;
-  }
-
-  if (!Desc->isVariadic() && CurOp != NumOps) {
-    std::string msg;
-    raw_string_ostream Msg(msg);
-    Msg << "Cannot determine size: " << MI;
-    report_fatal_error(Msg.str());
-  }
-  
-
-  return FinalSize;
-}
-
-
-unsigned X86InstrInfo::GetInstSizeInBytes(const MachineInstr *MI) const {
-  const TargetInstrDesc &Desc = MI->getDesc();
-  bool IsPIC = TM.getRelocationModel() == Reloc::PIC_;
-  bool Is64BitMode = TM.getSubtargetImpl()->is64Bit();
-  unsigned Size = GetInstSizeWithDesc(*MI, &Desc, IsPIC, Is64BitMode);
-  if (Desc.getOpcode() == X86::MOVPC32r)
-    Size += GetInstSizeWithDesc(*MI, &get(X86::POP32r), IsPIC, Is64BitMode);
-  return Size;
-}
-
-=======
->>>>>>> a11f9a7e
 /// getGlobalBaseReg - Return a virtual register initialized with the
 /// the global base register value. Output instructions required to
 /// initialize the register in the function entry block, if necessary.
