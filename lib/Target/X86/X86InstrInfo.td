//===----------------------------------------------------------------------===//
// 
//                     The LLVM Compiler Infrastructure
//
// This file is distributed under the University of Illinois Open Source
// License. See LICENSE.TXT for details.
// 
//===----------------------------------------------------------------------===//
//
// This file describes the X86 instruction set, defining the instructions, and
// properties of the instructions which are needed for code generation, machine
// code emission, and analysis.
//
//===----------------------------------------------------------------------===//

//===----------------------------------------------------------------------===//
// X86 specific DAG Nodes.
//

def SDTIntShiftDOp: SDTypeProfile<1, 3,
                                  [SDTCisSameAs<0, 1>, SDTCisSameAs<0, 2>,
                                   SDTCisInt<0>, SDTCisInt<3>]>;

def SDTX86CmpTest : SDTypeProfile<1, 2, [SDTCisVT<0, i32>, SDTCisSameAs<1, 2>]>;

def SDTX86Cmov    : SDTypeProfile<1, 4,
                                  [SDTCisSameAs<0, 1>, SDTCisSameAs<1, 2>,
                                   SDTCisVT<3, i8>, SDTCisVT<4, i32>]>;

// Unary and binary operator instructions that set EFLAGS as a side-effect.
def SDTUnaryArithWithFlags : SDTypeProfile<2, 1,
                                           [SDTCisInt<0>, SDTCisVT<1, i32>]>;

def SDTBinaryArithWithFlags : SDTypeProfile<2, 2,
                                            [SDTCisSameAs<0, 2>,
                                             SDTCisSameAs<0, 3>,
                                             SDTCisInt<0>, SDTCisVT<1, i32>]>;
def SDTX86BrCond  : SDTypeProfile<0, 3,
                                  [SDTCisVT<0, OtherVT>,
                                   SDTCisVT<1, i8>, SDTCisVT<2, i32>]>;

def SDTX86SetCC   : SDTypeProfile<1, 2,
                                  [SDTCisVT<0, i8>,
                                   SDTCisVT<1, i8>, SDTCisVT<2, i32>]>;
def SDTX86SetCC_C : SDTypeProfile<1, 2,
                                  [SDTCisInt<0>,
                                   SDTCisVT<1, i8>, SDTCisVT<2, i32>]>;

def SDTX86cas : SDTypeProfile<0, 3, [SDTCisPtrTy<0>, SDTCisInt<1>, 
                                     SDTCisVT<2, i8>]>;
def SDTX86cas8 : SDTypeProfile<0, 1, [SDTCisPtrTy<0>]>;

def SDTX86atomicBinary : SDTypeProfile<2, 3, [SDTCisInt<0>, SDTCisInt<1>,
                                SDTCisPtrTy<2>, SDTCisInt<3>,SDTCisInt<4>]>;
def SDTX86Ret     : SDTypeProfile<0, -1, [SDTCisVT<0, i16>]>;

def SDT_X86CallSeqStart : SDCallSeqStart<[SDTCisVT<0, i32>]>;
def SDT_X86CallSeqEnd   : SDCallSeqEnd<[SDTCisVT<0, i32>,
                                        SDTCisVT<1, i32>]>;

def SDT_X86Call   : SDTypeProfile<0, -1, [SDTCisVT<0, iPTR>]>;

def SDT_X86VASTART_SAVE_XMM_REGS : SDTypeProfile<0, -1, [SDTCisVT<0, i8>,
                                                         SDTCisVT<1, iPTR>,
                                                         SDTCisVT<2, iPTR>]>;

def SDTX86RepStr  : SDTypeProfile<0, 1, [SDTCisVT<0, OtherVT>]>;

def SDTX86Void    : SDTypeProfile<0, 0, []>;

def SDTX86Wrapper : SDTypeProfile<1, 1, [SDTCisSameAs<0, 1>, SDTCisPtrTy<0>]>;

def SDT_X86TLSADDR : SDTypeProfile<0, 1, [SDTCisInt<0>]>;

def SDT_X86TLSCALL : SDTypeProfile<0, 1, [SDTCisPtrTy<0>]>;

def SDT_X86SegmentBaseAddress : SDTypeProfile<1, 1, [SDTCisPtrTy<0>]>;

def SDT_X86EHRET : SDTypeProfile<0, 1, [SDTCisInt<0>]>;

def SDT_X86TCRET : SDTypeProfile<0, 2, [SDTCisPtrTy<0>, SDTCisVT<1, i32>]>;

def X86bsf     : SDNode<"X86ISD::BSF",      SDTUnaryArithWithFlags>;
def X86bsr     : SDNode<"X86ISD::BSR",      SDTUnaryArithWithFlags>;
def X86shld    : SDNode<"X86ISD::SHLD",     SDTIntShiftDOp>;
def X86shrd    : SDNode<"X86ISD::SHRD",     SDTIntShiftDOp>;

def X86cmp     : SDNode<"X86ISD::CMP" ,     SDTX86CmpTest>;
def X86bt      : SDNode<"X86ISD::BT",       SDTX86CmpTest>;

def X86cmov    : SDNode<"X86ISD::CMOV",     SDTX86Cmov>;
def X86brcond  : SDNode<"X86ISD::BRCOND",   SDTX86BrCond,
                        [SDNPHasChain]>;
def X86setcc   : SDNode<"X86ISD::SETCC",    SDTX86SetCC>;
def X86setcc_c : SDNode<"X86ISD::SETCC_CARRY", SDTX86SetCC_C>;

def X86cas : SDNode<"X86ISD::LCMPXCHG_DAG", SDTX86cas,
                        [SDNPHasChain, SDNPInFlag, SDNPOutFlag, SDNPMayStore,
                         SDNPMayLoad]>;
def X86cas8 : SDNode<"X86ISD::LCMPXCHG8_DAG", SDTX86cas8,
                        [SDNPHasChain, SDNPInFlag, SDNPOutFlag, SDNPMayStore,
                         SDNPMayLoad]>;
def X86AtomAdd64 : SDNode<"X86ISD::ATOMADD64_DAG", SDTX86atomicBinary,
                        [SDNPHasChain, SDNPMayStore, 
                         SDNPMayLoad, SDNPMemOperand]>;
def X86AtomSub64 : SDNode<"X86ISD::ATOMSUB64_DAG", SDTX86atomicBinary,
                        [SDNPHasChain, SDNPMayStore, 
                         SDNPMayLoad, SDNPMemOperand]>;
def X86AtomOr64 : SDNode<"X86ISD::ATOMOR64_DAG", SDTX86atomicBinary,
                        [SDNPHasChain, SDNPMayStore, 
                         SDNPMayLoad, SDNPMemOperand]>;
def X86AtomXor64 : SDNode<"X86ISD::ATOMXOR64_DAG", SDTX86atomicBinary,
                        [SDNPHasChain, SDNPMayStore, 
                         SDNPMayLoad, SDNPMemOperand]>;
def X86AtomAnd64 : SDNode<"X86ISD::ATOMAND64_DAG", SDTX86atomicBinary,
                        [SDNPHasChain, SDNPMayStore, 
                         SDNPMayLoad, SDNPMemOperand]>;
def X86AtomNand64 : SDNode<"X86ISD::ATOMNAND64_DAG", SDTX86atomicBinary,
                        [SDNPHasChain, SDNPMayStore, 
                         SDNPMayLoad, SDNPMemOperand]>;
def X86AtomSwap64 : SDNode<"X86ISD::ATOMSWAP64_DAG", SDTX86atomicBinary,
                        [SDNPHasChain, SDNPMayStore, 
                         SDNPMayLoad, SDNPMemOperand]>;
def X86retflag : SDNode<"X86ISD::RET_FLAG", SDTX86Ret,
                        [SDNPHasChain, SDNPOptInFlag, SDNPVariadic]>;

def X86vastart_save_xmm_regs :
                 SDNode<"X86ISD::VASTART_SAVE_XMM_REGS",
                        SDT_X86VASTART_SAVE_XMM_REGS,
                        [SDNPHasChain, SDNPVariadic]>;

def X86callseq_start :
                 SDNode<"ISD::CALLSEQ_START", SDT_X86CallSeqStart,
                        [SDNPHasChain, SDNPOutFlag]>;
def X86callseq_end :
                 SDNode<"ISD::CALLSEQ_END",   SDT_X86CallSeqEnd,
                        [SDNPHasChain, SDNPOptInFlag, SDNPOutFlag]>;       

def X86call    : SDNode<"X86ISD::CALL",     SDT_X86Call,
                        [SDNPHasChain, SDNPOutFlag, SDNPOptInFlag,
                         SDNPVariadic]>;

def X86rep_stos: SDNode<"X86ISD::REP_STOS", SDTX86RepStr,
                        [SDNPHasChain, SDNPInFlag, SDNPOutFlag, SDNPMayStore]>;
def X86rep_movs: SDNode<"X86ISD::REP_MOVS", SDTX86RepStr,
                        [SDNPHasChain, SDNPInFlag, SDNPOutFlag, SDNPMayStore,
                         SDNPMayLoad]>;

def X86rdtsc   : SDNode<"X86ISD::RDTSC_DAG", SDTX86Void,
                        [SDNPHasChain, SDNPOutFlag, SDNPSideEffect]>;

def X86Wrapper    : SDNode<"X86ISD::Wrapper",     SDTX86Wrapper>;
def X86WrapperRIP : SDNode<"X86ISD::WrapperRIP",  SDTX86Wrapper>;

def X86tlsaddr : SDNode<"X86ISD::TLSADDR", SDT_X86TLSADDR,
                        [SDNPHasChain, SDNPOptInFlag, SDNPOutFlag]>;
def X86SegmentBaseAddress : SDNode<"X86ISD::SegmentBaseAddress",
                                 SDT_X86SegmentBaseAddress, []>;

def X86ehret : SDNode<"X86ISD::EH_RETURN", SDT_X86EHRET,
                        [SDNPHasChain]>;

def X86tcret : SDNode<"X86ISD::TC_RETURN", SDT_X86TCRET, 
                        [SDNPHasChain,  SDNPOptInFlag, SDNPVariadic]>;

def X86add_flag  : SDNode<"X86ISD::ADD",  SDTBinaryArithWithFlags,
                          [SDNPCommutative]>;
def X86sub_flag  : SDNode<"X86ISD::SUB",  SDTBinaryArithWithFlags>;
def X86smul_flag : SDNode<"X86ISD::SMUL", SDTBinaryArithWithFlags,
                          [SDNPCommutative]>;
def X86umul_flag : SDNode<"X86ISD::UMUL", SDTUnaryArithWithFlags,
                          [SDNPCommutative]>;
                          
def X86inc_flag  : SDNode<"X86ISD::INC",  SDTUnaryArithWithFlags>;
def X86dec_flag  : SDNode<"X86ISD::DEC",  SDTUnaryArithWithFlags>;
def X86or_flag   : SDNode<"X86ISD::OR",   SDTBinaryArithWithFlags,
                          [SDNPCommutative]>;
def X86xor_flag  : SDNode<"X86ISD::XOR",  SDTBinaryArithWithFlags,
                          [SDNPCommutative]>;
def X86and_flag  : SDNode<"X86ISD::AND",  SDTBinaryArithWithFlags,
                          [SDNPCommutative]>;

def X86mul_imm : SDNode<"X86ISD::MUL_IMM", SDTIntBinOp>;

def X86MingwAlloca : SDNode<"X86ISD::MINGW_ALLOCA", SDTX86Void,
                            [SDNPHasChain, SDNPInFlag, SDNPOutFlag]>;
                            
def X86TLSCall : SDNode<"X86ISD::TLSCALL", SDT_X86TLSCALL,
                        []>;

//===----------------------------------------------------------------------===//
// X86 Operand Definitions.
//

// A version of ptr_rc which excludes SP, ESP, and RSP. This is used for
// the index operand of an address, to conform to x86 encoding restrictions.
def ptr_rc_nosp : PointerLikeRegClass<1>;

// *mem - Operand definitions for the funky X86 addressing mode operands.
//
def X86MemAsmOperand : AsmOperandClass {
  let Name = "Mem";
  let SuperClasses = [];
}
def X86NoSegMemAsmOperand : AsmOperandClass {
  let Name = "NoSegMem";
  let SuperClasses = [X86MemAsmOperand];
}
def X86AbsMemAsmOperand : AsmOperandClass {
  let Name = "AbsMem";
  let SuperClasses = [X86NoSegMemAsmOperand];
}
class X86MemOperand<string printMethod> : Operand<iPTR> {
  let PrintMethod = printMethod;
  let MIOperandInfo = (ops ptr_rc, i8imm, ptr_rc_nosp, i32imm, i8imm);
  let ParserMatchClass = X86MemAsmOperand;
}

def opaque32mem : X86MemOperand<"printopaquemem">;
def opaque48mem : X86MemOperand<"printopaquemem">;
def opaque80mem : X86MemOperand<"printopaquemem">;
def opaque512mem : X86MemOperand<"printopaquemem">;

def i8mem   : X86MemOperand<"printi8mem">;
def i16mem  : X86MemOperand<"printi16mem">;
def i32mem  : X86MemOperand<"printi32mem">;
def i64mem  : X86MemOperand<"printi64mem">;
def i128mem : X86MemOperand<"printi128mem">;
//def i256mem : X86MemOperand<"printi256mem">;
def f32mem  : X86MemOperand<"printf32mem">;
def f64mem  : X86MemOperand<"printf64mem">;
def f80mem  : X86MemOperand<"printf80mem">;
def f128mem : X86MemOperand<"printf128mem">;
//def f256mem : X86MemOperand<"printf256mem">;

// A version of i8mem for use on x86-64 that uses GR64_NOREX instead of
// plain GR64, so that it doesn't potentially require a REX prefix.
def i8mem_NOREX : Operand<i64> {
  let PrintMethod = "printi8mem";
  let MIOperandInfo = (ops GR64_NOREX, i8imm, GR64_NOREX_NOSP, i32imm, i8imm);
  let ParserMatchClass = X86MemAsmOperand;
}

// Special i32mem for addresses of load folding tail calls. These are not
// allowed to use callee-saved registers since they must be scheduled
// after callee-saved register are popped.
def i32mem_TC : Operand<i32> {
  let PrintMethod = "printi32mem";
  let MIOperandInfo = (ops GR32_TC, i8imm, GR32_TC, i32imm, i8imm);
  let ParserMatchClass = X86MemAsmOperand;
}

def lea32mem : Operand<i32> {
  let PrintMethod = "printlea32mem";
  let MIOperandInfo = (ops GR32, i8imm, GR32_NOSP, i32imm);
  let ParserMatchClass = X86NoSegMemAsmOperand;
}

let ParserMatchClass = X86AbsMemAsmOperand,
    PrintMethod = "print_pcrel_imm" in {
def i32imm_pcrel : Operand<i32>;

def offset8 : Operand<i64>;
def offset16 : Operand<i64>;
def offset32 : Operand<i64>;
def offset64 : Operand<i64>;

// Branch targets have OtherVT type and print as pc-relative values.
def brtarget : Operand<OtherVT>;
def brtarget8 : Operand<OtherVT>;

}

def SSECC : Operand<i8> {
  let PrintMethod = "printSSECC";
}

class ImmSExtAsmOperandClass : AsmOperandClass {
  let SuperClasses = [ImmAsmOperand];
  let RenderMethod = "addImmOperands";
}

// Sign-extended immediate classes. We don't need to define the full lattice
// here because there is no instruction with an ambiguity between ImmSExti64i32
// and ImmSExti32i8.
//
// The strange ranges come from the fact that the assembler always works with
// 64-bit immediates, but for a 16-bit target value we want to accept both "-1"
// (which will be a -1ULL), and "0xFF" (-1 in 16-bits).

// [0, 0x7FFFFFFF]                                            | [0xFFFFFFFF80000000, 0xFFFFFFFFFFFFFFFF]
def ImmSExti64i32AsmOperand : ImmSExtAsmOperandClass {
  let Name = "ImmSExti64i32";
}

// [0, 0x0000007F] | [0x000000000000FF80, 0x000000000000FFFF] | [0xFFFFFFFFFFFFFF80, 0xFFFFFFFFFFFFFFFF]
def ImmSExti16i8AsmOperand : ImmSExtAsmOperandClass {
  let Name = "ImmSExti16i8";
  let SuperClasses = [ImmSExti64i32AsmOperand];
}

// [0, 0x0000007F] | [0x00000000FFFFFF80, 0x00000000FFFFFFFF] | [0xFFFFFFFFFFFFFF80, 0xFFFFFFFFFFFFFFFF]
def ImmSExti32i8AsmOperand : ImmSExtAsmOperandClass {
  let Name = "ImmSExti32i8";
}

// [0, 0x0000007F]                                            | [0xFFFFFFFFFFFFFF80, 0xFFFFFFFFFFFFFFFF]
def ImmSExti64i8AsmOperand : ImmSExtAsmOperandClass {
  let Name = "ImmSExti64i8";
  let SuperClasses = [ImmSExti16i8AsmOperand, ImmSExti32i8AsmOperand, ImmSExti64i32AsmOperand];
}

// A couple of more descriptive operand definitions.
// 16-bits but only 8 bits are significant.
def i16i8imm  : Operand<i16> {
  let ParserMatchClass = ImmSExti16i8AsmOperand;
}
// 32-bits but only 8 bits are significant.
def i32i8imm  : Operand<i32> {
  let ParserMatchClass = ImmSExti32i8AsmOperand;
}

//===----------------------------------------------------------------------===//
// X86 Complex Pattern Definitions.
//

// Define X86 specific addressing mode.
def addr      : ComplexPattern<iPTR, 5, "SelectAddr", [], []>;
def lea32addr : ComplexPattern<i32, 4, "SelectLEAAddr",
                               [add, sub, mul, X86mul_imm, shl, or, frameindex],
                               []>;
def tls32addr : ComplexPattern<i32, 4, "SelectTLSADDRAddr",
                               [tglobaltlsaddr], []>;

//===----------------------------------------------------------------------===//
// X86 Instruction Predicate Definitions.
def HasCMov      : Predicate<"Subtarget->hasCMov()">;
def NoCMov       : Predicate<"!Subtarget->hasCMov()">;
def HasMMX       : Predicate<"Subtarget->hasMMX()">;
def HasSSE1      : Predicate<"Subtarget->hasSSE1()">;
def HasSSE2      : Predicate<"Subtarget->hasSSE2()">;
def HasSSE3      : Predicate<"Subtarget->hasSSE3()">;
def HasSSSE3     : Predicate<"Subtarget->hasSSSE3()">;
def HasSSE41     : Predicate<"Subtarget->hasSSE41()">;
def HasSSE42     : Predicate<"Subtarget->hasSSE42()">;
def HasSSE4A     : Predicate<"Subtarget->hasSSE4A()">;
def HasAVX       : Predicate<"Subtarget->hasAVX()">;
def HasFMA3      : Predicate<"Subtarget->hasFMA3()">;
def HasFMA4      : Predicate<"Subtarget->hasFMA4()">;
def FPStackf32   : Predicate<"!Subtarget->hasSSE1()">;
def FPStackf64   : Predicate<"!Subtarget->hasSSE2()">;
def In32BitMode  : Predicate<"!Subtarget->is64Bit()">;
def In64BitMode  : Predicate<"Subtarget->is64Bit()">;
def IsWin64      : Predicate<"Subtarget->isTargetWin64()">;
def NotWin64     : Predicate<"!Subtarget->isTargetWin64()">;
def SmallCode    : Predicate<"TM.getCodeModel() == CodeModel::Small">;
def KernelCode   : Predicate<"TM.getCodeModel() == CodeModel::Kernel">;
def FarData      : Predicate<"TM.getCodeModel() != CodeModel::Small &&"
                             "TM.getCodeModel() != CodeModel::Kernel">;
def NearData     : Predicate<"TM.getCodeModel() == CodeModel::Small ||"
                             "TM.getCodeModel() == CodeModel::Kernel">;
def IsStatic     : Predicate<"TM.getRelocationModel() == Reloc::Static">;
def IsNotPIC     : Predicate<"TM.getRelocationModel() != Reloc::PIC_">;
def OptForSize   : Predicate<"OptForSize">;
def OptForSpeed  : Predicate<"!OptForSize">;
def FastBTMem    : Predicate<"!Subtarget->isBTMemSlow()">;
def CallImmAddr  : Predicate<"Subtarget->IsLegalToCallImmediateAddr(TM)">;
def HasAES       : Predicate<"Subtarget->hasAES()">;

//===----------------------------------------------------------------------===//
// X86 Instruction Format Definitions.
//

include "X86InstrFormats.td"

//===----------------------------------------------------------------------===//
// Pattern fragments...
//

// X86 specific condition code. These correspond to CondCode in
// X86InstrInfo.h. They must be kept in synch.
def X86_COND_A   : PatLeaf<(i8 0)>;  // alt. COND_NBE
def X86_COND_AE  : PatLeaf<(i8 1)>;  // alt. COND_NC
def X86_COND_B   : PatLeaf<(i8 2)>;  // alt. COND_C
def X86_COND_BE  : PatLeaf<(i8 3)>;  // alt. COND_NA
def X86_COND_E   : PatLeaf<(i8 4)>;  // alt. COND_Z
def X86_COND_G   : PatLeaf<(i8 5)>;  // alt. COND_NLE
def X86_COND_GE  : PatLeaf<(i8 6)>;  // alt. COND_NL
def X86_COND_L   : PatLeaf<(i8 7)>;  // alt. COND_NGE
def X86_COND_LE  : PatLeaf<(i8 8)>;  // alt. COND_NG
def X86_COND_NE  : PatLeaf<(i8 9)>;  // alt. COND_NZ
def X86_COND_NO  : PatLeaf<(i8 10)>;
def X86_COND_NP  : PatLeaf<(i8 11)>; // alt. COND_PO
def X86_COND_NS  : PatLeaf<(i8 12)>;
def X86_COND_O   : PatLeaf<(i8 13)>;
def X86_COND_P   : PatLeaf<(i8 14)>; // alt. COND_PE
def X86_COND_S   : PatLeaf<(i8 15)>;

def immSext8 : PatLeaf<(imm), [{
  return N->getSExtValue() == (int8_t)N->getSExtValue();
}]>;

def i16immSExt8  : PatLeaf<(i16 immSext8)>;
def i32immSExt8  : PatLeaf<(i32 immSext8)>;

/// Load patterns: these constraint the match to the right address space.
def dsload : PatFrag<(ops node:$ptr), (load node:$ptr), [{
  if (const Value *Src = cast<LoadSDNode>(N)->getSrcValue())
    if (const PointerType *PT = dyn_cast<PointerType>(Src->getType()))
      if (PT->getAddressSpace() > 255)
        return false;
  return true;
}]>;

def gsload : PatFrag<(ops node:$ptr), (load node:$ptr), [{
  if (const Value *Src = cast<LoadSDNode>(N)->getSrcValue())
    if (const PointerType *PT = dyn_cast<PointerType>(Src->getType()))
      return PT->getAddressSpace() == 256;
  return false;
}]>;

def fsload : PatFrag<(ops node:$ptr), (load node:$ptr), [{
  if (const Value *Src = cast<LoadSDNode>(N)->getSrcValue())
    if (const PointerType *PT = dyn_cast<PointerType>(Src->getType()))
      return PT->getAddressSpace() == 257;
  return false;
}]>;

// Store patterns
def dsstore : PatFrag<(ops node:$val, node:$ptr), (store node:$val, node:$ptr), [{
  if (const Value *Src = cast<StoreSDNode>(N)->getSrcValue())
    if (const PointerType *PT = dyn_cast<PointerType>(Src->getType()))
      if (PT->getAddressSpace() > 255)
        return false;
  return true;
}]>;  

def gsstore : PatFrag<(ops node:$val, node:$ptr), (store node:$val, node:$ptr), [{
  if (const Value *Src = cast<StoreSDNode>(N)->getSrcValue())
    if (const PointerType *PT = dyn_cast<PointerType>(Src->getType()))
      return PT->getAddressSpace() == 256;
  return false;
}]>;  

def fsstore : PatFrag<(ops node:$val, node:$ptr), (store node:$val, node:$ptr), [{
  if (const Value *Src = cast<StoreSDNode>(N)->getSrcValue())
    if (const PointerType *PT = dyn_cast<PointerType>(Src->getType()))
      return PT->getAddressSpace() == 257;
  return false;
}]>;  

// Helper fragments for loads.
// It's always safe to treat a anyext i16 load as a i32 load if the i16 is
// known to be 32-bit aligned or better. Ditto for i8 to i16.
def loadi16 : PatFrag<(ops node:$ptr), (i16 (unindexedload node:$ptr)), [{
  LoadSDNode *LD = cast<LoadSDNode>(N);
  if (const Value *Src = LD->getSrcValue())
    if (const PointerType *PT = dyn_cast<PointerType>(Src->getType()))
      if (PT->getAddressSpace() > 255)
        return false;
  ISD::LoadExtType ExtType = LD->getExtensionType();
  if (ExtType == ISD::NON_EXTLOAD)
    return true;
  if (ExtType == ISD::EXTLOAD)
    return LD->getAlignment() >= 2 && !LD->isVolatile();
  return false;
}]>;

def loadi16_anyext : PatFrag<(ops node:$ptr), (i32 (unindexedload node:$ptr)),[{
  LoadSDNode *LD = cast<LoadSDNode>(N);
  if (const Value *Src = LD->getSrcValue())
    if (const PointerType *PT = dyn_cast<PointerType>(Src->getType()))
      if (PT->getAddressSpace() > 255)
        return false;
  ISD::LoadExtType ExtType = LD->getExtensionType();
  if (ExtType == ISD::EXTLOAD)
    return LD->getAlignment() >= 2 && !LD->isVolatile();
  return false;
}]>;

def loadi32 : PatFrag<(ops node:$ptr), (i32 (unindexedload node:$ptr)), [{
  LoadSDNode *LD = cast<LoadSDNode>(N);
  if (const Value *Src = LD->getSrcValue())
    if (const PointerType *PT = dyn_cast<PointerType>(Src->getType()))
      if (PT->getAddressSpace() > 255)
        return false;
  ISD::LoadExtType ExtType = LD->getExtensionType();
  if (ExtType == ISD::NON_EXTLOAD)
    return true;
  if (ExtType == ISD::EXTLOAD)
    return LD->getAlignment() >= 4 && !LD->isVolatile();
  return false;
}]>;

def loadi8  : PatFrag<(ops node:$ptr), (i8  (dsload node:$ptr))>;
def loadi64 : PatFrag<(ops node:$ptr), (i64 (dsload node:$ptr))>;
def loadf32 : PatFrag<(ops node:$ptr), (f32 (dsload node:$ptr))>;
def loadf64 : PatFrag<(ops node:$ptr), (f64 (dsload node:$ptr))>;
def loadf80 : PatFrag<(ops node:$ptr), (f80 (dsload node:$ptr))>;

def sextloadi16i8  : PatFrag<(ops node:$ptr), (i16 (sextloadi8 node:$ptr))>;
def sextloadi32i8  : PatFrag<(ops node:$ptr), (i32 (sextloadi8 node:$ptr))>;
def sextloadi32i16 : PatFrag<(ops node:$ptr), (i32 (sextloadi16 node:$ptr))>;

def zextloadi8i1   : PatFrag<(ops node:$ptr), (i8  (zextloadi1 node:$ptr))>;
def zextloadi16i1  : PatFrag<(ops node:$ptr), (i16 (zextloadi1 node:$ptr))>;
def zextloadi32i1  : PatFrag<(ops node:$ptr), (i32 (zextloadi1 node:$ptr))>;
def zextloadi16i8  : PatFrag<(ops node:$ptr), (i16 (zextloadi8 node:$ptr))>;
def zextloadi32i8  : PatFrag<(ops node:$ptr), (i32 (zextloadi8 node:$ptr))>;
def zextloadi32i16 : PatFrag<(ops node:$ptr), (i32 (zextloadi16 node:$ptr))>;

def extloadi8i1    : PatFrag<(ops node:$ptr), (i8  (extloadi1 node:$ptr))>;
def extloadi16i1   : PatFrag<(ops node:$ptr), (i16 (extloadi1 node:$ptr))>;
def extloadi32i1   : PatFrag<(ops node:$ptr), (i32 (extloadi1 node:$ptr))>;
def extloadi16i8   : PatFrag<(ops node:$ptr), (i16 (extloadi8 node:$ptr))>;
def extloadi32i8   : PatFrag<(ops node:$ptr), (i32 (extloadi8 node:$ptr))>;
def extloadi32i16  : PatFrag<(ops node:$ptr), (i32 (extloadi16 node:$ptr))>;


// An 'and' node with a single use.
def and_su : PatFrag<(ops node:$lhs, node:$rhs), (and node:$lhs, node:$rhs), [{
  return N->hasOneUse();
}]>;
// An 'srl' node with a single use.
def srl_su : PatFrag<(ops node:$lhs, node:$rhs), (srl node:$lhs, node:$rhs), [{
  return N->hasOneUse();
}]>;
// An 'trunc' node with a single use.
def trunc_su : PatFrag<(ops node:$src), (trunc node:$src), [{
  return N->hasOneUse();
}]>;

// Treat an 'or' node is as an 'add' if the or'ed bits are known to be zero.
def or_is_add : PatFrag<(ops node:$lhs, node:$rhs), (or node:$lhs, node:$rhs),[{
  if (ConstantSDNode *CN = dyn_cast<ConstantSDNode>(N->getOperand(1)))
    return CurDAG->MaskedValueIsZero(N->getOperand(0), CN->getAPIntValue());

  unsigned BitWidth = N->getValueType(0).getScalarType().getSizeInBits();
  APInt Mask = APInt::getAllOnesValue(BitWidth);
  APInt KnownZero0, KnownOne0;
  CurDAG->ComputeMaskedBits(N->getOperand(0), Mask, KnownZero0, KnownOne0, 0);
  APInt KnownZero1, KnownOne1;
  CurDAG->ComputeMaskedBits(N->getOperand(1), Mask, KnownZero1, KnownOne1, 0);
  return (~KnownZero0 & ~KnownZero1) == 0;
}]>;

//===----------------------------------------------------------------------===//
// Instruction list...
//

// ADJCALLSTACKDOWN/UP implicitly use/def ESP because they may be expanded into
// a stack adjustment and the codegen must know that they may modify the stack
// pointer before prolog-epilog rewriting occurs.
// Pessimistically assume ADJCALLSTACKDOWN / ADJCALLSTACKUP will become
// sub / add which can clobber EFLAGS.
let Defs = [ESP, EFLAGS], Uses = [ESP] in {
def ADJCALLSTACKDOWN32 : I<0, Pseudo, (outs), (ins i32imm:$amt),
                           "#ADJCALLSTACKDOWN",
                           [(X86callseq_start timm:$amt)]>,
                          Requires<[In32BitMode]>;
def ADJCALLSTACKUP32   : I<0, Pseudo, (outs), (ins i32imm:$amt1, i32imm:$amt2),
                           "#ADJCALLSTACKUP",
                           [(X86callseq_end timm:$amt1, timm:$amt2)]>,
                          Requires<[In32BitMode]>;
}

// x86-64 va_start lowering magic.
let usesCustomInserter = 1 in {
def VASTART_SAVE_XMM_REGS : I<0, Pseudo,
                              (outs),
                              (ins GR8:$al,
                                   i64imm:$regsavefi, i64imm:$offset,
                                   variable_ops),
                              "#VASTART_SAVE_XMM_REGS $al, $regsavefi, $offset",
                              [(X86vastart_save_xmm_regs GR8:$al,
                                                         imm:$regsavefi,
                                                         imm:$offset)]>;

// Dynamic stack allocation yields _alloca call for Cygwin/Mingw targets.  Calls
// to _alloca is needed to probe the stack when allocating more than 4k bytes in
// one go. Touching the stack at 4K increments is necessary to ensure that the
// guard pages used by the OS virtual memory manager are allocated in correct
// sequence.
// The main point of having separate instruction are extra unmodelled effects
// (compared to ordinary calls) like stack pointer change.

def MINGW_ALLOCA : I<0, Pseudo, (outs), (ins),
                     "# dynamic stack allocation",
                     [(X86MingwAlloca)]>;
}

// Nop
let neverHasSideEffects = 1 in {
  def NOOP : I<0x90, RawFrm, (outs), (ins), "nop", []>;
  def NOOPW : I<0x1f, MRM0m, (outs), (ins i16mem:$zero),
                "nop{w}\t$zero", []>, TB, OpSize;
  def NOOPL : I<0x1f, MRM0m, (outs), (ins i32mem:$zero),
                "nop{l}\t$zero", []>, TB;
}

// Trap
def INTO : I<0xce, RawFrm, (outs), (ins), "into", []>;
def INT3 : I<0xcc, RawFrm, (outs), (ins), "int3", []>;
// FIXME: need to make sure that "int $3" matches int3
def INT : Ii8<0xcd, RawFrm, (outs), (ins i8imm:$trap), "int\t$trap", []>;
def IRET16 : I<0xcf, RawFrm, (outs), (ins), "iret{w}", []>, OpSize;
def IRET32 : I<0xcf, RawFrm, (outs), (ins), "iret{l}", []>;

// PIC base construction.  This expands to code that looks like this:
//     call  $next_inst
//     popl %destreg"
let neverHasSideEffects = 1, isNotDuplicable = 1, Uses = [ESP] in
  def MOVPC32r : Ii32<0xE8, Pseudo, (outs GR32:$reg), (ins i32imm:$label),
                      "", []>;

//===----------------------------------------------------------------------===//
//  Control Flow Instructions.
//

// Return instructions.
let isTerminator = 1, isReturn = 1, isBarrier = 1,
    hasCtrlDep = 1, FPForm = SpecialFP in {
  def RET    : I   <0xC3, RawFrm, (outs), (ins variable_ops),
                    "ret",
                    [(X86retflag 0)]>;
  def RETI   : Ii16<0xC2, RawFrm, (outs), (ins i16imm:$amt, variable_ops),
                    "ret\t$amt",
                    [(X86retflag timm:$amt)]>;
  def LRET   : I   <0xCB, RawFrm, (outs), (ins),
                    "lret", []>;
  def LRETI  : Ii16<0xCA, RawFrm, (outs), (ins i16imm:$amt),
                    "lret\t$amt", []>;
}

// Unconditional branches.
let isBarrier = 1, isBranch = 1, isTerminator = 1 in {
  def JMP_4 : Ii32PCRel<0xE9, RawFrm, (outs), (ins brtarget:$dst),
                        "jmp\t$dst", [(br bb:$dst)]>;
  def JMP_1 : Ii8PCRel<0xEB, RawFrm, (outs), (ins brtarget8:$dst),
                       "jmp\t$dst", []>;
}

// Conditional Branches.
let isBranch = 1, isTerminator = 1, Uses = [EFLAGS] in {
  multiclass ICBr<bits<8> opc1, bits<8> opc4, string asm, PatFrag Cond> {
    def _1 : Ii8PCRel <opc1, RawFrm, (outs), (ins brtarget8:$dst), asm, []>;
    def _4 : Ii32PCRel<opc4, RawFrm, (outs), (ins brtarget:$dst), asm,
                       [(X86brcond bb:$dst, Cond, EFLAGS)]>, TB;
  }
}

defm JO  : ICBr<0x70, 0x80, "jo\t$dst" , X86_COND_O>;
defm JNO : ICBr<0x71, 0x81, "jno\t$dst" , X86_COND_NO>;
defm JB  : ICBr<0x72, 0x82, "jb\t$dst" , X86_COND_B>;
defm JAE : ICBr<0x73, 0x83, "jae\t$dst", X86_COND_AE>;
defm JE  : ICBr<0x74, 0x84, "je\t$dst" , X86_COND_E>;
defm JNE : ICBr<0x75, 0x85, "jne\t$dst", X86_COND_NE>;
defm JBE : ICBr<0x76, 0x86, "jbe\t$dst", X86_COND_BE>;
defm JA  : ICBr<0x77, 0x87, "ja\t$dst" , X86_COND_A>;
defm JS  : ICBr<0x78, 0x88, "js\t$dst" , X86_COND_S>;
defm JNS : ICBr<0x79, 0x89, "jns\t$dst", X86_COND_NS>;
defm JP  : ICBr<0x7A, 0x8A, "jp\t$dst" , X86_COND_P>;
defm JNP : ICBr<0x7B, 0x8B, "jnp\t$dst", X86_COND_NP>;
defm JL  : ICBr<0x7C, 0x8C, "jl\t$dst" , X86_COND_L>;
defm JGE : ICBr<0x7D, 0x8D, "jge\t$dst", X86_COND_GE>;
defm JLE : ICBr<0x7E, 0x8E, "jle\t$dst", X86_COND_LE>;
defm JG  : ICBr<0x7F, 0x8F, "jg\t$dst" , X86_COND_G>;

// FIXME: What about the CX/RCX versions of this instruction?
let Uses = [ECX], isBranch = 1, isTerminator = 1 in
  def JCXZ8 : Ii8PCRel<0xE3, RawFrm, (outs), (ins brtarget8:$dst),
                       "jcxz\t$dst", []>;


// Indirect branches
let isBranch = 1, isTerminator = 1, isBarrier = 1, isIndirectBranch = 1 in {
  def JMP32r     : I<0xFF, MRM4r, (outs), (ins GR32:$dst), "jmp{l}\t{*}$dst",
                     [(brind GR32:$dst)]>;
  def JMP32m     : I<0xFF, MRM4m, (outs), (ins i32mem:$dst), "jmp{l}\t{*}$dst",
                     [(brind (loadi32 addr:$dst))]>;
                     
  def FARJMP16i  : Iseg16<0xEA, RawFrm, (outs), 
                          (ins i16imm:$seg, i16imm:$off),
                          "ljmp{w}\t$seg, $off", []>, OpSize;
  def FARJMP32i  : Iseg32<0xEA, RawFrm, (outs),
                          (ins i16imm:$seg, i32imm:$off),
                          "ljmp{l}\t$seg, $off", []>;                     

  def FARJMP16m  : I<0xFF, MRM5m, (outs), (ins opaque32mem:$dst), 
                     "ljmp{w}\t{*}$dst", []>, OpSize;
  def FARJMP32m  : I<0xFF, MRM5m, (outs), (ins opaque48mem:$dst),
                     "ljmp{l}\t{*}$dst", []>;
}


// Loop instructions

def LOOP   : I<0xE2, RawFrm, (outs), (ins brtarget8:$dst), "loop\t$dst", []>;
def LOOPE  : I<0xE1, RawFrm, (outs), (ins brtarget8:$dst), "loope\t$dst", []>;
def LOOPNE : I<0xE0, RawFrm, (outs), (ins brtarget8:$dst), "loopne\t$dst", []>;

//===----------------------------------------------------------------------===//
//  Call Instructions...
//
let isCall = 1 in
  // All calls clobber the non-callee saved registers. ESP is marked as
  // a use to prevent stack-pointer assignments that appear immediately
  // before calls from potentially appearing dead. Uses for argument
  // registers are added manually.
  let Defs = [EAX, ECX, EDX, FP0, FP1, FP2, FP3, FP4, FP5, FP6, ST0,
              MM0, MM1, MM2, MM3, MM4, MM5, MM6, MM7,
              XMM0, XMM1, XMM2, XMM3, XMM4, XMM5, XMM6, XMM7,
              XMM8, XMM9, XMM10, XMM11, XMM12, XMM13, XMM14, XMM15, EFLAGS],
      Uses = [ESP] in {
    def CALLpcrel32 : Ii32PCRel<0xE8, RawFrm,
                           (outs), (ins i32imm_pcrel:$dst,variable_ops),
                           "call\t$dst", []>;
    def CALL32r     : I<0xFF, MRM2r, (outs), (ins GR32:$dst, variable_ops),
                        "call\t{*}$dst", [(X86call GR32:$dst)]>;
    def CALL32m     : I<0xFF, MRM2m, (outs), (ins i32mem:$dst, variable_ops),
                        "call\t{*}$dst", [(X86call (loadi32 addr:$dst))]>;
  
    def FARCALL16i  : Iseg16<0x9A, RawFrm, (outs), 
                             (ins i16imm:$seg, i16imm:$off),
                             "lcall{w}\t$seg, $off", []>, OpSize;
    def FARCALL32i  : Iseg32<0x9A, RawFrm, (outs),
                             (ins i16imm:$seg, i32imm:$off),
                             "lcall{l}\t$seg, $off", []>;
                             
    def FARCALL16m  : I<0xFF, MRM3m, (outs), (ins opaque32mem:$dst),
                        "lcall{w}\t{*}$dst", []>, OpSize;
    def FARCALL32m  : I<0xFF, MRM3m, (outs), (ins opaque48mem:$dst),
                        "lcall{l}\t{*}$dst", []>;
  }

// Constructing a stack frame.

def ENTER : I<0xC8, RawFrm, (outs), (ins i16imm:$len, i8imm:$lvl),
              "enter\t$len, $lvl", []>;

// Tail call stuff.

let isCall = 1, isTerminator = 1, isReturn = 1, isBarrier = 1 in
  let Defs = [EAX, ECX, EDX, FP0, FP1, FP2, FP3, FP4, FP5, FP6, ST0,
              MM0, MM1, MM2, MM3, MM4, MM5, MM6, MM7,
              XMM0, XMM1, XMM2, XMM3, XMM4, XMM5, XMM6, XMM7,
              XMM8, XMM9, XMM10, XMM11, XMM12, XMM13, XMM14, XMM15, EFLAGS],
      Uses = [ESP] in {
  def TCRETURNdi : I<0, Pseudo, (outs), 
                     (ins i32imm_pcrel:$dst, i32imm:$offset, variable_ops),
                   "#TC_RETURN $dst $offset", []>;
  def TCRETURNri : I<0, Pseudo, (outs), 
                     (ins GR32_TC:$dst, i32imm:$offset, variable_ops),
                     "#TC_RETURN $dst $offset", []>;
  let mayLoad = 1 in
  def TCRETURNmi : I<0, Pseudo, (outs), 
                     (ins i32mem_TC:$dst, i32imm:$offset, variable_ops),
                     "#TC_RETURN $dst $offset", []>;

  // FIXME: The should be pseudo instructions that are lowered when going to
  // mcinst.
  def TAILJMPd : Ii32PCRel<0xE9, RawFrm, (outs),
                           (ins i32imm_pcrel:$dst, variable_ops),
                 "jmp\t$dst  # TAILCALL",
                 []>;
  def TAILJMPr : I<0xFF, MRM4r, (outs), (ins GR32_TC:$dst, variable_ops), 
                   "jmp{l}\t{*}$dst  # TAILCALL",
                 []>;     
  let mayLoad = 1 in
  def TAILJMPm : I<0xFF, MRM4m, (outs), (ins i32mem_TC:$dst, variable_ops),
                   "jmp{l}\t{*}$dst  # TAILCALL", []>;

  // FIXME: This is a hack so that MCInst lowering can preserve the TAILCALL
  // marker on instructions, while still being able to relax.
  let isCodeGenOnly = 1 in {
    def TAILJMP_1 : Ii8PCRel<0xEB, RawFrm, (outs), (ins brtarget8:$dst),
                         "jmp\t$dst  # TAILCALL", []>;
  }
}

//===----------------------------------------------------------------------===//
//  Miscellaneous Instructions...
//
let Defs = [EBP, ESP], Uses = [EBP, ESP], mayLoad = 1, neverHasSideEffects=1 in
def LEAVE    : I<0xC9, RawFrm,
                 (outs), (ins), "leave", []>;

def POPCNT16rr : I<0xB8, MRMSrcReg, (outs GR16:$dst), (ins GR16:$src),
                   "popcnt{w}\t{$src, $dst|$dst, $src}", []>, OpSize, XS;
let mayLoad = 1 in
def POPCNT16rm : I<0xB8, MRMSrcMem, (outs GR16:$dst), (ins i16mem:$src),
                   "popcnt{w}\t{$src, $dst|$dst, $src}", []>, OpSize, XS;
def POPCNT32rr : I<0xB8, MRMSrcReg, (outs GR32:$dst), (ins GR32:$src),
                   "popcnt{l}\t{$src, $dst|$dst, $src}", []>, XS;
let mayLoad = 1 in
def POPCNT32rm : I<0xB8, MRMSrcMem, (outs GR32:$dst), (ins i32mem:$src),
                   "popcnt{l}\t{$src, $dst|$dst, $src}", []>, XS;

let Defs = [ESP], Uses = [ESP], neverHasSideEffects=1 in {
let mayLoad = 1 in {
def POP16r  : I<0x58, AddRegFrm, (outs GR16:$reg), (ins), "pop{w}\t$reg", []>,
  OpSize;
def POP32r  : I<0x58, AddRegFrm, (outs GR32:$reg), (ins), "pop{l}\t$reg", []>;
def POP16rmr: I<0x8F, MRM0r, (outs GR16:$reg), (ins), "pop{w}\t$reg", []>,
  OpSize;
def POP16rmm: I<0x8F, MRM0m, (outs i16mem:$dst), (ins), "pop{w}\t$dst", []>,
  OpSize;
def POP32rmr: I<0x8F, MRM0r, (outs GR32:$reg), (ins), "pop{l}\t$reg", []>;
def POP32rmm: I<0x8F, MRM0m, (outs i32mem:$dst), (ins), "pop{l}\t$dst", []>;
}

let mayStore = 1 in {
def PUSH16r  : I<0x50, AddRegFrm, (outs), (ins GR16:$reg), "push{w}\t$reg",[]>,
  OpSize;
def PUSH32r  : I<0x50, AddRegFrm, (outs), (ins GR32:$reg), "push{l}\t$reg",[]>;
def PUSH16rmr: I<0xFF, MRM6r, (outs), (ins GR16:$reg), "push{w}\t$reg",[]>,
  OpSize;
def PUSH16rmm: I<0xFF, MRM6m, (outs), (ins i16mem:$src), "push{w}\t$src",[]>,
  OpSize;
def PUSH32rmr: I<0xFF, MRM6r, (outs), (ins GR32:$reg), "push{l}\t$reg",[]>;
def PUSH32rmm: I<0xFF, MRM6m, (outs), (ins i32mem:$src), "push{l}\t$src",[]>;
}
}

let Defs = [ESP], Uses = [ESP], neverHasSideEffects = 1, mayStore = 1 in {
def PUSHi8   : Ii8<0x6a, RawFrm, (outs), (ins i32i8imm:$imm), 
                      "push{l}\t$imm", []>;
def PUSHi16  : Ii16<0x68, RawFrm, (outs), (ins i16imm:$imm), 
                      "push{w}\t$imm", []>, OpSize;
def PUSHi32  : Ii32<0x68, RawFrm, (outs), (ins i32imm:$imm), 
                      "push{l}\t$imm", []>;
}

let Defs = [ESP, EFLAGS], Uses = [ESP], mayLoad = 1, neverHasSideEffects=1 in {
def POPF16   : I<0x9D, RawFrm, (outs), (ins), "popf{w}", []>, OpSize;
def POPF32   : I<0x9D, RawFrm, (outs), (ins), "popf{l|d}", []>,
               Requires<[In32BitMode]>;
}
let Defs = [ESP], Uses = [ESP, EFLAGS], mayStore = 1, neverHasSideEffects=1 in {
def PUSHF16  : I<0x9C, RawFrm, (outs), (ins), "pushf{w}", []>, OpSize;
def PUSHF32  : I<0x9C, RawFrm, (outs), (ins), "pushf{l|d}", []>,
               Requires<[In32BitMode]>;
}

let Uses = [EFLAGS], Constraints = "$src = $dst" in     // GR32 = bswap GR32
  def BSWAP32r : I<0xC8, AddRegFrm,
                   (outs GR32:$dst), (ins GR32:$src),
                   "bswap{l}\t$dst", 
                   [(set GR32:$dst, (bswap GR32:$src))]>, TB;


// Bit scan instructions.
let Defs = [EFLAGS] in {
def BSF16rr  : I<0xBC, MRMSrcReg, (outs GR16:$dst), (ins GR16:$src),
                 "bsf{w}\t{$src, $dst|$dst, $src}",
                 [(set GR16:$dst, EFLAGS, (X86bsf GR16:$src))]>, TB, OpSize;
def BSF16rm  : I<0xBC, MRMSrcMem, (outs GR16:$dst), (ins i16mem:$src),
                 "bsf{w}\t{$src, $dst|$dst, $src}",
                 [(set GR16:$dst, EFLAGS, (X86bsf (loadi16 addr:$src)))]>, TB,
                 OpSize;
def BSF32rr  : I<0xBC, MRMSrcReg, (outs GR32:$dst), (ins GR32:$src),
                 "bsf{l}\t{$src, $dst|$dst, $src}",
                 [(set GR32:$dst, EFLAGS, (X86bsf GR32:$src))]>, TB;
def BSF32rm  : I<0xBC, MRMSrcMem, (outs GR32:$dst), (ins i32mem:$src),
                 "bsf{l}\t{$src, $dst|$dst, $src}",
                 [(set GR32:$dst, EFLAGS, (X86bsf (loadi32 addr:$src)))]>, TB;

def BSR16rr  : I<0xBD, MRMSrcReg, (outs GR16:$dst), (ins GR16:$src),
                 "bsr{w}\t{$src, $dst|$dst, $src}",
                 [(set GR16:$dst, EFLAGS, (X86bsr GR16:$src))]>, TB, OpSize;
def BSR16rm  : I<0xBD, MRMSrcMem, (outs GR16:$dst), (ins i16mem:$src),
                 "bsr{w}\t{$src, $dst|$dst, $src}",
                 [(set GR16:$dst, EFLAGS, (X86bsr (loadi16 addr:$src)))]>, TB,
                 OpSize;
def BSR32rr  : I<0xBD, MRMSrcReg, (outs GR32:$dst), (ins GR32:$src),
                 "bsr{l}\t{$src, $dst|$dst, $src}",
                 [(set GR32:$dst, EFLAGS, (X86bsr GR32:$src))]>, TB;
def BSR32rm  : I<0xBD, MRMSrcMem, (outs GR32:$dst), (ins i32mem:$src),
                 "bsr{l}\t{$src, $dst|$dst, $src}",
                 [(set GR32:$dst, EFLAGS, (X86bsr (loadi32 addr:$src)))]>, TB;
} // Defs = [EFLAGS]

let neverHasSideEffects = 1 in
def LEA16r   : I<0x8D, MRMSrcMem,
                 (outs GR16:$dst), (ins lea32mem:$src),
                 "lea{w}\t{$src|$dst}, {$dst|$src}", []>, OpSize;
let isReMaterializable = 1 in
def LEA32r   : I<0x8D, MRMSrcMem,
                 (outs GR32:$dst), (ins lea32mem:$src),
                 "lea{l}\t{$src|$dst}, {$dst|$src}",
                 [(set GR32:$dst, lea32addr:$src)]>, Requires<[In32BitMode]>;

let Defs = [ECX,EDI,ESI], Uses = [ECX,EDI,ESI], isCodeGenOnly = 1 in {
def REP_MOVSB : I<0xA4, RawFrm, (outs), (ins), "{rep;movsb|rep movsb}",
                  [(X86rep_movs i8)]>, REP;
def REP_MOVSW : I<0xA5, RawFrm, (outs), (ins), "{rep;movsw|rep movsw}",
                  [(X86rep_movs i16)]>, REP, OpSize;
def REP_MOVSD : I<0xA5, RawFrm, (outs), (ins), "{rep;movsl|rep movsd}",
                  [(X86rep_movs i32)]>, REP;
}

// These uses the DF flag in the EFLAGS register to inc or dec EDI and ESI
let Defs = [EDI,ESI], Uses = [EDI,ESI,EFLAGS] in {
def MOVSB : I<0xA4, RawFrm, (outs), (ins), "{movsb}", []>;
def MOVSW : I<0xA5, RawFrm, (outs), (ins), "{movsw}", []>, OpSize;
def MOVSD : I<0xA5, RawFrm, (outs), (ins), "{movsl|movsd}", []>;
}

let Defs = [ECX,EDI], Uses = [AL,ECX,EDI], isCodeGenOnly = 1 in
def REP_STOSB : I<0xAA, RawFrm, (outs), (ins), "{rep;stosb|rep stosb}",
                  [(X86rep_stos i8)]>, REP;
let Defs = [ECX,EDI], Uses = [AX,ECX,EDI], isCodeGenOnly = 1 in
def REP_STOSW : I<0xAB, RawFrm, (outs), (ins), "{rep;stosw|rep stosw}",
                  [(X86rep_stos i16)]>, REP, OpSize;
let Defs = [ECX,EDI], Uses = [EAX,ECX,EDI], isCodeGenOnly = 1 in
def REP_STOSD : I<0xAB, RawFrm, (outs), (ins), "{rep;stosl|rep stosd}",
                  [(X86rep_stos i32)]>, REP;

// These uses the DF flag in the EFLAGS register to inc or dec EDI and ESI
let Defs = [EDI], Uses = [AL,EDI,EFLAGS] in
def STOSB : I<0xAA, RawFrm, (outs), (ins), "{stosb}", []>;
let Defs = [EDI], Uses = [AX,EDI,EFLAGS] in
def STOSW : I<0xAB, RawFrm, (outs), (ins), "{stosw}", []>, OpSize;
let Defs = [EDI], Uses = [EAX,EDI,EFLAGS] in
def STOSD : I<0xAB, RawFrm, (outs), (ins), "{stosl|stosd}", []>;

def SCAS8 : I<0xAE, RawFrm, (outs), (ins), "scas{b}", []>;
def SCAS16 : I<0xAF, RawFrm, (outs), (ins), "scas{w}", []>, OpSize;
def SCAS32 : I<0xAF, RawFrm, (outs), (ins), "scas{l}", []>;

def CMPS8 : I<0xA6, RawFrm, (outs), (ins), "cmps{b}", []>;
def CMPS16 : I<0xA7, RawFrm, (outs), (ins), "cmps{w}", []>, OpSize;
def CMPS32 : I<0xA7, RawFrm, (outs), (ins), "cmps{l}", []>;

let Defs = [RAX, RDX] in
def RDTSC : I<0x31, RawFrm, (outs), (ins), "rdtsc", [(X86rdtsc)]>,
            TB;

let Defs = [RAX, RCX, RDX] in
def RDTSCP : I<0x01, MRM_F9, (outs), (ins), "rdtscp", []>, TB;

let isTerminator = 1, isBarrier = 1, hasCtrlDep = 1 in {
def TRAP    : I<0x0B, RawFrm, (outs), (ins), "ud2", [(trap)]>, TB;
}

def SYSCALL  : I<0x05, RawFrm,
                 (outs), (ins), "syscall", []>, TB;
def SYSRET   : I<0x07, RawFrm,
                 (outs), (ins), "sysret", []>, TB;
def SYSENTER : I<0x34, RawFrm,
                 (outs), (ins), "sysenter", []>, TB;
def SYSEXIT  : I<0x35, RawFrm,
                 (outs), (ins), "sysexit", []>, TB;

def WAIT : I<0x9B, RawFrm, (outs), (ins), "wait", []>;


//===----------------------------------------------------------------------===//
//  Input/Output Instructions...
//
let Defs = [AL], Uses = [DX] in
def IN8rr  : I<0xEC, RawFrm, (outs), (ins),
               "in{b}\t{%dx, %al|%AL, %DX}", []>;
let Defs = [AX], Uses = [DX] in
def IN16rr : I<0xED, RawFrm, (outs), (ins),
               "in{w}\t{%dx, %ax|%AX, %DX}", []>,  OpSize;
let Defs = [EAX], Uses = [DX] in
def IN32rr : I<0xED, RawFrm, (outs), (ins),
               "in{l}\t{%dx, %eax|%EAX, %DX}", []>;

let Defs = [AL] in
def IN8ri  : Ii8<0xE4, RawFrm, (outs), (ins i16i8imm:$port),
                  "in{b}\t{$port, %al|%AL, $port}", []>;
let Defs = [AX] in
def IN16ri : Ii8<0xE5, RawFrm, (outs), (ins i16i8imm:$port),
                  "in{w}\t{$port, %ax|%AX, $port}", []>, OpSize;
let Defs = [EAX] in
def IN32ri : Ii8<0xE5, RawFrm, (outs), (ins i16i8imm:$port),
                  "in{l}\t{$port, %eax|%EAX, $port}", []>;

let Uses = [DX, AL] in
def OUT8rr  : I<0xEE, RawFrm, (outs), (ins),
                "out{b}\t{%al, %dx|%DX, %AL}", []>;
let Uses = [DX, AX] in
def OUT16rr : I<0xEF, RawFrm, (outs), (ins),
                "out{w}\t{%ax, %dx|%DX, %AX}", []>, OpSize;
let Uses = [DX, EAX] in
def OUT32rr : I<0xEF, RawFrm, (outs), (ins),
                "out{l}\t{%eax, %dx|%DX, %EAX}", []>;

let Uses = [AL] in
def OUT8ir  : Ii8<0xE6, RawFrm, (outs), (ins i16i8imm:$port),
                   "out{b}\t{%al, $port|$port, %AL}", []>;
let Uses = [AX] in
def OUT16ir : Ii8<0xE7, RawFrm, (outs), (ins i16i8imm:$port),
                   "out{w}\t{%ax, $port|$port, %AX}", []>, OpSize;
let Uses = [EAX] in
def OUT32ir : Ii8<0xE7, RawFrm, (outs), (ins i16i8imm:$port),
                   "out{l}\t{%eax, $port|$port, %EAX}", []>;

def IN8  : I<0x6C, RawFrm, (outs), (ins),
             "ins{b}", []>;
def IN16 : I<0x6D, RawFrm, (outs), (ins),
             "ins{w}", []>,  OpSize;
def IN32 : I<0x6D, RawFrm, (outs), (ins),
             "ins{l}", []>;

//===----------------------------------------------------------------------===//
//  Move Instructions...
//
let neverHasSideEffects = 1 in {
def MOV8rr  : I<0x88, MRMDestReg, (outs GR8 :$dst), (ins GR8 :$src),
                "mov{b}\t{$src, $dst|$dst, $src}", []>;
def MOV16rr : I<0x89, MRMDestReg, (outs GR16:$dst), (ins GR16:$src),
                "mov{w}\t{$src, $dst|$dst, $src}", []>, OpSize;
def MOV32rr : I<0x89, MRMDestReg, (outs GR32:$dst), (ins GR32:$src),
                "mov{l}\t{$src, $dst|$dst, $src}", []>;
}
let isReMaterializable = 1, isAsCheapAsAMove = 1 in {
def MOV8ri  : Ii8 <0xB0, AddRegFrm, (outs GR8 :$dst), (ins i8imm :$src),
                   "mov{b}\t{$src, $dst|$dst, $src}",
                   [(set GR8:$dst, imm:$src)]>;
def MOV16ri : Ii16<0xB8, AddRegFrm, (outs GR16:$dst), (ins i16imm:$src),
                   "mov{w}\t{$src, $dst|$dst, $src}",
                   [(set GR16:$dst, imm:$src)]>, OpSize;
def MOV32ri : Ii32<0xB8, AddRegFrm, (outs GR32:$dst), (ins i32imm:$src),
                   "mov{l}\t{$src, $dst|$dst, $src}",
                   [(set GR32:$dst, imm:$src)]>;
}

def MOV8mi  : Ii8 <0xC6, MRM0m, (outs), (ins i8mem :$dst, i8imm :$src),
                   "mov{b}\t{$src, $dst|$dst, $src}",
                   [(dsstore (i8 imm:$src), addr:$dst)]>;
def MOV16mi : Ii16<0xC7, MRM0m, (outs), (ins i16mem:$dst, i16imm:$src),
                   "mov{w}\t{$src, $dst|$dst, $src}",
                   [(dsstore (i16 imm:$src), addr:$dst)]>, OpSize;
def MOV32mi : Ii32<0xC7, MRM0m, (outs), (ins i32mem:$dst, i32imm:$src),
                   "mov{l}\t{$src, $dst|$dst, $src}",
                   [(dsstore (i32 imm:$src), addr:$dst)]>;

/// moffs8, moffs16 and moffs32 versions of moves.  The immediate is a
/// 32-bit offset from the PC.  These are only valid in x86-32 mode.
def MOV8o8a : Ii32 <0xA0, RawFrm, (outs), (ins offset8:$src),
                   "mov{b}\t{$src, %al|%al, $src}", []>;
def MOV16o16a : Ii32 <0xA1, RawFrm, (outs), (ins offset16:$src),
                      "mov{w}\t{$src, %ax|%ax, $src}", []>, OpSize;
def MOV32o32a : Ii32 <0xA1, RawFrm, (outs), (ins offset32:$src),
                      "mov{l}\t{$src, %eax|%eax, $src}", []>;
def MOV8ao8 : Ii32 <0xA2, RawFrm, (outs offset8:$dst), (ins),
                   "mov{b}\t{%al, $dst|$dst, %al}", []>;
def MOV16ao16 : Ii32 <0xA3, RawFrm, (outs offset16:$dst), (ins),
                      "mov{w}\t{%ax, $dst|$dst, %ax}", []>, OpSize;
def MOV32ao32 : Ii32 <0xA3, RawFrm, (outs offset32:$dst), (ins),
                      "mov{l}\t{%eax, $dst|$dst, %eax}", []>;
                      
// Moves to and from segment registers
def MOV16rs : I<0x8C, MRMDestReg, (outs GR16:$dst), (ins SEGMENT_REG:$src),
                "mov{w}\t{$src, $dst|$dst, $src}", []>, OpSize;
def MOV32rs : I<0x8C, MRMDestReg, (outs GR32:$dst), (ins SEGMENT_REG:$src),
                "mov{l}\t{$src, $dst|$dst, $src}", []>;
def MOV16ms : I<0x8C, MRMDestMem, (outs i16mem:$dst), (ins SEGMENT_REG:$src),
                "mov{w}\t{$src, $dst|$dst, $src}", []>, OpSize;
def MOV32ms : I<0x8C, MRMDestMem, (outs i32mem:$dst), (ins SEGMENT_REG:$src),
                "mov{l}\t{$src, $dst|$dst, $src}", []>;
def MOV16sr : I<0x8E, MRMSrcReg, (outs SEGMENT_REG:$dst), (ins GR16:$src),
                "mov{w}\t{$src, $dst|$dst, $src}", []>, OpSize;
def MOV32sr : I<0x8E, MRMSrcReg, (outs SEGMENT_REG:$dst), (ins GR32:$src),
                "mov{l}\t{$src, $dst|$dst, $src}", []>;
def MOV16sm : I<0x8E, MRMSrcMem, (outs SEGMENT_REG:$dst), (ins i16mem:$src),
                "mov{w}\t{$src, $dst|$dst, $src}", []>, OpSize;
def MOV32sm : I<0x8E, MRMSrcMem, (outs SEGMENT_REG:$dst), (ins i32mem:$src),
                "mov{l}\t{$src, $dst|$dst, $src}", []>;

let isCodeGenOnly = 1 in {
def MOV8rr_REV : I<0x8A, MRMSrcReg, (outs GR8:$dst), (ins GR8:$src),
                   "mov{b}\t{$src, $dst|$dst, $src}", []>;
def MOV16rr_REV : I<0x8B, MRMSrcReg, (outs GR16:$dst), (ins GR16:$src),
                    "mov{w}\t{$src, $dst|$dst, $src}", []>, OpSize;
def MOV32rr_REV : I<0x8B, MRMSrcReg, (outs GR32:$dst), (ins GR32:$src),
                    "mov{l}\t{$src, $dst|$dst, $src}", []>;
}

let canFoldAsLoad = 1, isReMaterializable = 1 in {
def MOV8rm  : I<0x8A, MRMSrcMem, (outs GR8 :$dst), (ins i8mem :$src),
                "mov{b}\t{$src, $dst|$dst, $src}",
                [(set GR8:$dst, (loadi8 addr:$src))]>;
def MOV16rm : I<0x8B, MRMSrcMem, (outs GR16:$dst), (ins i16mem:$src),
                "mov{w}\t{$src, $dst|$dst, $src}",
                [(set GR16:$dst, (loadi16 addr:$src))]>, OpSize;
def MOV32rm : I<0x8B, MRMSrcMem, (outs GR32:$dst), (ins i32mem:$src),
                "mov{l}\t{$src, $dst|$dst, $src}",
                [(set GR32:$dst, (loadi32 addr:$src))]>;
}

def MOV8mr  : I<0x88, MRMDestMem, (outs), (ins i8mem :$dst, GR8 :$src),
                "mov{b}\t{$src, $dst|$dst, $src}",
                [(dsstore GR8:$src, addr:$dst)]>;
def MOV16mr : I<0x89, MRMDestMem, (outs), (ins i16mem:$dst, GR16:$src),
                "mov{w}\t{$src, $dst|$dst, $src}",
                [(dsstore GR16:$src, addr:$dst)]>, OpSize;
def MOV32mr : I<0x89, MRMDestMem, (outs), (ins i32mem:$dst, GR32:$src),
                "mov{l}\t{$src, $dst|$dst, $src}",
                [(dsstore GR32:$src, addr:$dst)]>;

/// Versions of MOV32rr, MOV32rm, and MOV32mr for i32mem_TC and GR32_TC.
let neverHasSideEffects = 1 in
def MOV32rr_TC : I<0x89, MRMDestReg, (outs GR32_TC:$dst), (ins GR32_TC:$src),
                "mov{l}\t{$src, $dst|$dst, $src}", []>;

let mayLoad = 1,
    canFoldAsLoad = 1, isReMaterializable = 1 in
def MOV32rm_TC : I<0x8B, MRMSrcMem, (outs GR32_TC:$dst), (ins i32mem_TC:$src),
                "mov{l}\t{$src, $dst|$dst, $src}",
                []>;

let mayStore = 1 in
def MOV32mr_TC : I<0x89, MRMDestMem, (outs), (ins i32mem_TC:$dst, GR32_TC:$src),
                "mov{l}\t{$src, $dst|$dst, $src}",
                []>;

// Versions of MOV8rr, MOV8mr, and MOV8rm that use i8mem_NOREX and GR8_NOREX so
// that they can be used for copying and storing h registers, which can't be
// encoded when a REX prefix is present.
let neverHasSideEffects = 1 in
def MOV8rr_NOREX : I<0x88, MRMDestReg,
                     (outs GR8_NOREX:$dst), (ins GR8_NOREX:$src),
                     "mov{b}\t{$src, $dst|$dst, $src}  # NOREX", []>;
let mayStore = 1 in
def MOV8mr_NOREX : I<0x88, MRMDestMem,
                     (outs), (ins i8mem_NOREX:$dst, GR8_NOREX:$src),
                     "mov{b}\t{$src, $dst|$dst, $src}  # NOREX", []>;
let mayLoad = 1,
    canFoldAsLoad = 1, isReMaterializable = 1 in
def MOV8rm_NOREX : I<0x8A, MRMSrcMem,
                     (outs GR8_NOREX:$dst), (ins i8mem_NOREX:$src),
                     "mov{b}\t{$src, $dst|$dst, $src}  # NOREX", []>;

// Moves to and from debug registers
def MOV32rd : I<0x21, MRMDestReg, (outs GR32:$dst), (ins DEBUG_REG:$src),
                "mov{l}\t{$src, $dst|$dst, $src}", []>, TB;
def MOV32dr : I<0x23, MRMSrcReg, (outs DEBUG_REG:$dst), (ins GR32:$src),
                "mov{l}\t{$src, $dst|$dst, $src}", []>, TB;
                
// Moves to and from control registers
def MOV32rc : I<0x20, MRMDestReg, (outs GR32:$dst), (ins CONTROL_REG:$src),
                "mov{l}\t{$src, $dst|$dst, $src}", []>, TB;
def MOV32cr : I<0x22, MRMSrcReg, (outs CONTROL_REG:$dst), (ins GR32:$src),
                "mov{l}\t{$src, $dst|$dst, $src}", []>, TB;

//===----------------------------------------------------------------------===//
//  Fixed-Register Multiplication and Division Instructions...
//

// Extra precision multiplication

// AL is really implied by AX, by the registers in Defs must match the
// SDNode results (i8, i32).
let Defs = [AL,EFLAGS,AX], Uses = [AL] in
def MUL8r  : I<0xF6, MRM4r, (outs),  (ins GR8:$src), "mul{b}\t$src",
               // FIXME: Used for 8-bit mul, ignore result upper 8 bits.
               // This probably ought to be moved to a def : Pat<> if the
               // syntax can be accepted.
               [(set AL, (mul AL, GR8:$src)),
                (implicit EFLAGS)]>;     // AL,AH = AL*GR8

let Defs = [AX,DX,EFLAGS], Uses = [AX], neverHasSideEffects = 1 in
def MUL16r : I<0xF7, MRM4r, (outs),  (ins GR16:$src),
               "mul{w}\t$src", 
               []>, OpSize;    // AX,DX = AX*GR16

let Defs = [EAX,EDX,EFLAGS], Uses = [EAX], neverHasSideEffects = 1 in
def MUL32r : I<0xF7, MRM4r, (outs),  (ins GR32:$src),
               "mul{l}\t$src",
               []>; // EAX,EDX = EAX*GR32

let Defs = [AL,EFLAGS,AX], Uses = [AL] in
def MUL8m  : I<0xF6, MRM4m, (outs), (ins i8mem :$src),
               "mul{b}\t$src",
               // FIXME: Used for 8-bit mul, ignore result upper 8 bits.
               // This probably ought to be moved to a def : Pat<> if the
               // syntax can be accepted.
               [(set AL, (mul AL, (loadi8 addr:$src))),
                (implicit EFLAGS)]>;   // AL,AH = AL*[mem8]

let mayLoad = 1, neverHasSideEffects = 1 in {
let Defs = [AX,DX,EFLAGS], Uses = [AX] in
def MUL16m : I<0xF7, MRM4m, (outs), (ins i16mem:$src),
               "mul{w}\t$src",
               []>, OpSize; // AX,DX = AX*[mem16]

let Defs = [EAX,EDX,EFLAGS], Uses = [EAX] in
def MUL32m : I<0xF7, MRM4m, (outs), (ins i32mem:$src),
              "mul{l}\t$src",
              []>;          // EAX,EDX = EAX*[mem32]
}

let neverHasSideEffects = 1 in {
let Defs = [AL,EFLAGS,AX], Uses = [AL] in
def IMUL8r  : I<0xF6, MRM5r, (outs),  (ins GR8:$src), "imul{b}\t$src", []>;
              // AL,AH = AL*GR8
let Defs = [AX,DX,EFLAGS], Uses = [AX] in
def IMUL16r : I<0xF7, MRM5r, (outs),  (ins GR16:$src), "imul{w}\t$src", []>,
              OpSize;    // AX,DX = AX*GR16
let Defs = [EAX,EDX,EFLAGS], Uses = [EAX] in
def IMUL32r : I<0xF7, MRM5r, (outs),  (ins GR32:$src), "imul{l}\t$src", []>;
              // EAX,EDX = EAX*GR32
let mayLoad = 1 in {
let Defs = [AL,EFLAGS,AX], Uses = [AL] in
def IMUL8m  : I<0xF6, MRM5m, (outs), (ins i8mem :$src),
                "imul{b}\t$src", []>;    // AL,AH = AL*[mem8]
let Defs = [AX,DX,EFLAGS], Uses = [AX] in
def IMUL16m : I<0xF7, MRM5m, (outs), (ins i16mem:$src),
                "imul{w}\t$src", []>, OpSize; // AX,DX = AX*[mem16]
let Defs = [EAX,EDX,EFLAGS], Uses = [EAX] in
def IMUL32m : I<0xF7, MRM5m, (outs), (ins i32mem:$src),
                "imul{l}\t$src", []>;  // EAX,EDX = EAX*[mem32]
}
} // neverHasSideEffects

// unsigned division/remainder
let Defs = [AL,EFLAGS,AX], Uses = [AX] in
def DIV8r  : I<0xF6, MRM6r, (outs),  (ins GR8:$src),    // AX/r8 = AL,AH
               "div{b}\t$src", []>;
let Defs = [AX,DX,EFLAGS], Uses = [AX,DX] in
def DIV16r : I<0xF7, MRM6r, (outs),  (ins GR16:$src),   // DX:AX/r16 = AX,DX
               "div{w}\t$src", []>, OpSize;
let Defs = [EAX,EDX,EFLAGS], Uses = [EAX,EDX] in
def DIV32r : I<0xF7, MRM6r, (outs),  (ins GR32:$src),   // EDX:EAX/r32 = EAX,EDX
               "div{l}\t$src", []>;
let mayLoad = 1 in {
let Defs = [AL,EFLAGS,AX], Uses = [AX] in
def DIV8m  : I<0xF6, MRM6m, (outs), (ins i8mem:$src),   // AX/[mem8] = AL,AH
               "div{b}\t$src", []>;
let Defs = [AX,DX,EFLAGS], Uses = [AX,DX] in
def DIV16m : I<0xF7, MRM6m, (outs), (ins i16mem:$src),  // DX:AX/[mem16] = AX,DX
               "div{w}\t$src", []>, OpSize;
let Defs = [EAX,EDX,EFLAGS], Uses = [EAX,EDX] in
                                                    // EDX:EAX/[mem32] = EAX,EDX
def DIV32m : I<0xF7, MRM6m, (outs), (ins i32mem:$src),
               "div{l}\t$src", []>;
}

// Signed division/remainder.
let Defs = [AL,EFLAGS,AX], Uses = [AX] in
def IDIV8r : I<0xF6, MRM7r, (outs),  (ins GR8:$src),    // AX/r8 = AL,AH
               "idiv{b}\t$src", []>;
let Defs = [AX,DX,EFLAGS], Uses = [AX,DX] in
def IDIV16r: I<0xF7, MRM7r, (outs),  (ins GR16:$src),   // DX:AX/r16 = AX,DX
               "idiv{w}\t$src", []>, OpSize;
let Defs = [EAX,EDX,EFLAGS], Uses = [EAX,EDX] in
def IDIV32r: I<0xF7, MRM7r, (outs),  (ins GR32:$src),   // EDX:EAX/r32 = EAX,EDX
               "idiv{l}\t$src", []>;
let mayLoad = 1, mayLoad = 1 in {
let Defs = [AL,EFLAGS,AX], Uses = [AX] in
def IDIV8m : I<0xF6, MRM7m, (outs), (ins i8mem:$src),   // AX/[mem8] = AL,AH
               "idiv{b}\t$src", []>;
let Defs = [AX,DX,EFLAGS], Uses = [AX,DX] in
def IDIV16m: I<0xF7, MRM7m, (outs), (ins i16mem:$src),  // DX:AX/[mem16] = AX,DX
               "idiv{w}\t$src", []>, OpSize;
let Defs = [EAX,EDX,EFLAGS], Uses = [EAX,EDX] in
def IDIV32m: I<0xF7, MRM7m, (outs), (ins i32mem:$src), 
                                                    // EDX:EAX/[mem32] = EAX,EDX
               "idiv{l}\t$src", []>;
}

//===----------------------------------------------------------------------===//
//  Two address Instructions.
//
let Constraints = "$src1 = $dst" in {

// Conditional moves
let Uses = [EFLAGS] in {

let Predicates = [HasCMov] in {
let isCommutable = 1 in {
def CMOVB16rr : I<0x42, MRMSrcReg,       // if <u, GR16 = GR16
                  (outs GR16:$dst), (ins GR16:$src1, GR16:$src2),
                  "cmovb{w}\t{$src2, $dst|$dst, $src2}",
                  [(set GR16:$dst, (X86cmov GR16:$src1, GR16:$src2,
                                   X86_COND_B, EFLAGS))]>,
                  TB, OpSize;
def CMOVB32rr : I<0x42, MRMSrcReg,       // if <u, GR32 = GR32
                  (outs GR32:$dst), (ins GR32:$src1, GR32:$src2),
                  "cmovb{l}\t{$src2, $dst|$dst, $src2}",
                  [(set GR32:$dst, (X86cmov GR32:$src1, GR32:$src2,
                                   X86_COND_B, EFLAGS))]>,
                   TB;
def CMOVAE16rr: I<0x43, MRMSrcReg,       // if >=u, GR16 = GR16
                  (outs GR16:$dst), (ins GR16:$src1, GR16:$src2),
                  "cmovae{w}\t{$src2, $dst|$dst, $src2}",
                  [(set GR16:$dst, (X86cmov GR16:$src1, GR16:$src2,
                                   X86_COND_AE, EFLAGS))]>,
                   TB, OpSize;
def CMOVAE32rr: I<0x43, MRMSrcReg,       // if >=u, GR32 = GR32
                  (outs GR32:$dst), (ins GR32:$src1, GR32:$src2),
                  "cmovae{l}\t{$src2, $dst|$dst, $src2}",
                  [(set GR32:$dst, (X86cmov GR32:$src1, GR32:$src2,
                                   X86_COND_AE, EFLAGS))]>,
                   TB;
def CMOVE16rr : I<0x44, MRMSrcReg,       // if ==, GR16 = GR16
                  (outs GR16:$dst), (ins GR16:$src1, GR16:$src2),
                  "cmove{w}\t{$src2, $dst|$dst, $src2}",
                  [(set GR16:$dst, (X86cmov GR16:$src1, GR16:$src2,
                                   X86_COND_E, EFLAGS))]>,
                   TB, OpSize;
def CMOVE32rr : I<0x44, MRMSrcReg,       // if ==, GR32 = GR32
                  (outs GR32:$dst), (ins GR32:$src1, GR32:$src2),
                  "cmove{l}\t{$src2, $dst|$dst, $src2}",
                  [(set GR32:$dst, (X86cmov GR32:$src1, GR32:$src2,
                                   X86_COND_E, EFLAGS))]>,
                   TB;
def CMOVNE16rr: I<0x45, MRMSrcReg,       // if !=, GR16 = GR16
                  (outs GR16:$dst), (ins GR16:$src1, GR16:$src2),
                  "cmovne{w}\t{$src2, $dst|$dst, $src2}",
                  [(set GR16:$dst, (X86cmov GR16:$src1, GR16:$src2,
                                   X86_COND_NE, EFLAGS))]>,
                   TB, OpSize;
def CMOVNE32rr: I<0x45, MRMSrcReg,       // if !=, GR32 = GR32
                  (outs GR32:$dst), (ins GR32:$src1, GR32:$src2),
                  "cmovne{l}\t{$src2, $dst|$dst, $src2}",
                  [(set GR32:$dst, (X86cmov GR32:$src1, GR32:$src2,
                                   X86_COND_NE, EFLAGS))]>,
                   TB;
def CMOVBE16rr: I<0x46, MRMSrcReg,       // if <=u, GR16 = GR16
                  (outs GR16:$dst), (ins GR16:$src1, GR16:$src2),
                  "cmovbe{w}\t{$src2, $dst|$dst, $src2}",
                  [(set GR16:$dst, (X86cmov GR16:$src1, GR16:$src2,
                                   X86_COND_BE, EFLAGS))]>,
                   TB, OpSize;
def CMOVBE32rr: I<0x46, MRMSrcReg,       // if <=u, GR32 = GR32
                  (outs GR32:$dst), (ins GR32:$src1, GR32:$src2),
                  "cmovbe{l}\t{$src2, $dst|$dst, $src2}",
                  [(set GR32:$dst, (X86cmov GR32:$src1, GR32:$src2,
                                   X86_COND_BE, EFLAGS))]>,
                   TB;
def CMOVA16rr : I<0x47, MRMSrcReg,       // if >u, GR16 = GR16
                  (outs GR16:$dst), (ins GR16:$src1, GR16:$src2),
                  "cmova{w}\t{$src2, $dst|$dst, $src2}",
                  [(set GR16:$dst, (X86cmov GR16:$src1, GR16:$src2,
                                   X86_COND_A, EFLAGS))]>,
                   TB, OpSize;
def CMOVA32rr : I<0x47, MRMSrcReg,       // if >u, GR32 = GR32
                  (outs GR32:$dst), (ins GR32:$src1, GR32:$src2),
                  "cmova{l}\t{$src2, $dst|$dst, $src2}",
                  [(set GR32:$dst, (X86cmov GR32:$src1, GR32:$src2,
                                   X86_COND_A, EFLAGS))]>,
                   TB;
def CMOVL16rr : I<0x4C, MRMSrcReg,       // if <s, GR16 = GR16
                  (outs GR16:$dst), (ins GR16:$src1, GR16:$src2),
                  "cmovl{w}\t{$src2, $dst|$dst, $src2}",
                  [(set GR16:$dst, (X86cmov GR16:$src1, GR16:$src2,
                                   X86_COND_L, EFLAGS))]>,
                   TB, OpSize;
def CMOVL32rr : I<0x4C, MRMSrcReg,       // if <s, GR32 = GR32
                  (outs GR32:$dst), (ins GR32:$src1, GR32:$src2),
                  "cmovl{l}\t{$src2, $dst|$dst, $src2}",
                  [(set GR32:$dst, (X86cmov GR32:$src1, GR32:$src2,
                                   X86_COND_L, EFLAGS))]>,
                   TB;
def CMOVGE16rr: I<0x4D, MRMSrcReg,       // if >=s, GR16 = GR16
                  (outs GR16:$dst), (ins GR16:$src1, GR16:$src2),
                  "cmovge{w}\t{$src2, $dst|$dst, $src2}",
                  [(set GR16:$dst, (X86cmov GR16:$src1, GR16:$src2,
                                   X86_COND_GE, EFLAGS))]>,
                   TB, OpSize;
def CMOVGE32rr: I<0x4D, MRMSrcReg,       // if >=s, GR32 = GR32
                  (outs GR32:$dst), (ins GR32:$src1, GR32:$src2),
                  "cmovge{l}\t{$src2, $dst|$dst, $src2}",
                  [(set GR32:$dst, (X86cmov GR32:$src1, GR32:$src2,
                                   X86_COND_GE, EFLAGS))]>,
                   TB;
def CMOVLE16rr: I<0x4E, MRMSrcReg,       // if <=s, GR16 = GR16
                  (outs GR16:$dst), (ins GR16:$src1, GR16:$src2),
                  "cmovle{w}\t{$src2, $dst|$dst, $src2}",
                  [(set GR16:$dst, (X86cmov GR16:$src1, GR16:$src2,
                                   X86_COND_LE, EFLAGS))]>,
                   TB, OpSize;
def CMOVLE32rr: I<0x4E, MRMSrcReg,       // if <=s, GR32 = GR32
                  (outs GR32:$dst), (ins GR32:$src1, GR32:$src2),
                  "cmovle{l}\t{$src2, $dst|$dst, $src2}",
                  [(set GR32:$dst, (X86cmov GR32:$src1, GR32:$src2,
                                   X86_COND_LE, EFLAGS))]>,
                   TB;
def CMOVG16rr : I<0x4F, MRMSrcReg,       // if >s, GR16 = GR16
                  (outs GR16:$dst), (ins GR16:$src1, GR16:$src2),
                  "cmovg{w}\t{$src2, $dst|$dst, $src2}",
                  [(set GR16:$dst, (X86cmov GR16:$src1, GR16:$src2,
                                   X86_COND_G, EFLAGS))]>,
                   TB, OpSize;
def CMOVG32rr : I<0x4F, MRMSrcReg,       // if >s, GR32 = GR32
                  (outs GR32:$dst), (ins GR32:$src1, GR32:$src2),
                  "cmovg{l}\t{$src2, $dst|$dst, $src2}",
                  [(set GR32:$dst, (X86cmov GR32:$src1, GR32:$src2,
                                   X86_COND_G, EFLAGS))]>,
                   TB;
def CMOVS16rr : I<0x48, MRMSrcReg,       // if signed, GR16 = GR16
                  (outs GR16:$dst), (ins GR16:$src1, GR16:$src2),
                  "cmovs{w}\t{$src2, $dst|$dst, $src2}",
                  [(set GR16:$dst, (X86cmov GR16:$src1, GR16:$src2,
                                   X86_COND_S, EFLAGS))]>,
                  TB, OpSize;
def CMOVS32rr : I<0x48, MRMSrcReg,       // if signed, GR32 = GR32
                  (outs GR32:$dst), (ins GR32:$src1, GR32:$src2),
                  "cmovs{l}\t{$src2, $dst|$dst, $src2}",
                  [(set GR32:$dst, (X86cmov GR32:$src1, GR32:$src2,
                                   X86_COND_S, EFLAGS))]>,
                  TB;
def CMOVNS16rr: I<0x49, MRMSrcReg,       // if !signed, GR16 = GR16
                  (outs GR16:$dst), (ins GR16:$src1, GR16:$src2),
                  "cmovns{w}\t{$src2, $dst|$dst, $src2}",
                  [(set GR16:$dst, (X86cmov GR16:$src1, GR16:$src2,
                                   X86_COND_NS, EFLAGS))]>,
                  TB, OpSize;
def CMOVNS32rr: I<0x49, MRMSrcReg,       // if !signed, GR32 = GR32
                  (outs GR32:$dst), (ins GR32:$src1, GR32:$src2),
                  "cmovns{l}\t{$src2, $dst|$dst, $src2}",
                  [(set GR32:$dst, (X86cmov GR32:$src1, GR32:$src2,
                                   X86_COND_NS, EFLAGS))]>,
                  TB;
def CMOVP16rr : I<0x4A, MRMSrcReg,       // if parity, GR16 = GR16
                  (outs GR16:$dst), (ins GR16:$src1, GR16:$src2),
                  "cmovp{w}\t{$src2, $dst|$dst, $src2}",
                  [(set GR16:$dst, (X86cmov GR16:$src1, GR16:$src2,
                                   X86_COND_P, EFLAGS))]>,
                  TB, OpSize;
def CMOVP32rr : I<0x4A, MRMSrcReg,       // if parity, GR32 = GR32
                  (outs GR32:$dst), (ins GR32:$src1, GR32:$src2),
                  "cmovp{l}\t{$src2, $dst|$dst, $src2}",
                  [(set GR32:$dst, (X86cmov GR32:$src1, GR32:$src2,
                                   X86_COND_P, EFLAGS))]>,
                  TB;
def CMOVNP16rr : I<0x4B, MRMSrcReg,       // if !parity, GR16 = GR16
                  (outs GR16:$dst), (ins GR16:$src1, GR16:$src2),
                  "cmovnp{w}\t{$src2, $dst|$dst, $src2}",
                   [(set GR16:$dst, (X86cmov GR16:$src1, GR16:$src2,
                                    X86_COND_NP, EFLAGS))]>,
                  TB, OpSize;
def CMOVNP32rr : I<0x4B, MRMSrcReg,       // if !parity, GR32 = GR32
                  (outs GR32:$dst), (ins GR32:$src1, GR32:$src2),
                  "cmovnp{l}\t{$src2, $dst|$dst, $src2}",
                   [(set GR32:$dst, (X86cmov GR32:$src1, GR32:$src2,
                                    X86_COND_NP, EFLAGS))]>,
                  TB;
def CMOVO16rr : I<0x40, MRMSrcReg,       // if overflow, GR16 = GR16
                  (outs GR16:$dst), (ins GR16:$src1, GR16:$src2),
                  "cmovo{w}\t{$src2, $dst|$dst, $src2}",
                  [(set GR16:$dst, (X86cmov GR16:$src1, GR16:$src2,
                                   X86_COND_O, EFLAGS))]>,
                  TB, OpSize;
def CMOVO32rr : I<0x40, MRMSrcReg,       // if overflow, GR32 = GR32
                  (outs GR32:$dst), (ins GR32:$src1, GR32:$src2),
                  "cmovo{l}\t{$src2, $dst|$dst, $src2}",
                  [(set GR32:$dst, (X86cmov GR32:$src1, GR32:$src2,
                                   X86_COND_O, EFLAGS))]>,
                  TB;
def CMOVNO16rr : I<0x41, MRMSrcReg,       // if !overflow, GR16 = GR16
                  (outs GR16:$dst), (ins GR16:$src1, GR16:$src2),
                  "cmovno{w}\t{$src2, $dst|$dst, $src2}",
                   [(set GR16:$dst, (X86cmov GR16:$src1, GR16:$src2,
                                    X86_COND_NO, EFLAGS))]>,
                  TB, OpSize;
def CMOVNO32rr : I<0x41, MRMSrcReg,       // if !overflow, GR32 = GR32
                  (outs GR32:$dst), (ins GR32:$src1, GR32:$src2),
                  "cmovno{l}\t{$src2, $dst|$dst, $src2}",
                   [(set GR32:$dst, (X86cmov GR32:$src1, GR32:$src2,
                                    X86_COND_NO, EFLAGS))]>,
                  TB;
} // isCommutable = 1

def CMOVB16rm : I<0x42, MRMSrcMem,       // if <u, GR16 = [mem16]
                  (outs GR16:$dst), (ins GR16:$src1, i16mem:$src2),
                  "cmovb{w}\t{$src2, $dst|$dst, $src2}",
                  [(set GR16:$dst, (X86cmov GR16:$src1, (loadi16 addr:$src2),
                                   X86_COND_B, EFLAGS))]>,
                  TB, OpSize;
def CMOVB32rm : I<0x42, MRMSrcMem,       // if <u, GR32 = [mem32]
                  (outs GR32:$dst), (ins GR32:$src1, i32mem:$src2),
                  "cmovb{l}\t{$src2, $dst|$dst, $src2}",
                  [(set GR32:$dst, (X86cmov GR32:$src1, (loadi32 addr:$src2),
                                   X86_COND_B, EFLAGS))]>,
                   TB;
def CMOVAE16rm: I<0x43, MRMSrcMem,       // if >=u, GR16 = [mem16]
                  (outs GR16:$dst), (ins GR16:$src1, i16mem:$src2),
                  "cmovae{w}\t{$src2, $dst|$dst, $src2}",
                  [(set GR16:$dst, (X86cmov GR16:$src1, (loadi16 addr:$src2),
                                   X86_COND_AE, EFLAGS))]>,
                   TB, OpSize;
def CMOVAE32rm: I<0x43, MRMSrcMem,       // if >=u, GR32 = [mem32]
                  (outs GR32:$dst), (ins GR32:$src1, i32mem:$src2),
                  "cmovae{l}\t{$src2, $dst|$dst, $src2}",
                  [(set GR32:$dst, (X86cmov GR32:$src1, (loadi32 addr:$src2),
                                   X86_COND_AE, EFLAGS))]>,
                   TB;
def CMOVE16rm : I<0x44, MRMSrcMem,       // if ==, GR16 = [mem16]
                  (outs GR16:$dst), (ins GR16:$src1, i16mem:$src2),
                  "cmove{w}\t{$src2, $dst|$dst, $src2}",
                  [(set GR16:$dst, (X86cmov GR16:$src1, (loadi16 addr:$src2),
                                   X86_COND_E, EFLAGS))]>,
                   TB, OpSize;
def CMOVE32rm : I<0x44, MRMSrcMem,       // if ==, GR32 = [mem32]
                  (outs GR32:$dst), (ins GR32:$src1, i32mem:$src2),
                  "cmove{l}\t{$src2, $dst|$dst, $src2}",
                  [(set GR32:$dst, (X86cmov GR32:$src1, (loadi32 addr:$src2),
                                   X86_COND_E, EFLAGS))]>,
                   TB;
def CMOVNE16rm: I<0x45, MRMSrcMem,       // if !=, GR16 = [mem16]
                  (outs GR16:$dst), (ins GR16:$src1, i16mem:$src2),
                  "cmovne{w}\t{$src2, $dst|$dst, $src2}",
                  [(set GR16:$dst, (X86cmov GR16:$src1, (loadi16 addr:$src2),
                                   X86_COND_NE, EFLAGS))]>,
                   TB, OpSize;
def CMOVNE32rm: I<0x45, MRMSrcMem,       // if !=, GR32 = [mem32]
                  (outs GR32:$dst), (ins GR32:$src1, i32mem:$src2),
                  "cmovne{l}\t{$src2, $dst|$dst, $src2}",
                  [(set GR32:$dst, (X86cmov GR32:$src1, (loadi32 addr:$src2),
                                   X86_COND_NE, EFLAGS))]>,
                   TB;
def CMOVBE16rm: I<0x46, MRMSrcMem,       // if <=u, GR16 = [mem16]
                  (outs GR16:$dst), (ins GR16:$src1, i16mem:$src2),
                  "cmovbe{w}\t{$src2, $dst|$dst, $src2}",
                  [(set GR16:$dst, (X86cmov GR16:$src1, (loadi16 addr:$src2),
                                   X86_COND_BE, EFLAGS))]>,
                   TB, OpSize;
def CMOVBE32rm: I<0x46, MRMSrcMem,       // if <=u, GR32 = [mem32]
                  (outs GR32:$dst), (ins GR32:$src1, i32mem:$src2),
                  "cmovbe{l}\t{$src2, $dst|$dst, $src2}",
                  [(set GR32:$dst, (X86cmov GR32:$src1, (loadi32 addr:$src2),
                                   X86_COND_BE, EFLAGS))]>,
                   TB;
def CMOVA16rm : I<0x47, MRMSrcMem,       // if >u, GR16 = [mem16]
                  (outs GR16:$dst), (ins GR16:$src1, i16mem:$src2),
                  "cmova{w}\t{$src2, $dst|$dst, $src2}",
                  [(set GR16:$dst, (X86cmov GR16:$src1, (loadi16 addr:$src2),
                                   X86_COND_A, EFLAGS))]>,
                   TB, OpSize;
def CMOVA32rm : I<0x47, MRMSrcMem,       // if >u, GR32 = [mem32]
                  (outs GR32:$dst), (ins GR32:$src1, i32mem:$src2),
                  "cmova{l}\t{$src2, $dst|$dst, $src2}",
                  [(set GR32:$dst, (X86cmov GR32:$src1, (loadi32 addr:$src2),
                                   X86_COND_A, EFLAGS))]>,
                   TB;
def CMOVL16rm : I<0x4C, MRMSrcMem,       // if <s, GR16 = [mem16]
                  (outs GR16:$dst), (ins GR16:$src1, i16mem:$src2),
                  "cmovl{w}\t{$src2, $dst|$dst, $src2}",
                  [(set GR16:$dst, (X86cmov GR16:$src1, (loadi16 addr:$src2),
                                   X86_COND_L, EFLAGS))]>,
                   TB, OpSize;
def CMOVL32rm : I<0x4C, MRMSrcMem,       // if <s, GR32 = [mem32]
                  (outs GR32:$dst), (ins GR32:$src1, i32mem:$src2),
                  "cmovl{l}\t{$src2, $dst|$dst, $src2}",
                  [(set GR32:$dst, (X86cmov GR32:$src1, (loadi32 addr:$src2),
                                   X86_COND_L, EFLAGS))]>,
                   TB;
def CMOVGE16rm: I<0x4D, MRMSrcMem,       // if >=s, GR16 = [mem16]
                  (outs GR16:$dst), (ins GR16:$src1, i16mem:$src2),
                  "cmovge{w}\t{$src2, $dst|$dst, $src2}",
                  [(set GR16:$dst, (X86cmov GR16:$src1, (loadi16 addr:$src2),
                                   X86_COND_GE, EFLAGS))]>,
                   TB, OpSize;
def CMOVGE32rm: I<0x4D, MRMSrcMem,       // if >=s, GR32 = [mem32]
                  (outs GR32:$dst), (ins GR32:$src1, i32mem:$src2),
                  "cmovge{l}\t{$src2, $dst|$dst, $src2}",
                  [(set GR32:$dst, (X86cmov GR32:$src1, (loadi32 addr:$src2),
                                   X86_COND_GE, EFLAGS))]>,
                   TB;
def CMOVLE16rm: I<0x4E, MRMSrcMem,       // if <=s, GR16 = [mem16]
                  (outs GR16:$dst), (ins GR16:$src1, i16mem:$src2),
                  "cmovle{w}\t{$src2, $dst|$dst, $src2}",
                  [(set GR16:$dst, (X86cmov GR16:$src1, (loadi16 addr:$src2),
                                   X86_COND_LE, EFLAGS))]>,
                   TB, OpSize;
def CMOVLE32rm: I<0x4E, MRMSrcMem,       // if <=s, GR32 = [mem32]
                  (outs GR32:$dst), (ins GR32:$src1, i32mem:$src2),
                  "cmovle{l}\t{$src2, $dst|$dst, $src2}",
                  [(set GR32:$dst, (X86cmov GR32:$src1, (loadi32 addr:$src2),
                                   X86_COND_LE, EFLAGS))]>,
                   TB;
def CMOVG16rm : I<0x4F, MRMSrcMem,       // if >s, GR16 = [mem16]
                  (outs GR16:$dst), (ins GR16:$src1, i16mem:$src2),
                  "cmovg{w}\t{$src2, $dst|$dst, $src2}",
                  [(set GR16:$dst, (X86cmov GR16:$src1, (loadi16 addr:$src2),
                                   X86_COND_G, EFLAGS))]>,
                   TB, OpSize;
def CMOVG32rm : I<0x4F, MRMSrcMem,       // if >s, GR32 = [mem32]
                  (outs GR32:$dst), (ins GR32:$src1, i32mem:$src2),
                  "cmovg{l}\t{$src2, $dst|$dst, $src2}",
                  [(set GR32:$dst, (X86cmov GR32:$src1, (loadi32 addr:$src2),
                                   X86_COND_G, EFLAGS))]>,
                   TB;
def CMOVS16rm : I<0x48, MRMSrcMem,       // if signed, GR16 = [mem16]
                  (outs GR16:$dst), (ins GR16:$src1, i16mem:$src2),
                  "cmovs{w}\t{$src2, $dst|$dst, $src2}",
                  [(set GR16:$dst, (X86cmov GR16:$src1, (loadi16 addr:$src2),
                                   X86_COND_S, EFLAGS))]>,
                  TB, OpSize;
def CMOVS32rm : I<0x48, MRMSrcMem,       // if signed, GR32 = [mem32]
                  (outs GR32:$dst), (ins GR32:$src1, i32mem:$src2),
                  "cmovs{l}\t{$src2, $dst|$dst, $src2}",
                  [(set GR32:$dst, (X86cmov GR32:$src1, (loadi32 addr:$src2),
                                   X86_COND_S, EFLAGS))]>,
                  TB;
def CMOVNS16rm: I<0x49, MRMSrcMem,       // if !signed, GR16 = [mem16]
                  (outs GR16:$dst), (ins GR16:$src1, i16mem:$src2),
                  "cmovns{w}\t{$src2, $dst|$dst, $src2}",
                  [(set GR16:$dst, (X86cmov GR16:$src1, (loadi16 addr:$src2),
                                   X86_COND_NS, EFLAGS))]>,
                  TB, OpSize;
def CMOVNS32rm: I<0x49, MRMSrcMem,       // if !signed, GR32 = [mem32]
                  (outs GR32:$dst), (ins GR32:$src1, i32mem:$src2),
                  "cmovns{l}\t{$src2, $dst|$dst, $src2}",
                  [(set GR32:$dst, (X86cmov GR32:$src1, (loadi32 addr:$src2),
                                   X86_COND_NS, EFLAGS))]>,
                  TB;
def CMOVP16rm : I<0x4A, MRMSrcMem,       // if parity, GR16 = [mem16]
                  (outs GR16:$dst), (ins GR16:$src1, i16mem:$src2),
                  "cmovp{w}\t{$src2, $dst|$dst, $src2}",
                  [(set GR16:$dst, (X86cmov GR16:$src1, (loadi16 addr:$src2),
                                   X86_COND_P, EFLAGS))]>,
                  TB, OpSize;
def CMOVP32rm : I<0x4A, MRMSrcMem,       // if parity, GR32 = [mem32]
                  (outs GR32:$dst), (ins GR32:$src1, i32mem:$src2),
                  "cmovp{l}\t{$src2, $dst|$dst, $src2}",
                  [(set GR32:$dst, (X86cmov GR32:$src1, (loadi32 addr:$src2),
                                   X86_COND_P, EFLAGS))]>,
                  TB;
def CMOVNP16rm : I<0x4B, MRMSrcMem,       // if !parity, GR16 = [mem16]
                  (outs GR16:$dst), (ins GR16:$src1, i16mem:$src2),
                  "cmovnp{w}\t{$src2, $dst|$dst, $src2}",
                   [(set GR16:$dst, (X86cmov GR16:$src1, (loadi16 addr:$src2),
                                    X86_COND_NP, EFLAGS))]>,
                  TB, OpSize;
def CMOVNP32rm : I<0x4B, MRMSrcMem,       // if !parity, GR32 = [mem32]
                  (outs GR32:$dst), (ins GR32:$src1, i32mem:$src2),
                  "cmovnp{l}\t{$src2, $dst|$dst, $src2}",
                   [(set GR32:$dst, (X86cmov GR32:$src1, (loadi32 addr:$src2),
                                    X86_COND_NP, EFLAGS))]>,
                  TB;
def CMOVO16rm : I<0x40, MRMSrcMem,       // if overflow, GR16 = [mem16]
                  (outs GR16:$dst), (ins GR16:$src1, i16mem:$src2),
                  "cmovo{w}\t{$src2, $dst|$dst, $src2}",
                  [(set GR16:$dst, (X86cmov GR16:$src1, (loadi16 addr:$src2),
                                   X86_COND_O, EFLAGS))]>,
                  TB, OpSize;
def CMOVO32rm : I<0x40, MRMSrcMem,       // if overflow, GR32 = [mem32]
                  (outs GR32:$dst), (ins GR32:$src1, i32mem:$src2),
                  "cmovo{l}\t{$src2, $dst|$dst, $src2}",
                  [(set GR32:$dst, (X86cmov GR32:$src1, (loadi32 addr:$src2),
                                   X86_COND_O, EFLAGS))]>,
                  TB;
def CMOVNO16rm : I<0x41, MRMSrcMem,       // if !overflow, GR16 = [mem16]
                  (outs GR16:$dst), (ins GR16:$src1, i16mem:$src2),
                  "cmovno{w}\t{$src2, $dst|$dst, $src2}",
                   [(set GR16:$dst, (X86cmov GR16:$src1, (loadi16 addr:$src2),
                                    X86_COND_NO, EFLAGS))]>,
                  TB, OpSize;
def CMOVNO32rm : I<0x41, MRMSrcMem,       // if !overflow, GR32 = [mem32]
                  (outs GR32:$dst), (ins GR32:$src1, i32mem:$src2),
                  "cmovno{l}\t{$src2, $dst|$dst, $src2}",
                   [(set GR32:$dst, (X86cmov GR32:$src1, (loadi32 addr:$src2),
                                    X86_COND_NO, EFLAGS))]>,
                  TB;
} // Predicates = [HasCMov]

// X86 doesn't have 8-bit conditional moves. Use a customInserter to
// emit control flow. An alternative to this is to mark i8 SELECT as Promote,
// however that requires promoting the operands, and can induce additional
// i8 register pressure. Note that CMOV_GR8 is conservatively considered to
// clobber EFLAGS, because if one of the operands is zero, the expansion
// could involve an xor.
let usesCustomInserter = 1, Constraints = "", Defs = [EFLAGS] in {
def CMOV_GR8 : I<0, Pseudo,
                 (outs GR8:$dst), (ins GR8:$src1, GR8:$src2, i8imm:$cond),
                 "#CMOV_GR8 PSEUDO!",
                 [(set GR8:$dst, (X86cmov GR8:$src1, GR8:$src2,
                                          imm:$cond, EFLAGS))]>;

let Predicates = [NoCMov] in {
def CMOV_GR32 : I<0, Pseudo,
                    (outs GR32:$dst), (ins GR32:$src1, GR32:$src2, i8imm:$cond),
                    "#CMOV_GR32* PSEUDO!",
                    [(set GR32:$dst,
                      (X86cmov GR32:$src1, GR32:$src2, imm:$cond, EFLAGS))]>;
def CMOV_GR16 : I<0, Pseudo,
                    (outs GR16:$dst), (ins GR16:$src1, GR16:$src2, i8imm:$cond),
                    "#CMOV_GR16* PSEUDO!",
                    [(set GR16:$dst,
                      (X86cmov GR16:$src1, GR16:$src2, imm:$cond, EFLAGS))]>;
def CMOV_RFP32 : I<0, Pseudo,
                    (outs RFP32:$dst),
                    (ins RFP32:$src1, RFP32:$src2, i8imm:$cond),
                    "#CMOV_RFP32 PSEUDO!",
                    [(set RFP32:$dst,
                      (X86cmov RFP32:$src1, RFP32:$src2, imm:$cond,
                                                  EFLAGS))]>;
def CMOV_RFP64 : I<0, Pseudo,
                    (outs RFP64:$dst),
                    (ins RFP64:$src1, RFP64:$src2, i8imm:$cond),
                    "#CMOV_RFP64 PSEUDO!",
                    [(set RFP64:$dst,
                      (X86cmov RFP64:$src1, RFP64:$src2, imm:$cond,
                                                  EFLAGS))]>;
def CMOV_RFP80 : I<0, Pseudo,
                    (outs RFP80:$dst),
                    (ins RFP80:$src1, RFP80:$src2, i8imm:$cond),
                    "#CMOV_RFP80 PSEUDO!",
                    [(set RFP80:$dst,
                      (X86cmov RFP80:$src1, RFP80:$src2, imm:$cond,
                                                  EFLAGS))]>;
} // Predicates = [NoCMov]
} // UsesCustomInserter = 1, Constraints = "", Defs = [EFLAGS] 
} // Uses = [EFLAGS]


// unary instructions
let CodeSize = 2 in {
let Defs = [EFLAGS] in {
def NEG8r  : I<0xF6, MRM3r, (outs GR8 :$dst), (ins GR8 :$src1),
               "neg{b}\t$dst",
               [(set GR8:$dst, (ineg GR8:$src1)),
                (implicit EFLAGS)]>;
def NEG16r : I<0xF7, MRM3r, (outs GR16:$dst), (ins GR16:$src1),
               "neg{w}\t$dst",
               [(set GR16:$dst, (ineg GR16:$src1)),
                (implicit EFLAGS)]>, OpSize;
def NEG32r : I<0xF7, MRM3r, (outs GR32:$dst), (ins GR32:$src1),
               "neg{l}\t$dst",
               [(set GR32:$dst, (ineg GR32:$src1)),
                (implicit EFLAGS)]>;
<<<<<<< HEAD
let isTwoAddress = 0 in {
  def NEG8m  : I<0xF6, MRM3m, (outs), (ins i8mem :$dst), "neg{b}\t$dst",
                 [(dsstore (ineg (loadi8 addr:$dst)), addr:$dst),
                  (implicit EFLAGS)]>;
  def NEG16m : I<0xF7, MRM3m, (outs), (ins i16mem:$dst), "neg{w}\t$dst",
                 [(dsstore (ineg (loadi16 addr:$dst)), addr:$dst),
                  (implicit EFLAGS)]>, OpSize;
  def NEG32m : I<0xF7, MRM3m, (outs), (ins i32mem:$dst), "neg{l}\t$dst",
                 [(dsstore (ineg (loadi32 addr:$dst)), addr:$dst),
=======
                
let Constraints = "" in {
  def NEG8m  : I<0xF6, MRM3m, (outs), (ins i8mem :$dst),
                 "neg{b}\t$dst",
                 [(store (ineg (loadi8 addr:$dst)), addr:$dst),
                  (implicit EFLAGS)]>;
  def NEG16m : I<0xF7, MRM3m, (outs), (ins i16mem:$dst),
                 "neg{w}\t$dst",
                 [(store (ineg (loadi16 addr:$dst)), addr:$dst),
                  (implicit EFLAGS)]>, OpSize;
  def NEG32m : I<0xF7, MRM3m, (outs), (ins i32mem:$dst),
                 "neg{l}\t$dst",
                 [(store (ineg (loadi32 addr:$dst)), addr:$dst),
>>>>>>> 9b1529b4
                  (implicit EFLAGS)]>;
} // Constraints = ""
} // Defs = [EFLAGS]

// Match xor -1 to not. Favors these over a move imm + xor to save code size.
let AddedComplexity = 15 in {
def NOT8r  : I<0xF6, MRM2r, (outs GR8 :$dst), (ins GR8 :$src1),
               "not{b}\t$dst",
               [(set GR8:$dst, (not GR8:$src1))]>;
def NOT16r : I<0xF7, MRM2r, (outs GR16:$dst), (ins GR16:$src1),
               "not{w}\t$dst",
               [(set GR16:$dst, (not GR16:$src1))]>, OpSize;
def NOT32r : I<0xF7, MRM2r, (outs GR32:$dst), (ins GR32:$src1),
               "not{l}\t$dst",
               [(set GR32:$dst, (not GR32:$src1))]>;
}
<<<<<<< HEAD
let isTwoAddress = 0 in {
  def NOT8m  : I<0xF6, MRM2m, (outs), (ins i8mem :$dst), "not{b}\t$dst",
                 [(dsstore (not (loadi8 addr:$dst)), addr:$dst)]>;
  def NOT16m : I<0xF7, MRM2m, (outs), (ins i16mem:$dst), "not{w}\t$dst",
                 [(dsstore (not (loadi16 addr:$dst)), addr:$dst)]>, OpSize;
  def NOT32m : I<0xF7, MRM2m, (outs), (ins i32mem:$dst), "not{l}\t$dst",
                 [(dsstore (not (loadi32 addr:$dst)), addr:$dst)]>;
}
=======
let Constraints = "" in {
  def NOT8m  : I<0xF6, MRM2m, (outs), (ins i8mem :$dst),
                 "not{b}\t$dst",
                 [(store (not (loadi8 addr:$dst)), addr:$dst)]>;
  def NOT16m : I<0xF7, MRM2m, (outs), (ins i16mem:$dst),
                 "not{w}\t$dst",
                 [(store (not (loadi16 addr:$dst)), addr:$dst)]>, OpSize;
  def NOT32m : I<0xF7, MRM2m, (outs), (ins i32mem:$dst),
                 "not{l}\t$dst",
                 [(store (not (loadi32 addr:$dst)), addr:$dst)]>;
} // Constraints = ""
>>>>>>> 9b1529b4
} // CodeSize

// TODO: inc/dec is slow for P4, but fast for Pentium-M.
let Defs = [EFLAGS] in {
let CodeSize = 2 in
def INC8r  : I<0xFE, MRM0r, (outs GR8 :$dst), (ins GR8 :$src1),
               "inc{b}\t$dst",
               [(set GR8:$dst, EFLAGS, (X86inc_flag GR8:$src1))]>;

let isConvertibleToThreeAddress = 1, CodeSize = 1 in {  // Can xform into LEA.
def INC16r : I<0x40, AddRegFrm, (outs GR16:$dst), (ins GR16:$src1), 
               "inc{w}\t$dst",
               [(set GR16:$dst, EFLAGS, (X86inc_flag GR16:$src1))]>,
             OpSize, Requires<[In32BitMode]>;
def INC32r : I<0x40, AddRegFrm, (outs GR32:$dst), (ins GR32:$src1), 
               "inc{l}\t$dst",
               [(set GR32:$dst, EFLAGS, (X86inc_flag GR32:$src1))]>,
             Requires<[In32BitMode]>;
}
let Constraints = "", CodeSize = 2 in {
  def INC8m  : I<0xFE, MRM0m, (outs), (ins i8mem :$dst), "inc{b}\t$dst",
               [(dsstore (add (loadi8 addr:$dst), 1), addr:$dst),
                (implicit EFLAGS)]>;
  def INC16m : I<0xFF, MRM0m, (outs), (ins i16mem:$dst), "inc{w}\t$dst",
               [(dsstore (add (loadi16 addr:$dst), 1), addr:$dst),
                (implicit EFLAGS)]>,
               OpSize, Requires<[In32BitMode]>;
  def INC32m : I<0xFF, MRM0m, (outs), (ins i32mem:$dst), "inc{l}\t$dst",
               [(dsstore (add (loadi32 addr:$dst), 1), addr:$dst),
                (implicit EFLAGS)]>,
               Requires<[In32BitMode]>;
} // Constraints = "", CodeSize = 2

let CodeSize = 2 in
def DEC8r  : I<0xFE, MRM1r, (outs GR8 :$dst), (ins GR8 :$src1),
               "dec{b}\t$dst",
               [(set GR8:$dst, EFLAGS, (X86dec_flag GR8:$src1))]>;
let isConvertibleToThreeAddress = 1, CodeSize = 1 in {   // Can xform into LEA.
def DEC16r : I<0x48, AddRegFrm, (outs GR16:$dst), (ins GR16:$src1), 
               "dec{w}\t$dst",
               [(set GR16:$dst, EFLAGS, (X86dec_flag GR16:$src1))]>,
             OpSize, Requires<[In32BitMode]>;
def DEC32r : I<0x48, AddRegFrm, (outs GR32:$dst), (ins GR32:$src1), 
               "dec{l}\t$dst",
               [(set GR32:$dst, EFLAGS, (X86dec_flag GR32:$src1))]>,
             Requires<[In32BitMode]>;
} // CodeSize = 2

let Constraints = "", CodeSize = 2 in {
  def DEC8m  : I<0xFE, MRM1m, (outs), (ins i8mem :$dst), "dec{b}\t$dst",
               [(dsstore (add (loadi8 addr:$dst), -1), addr:$dst),
                (implicit EFLAGS)]>;
  def DEC16m : I<0xFF, MRM1m, (outs), (ins i16mem:$dst), "dec{w}\t$dst",
               [(dsstore (add (loadi16 addr:$dst), -1), addr:$dst),
                (implicit EFLAGS)]>,
               OpSize, Requires<[In32BitMode]>;
  def DEC32m : I<0xFF, MRM1m, (outs), (ins i32mem:$dst), "dec{l}\t$dst",
               [(dsstore (add (loadi32 addr:$dst), -1), addr:$dst),
                (implicit EFLAGS)]>,
               Requires<[In32BitMode]>;
} // Constraints = "", CodeSize = 2
} // Defs = [EFLAGS]

// Logical operators...
let Defs = [EFLAGS] in {
let isCommutable = 1 in {   // X = AND Y, Z   --> X = AND Z, Y
def AND8rr  : I<0x20, MRMDestReg,
               (outs GR8 :$dst), (ins GR8 :$src1, GR8 :$src2),
               "and{b}\t{$src2, $dst|$dst, $src2}",
               [(set GR8:$dst, EFLAGS, (X86and_flag GR8:$src1, GR8:$src2))]>;
def AND16rr : I<0x21, MRMDestReg,
                (outs GR16:$dst), (ins GR16:$src1, GR16:$src2),
                "and{w}\t{$src2, $dst|$dst, $src2}",
                [(set GR16:$dst, EFLAGS, (X86and_flag GR16:$src1,
                                                      GR16:$src2))]>, OpSize;
def AND32rr : I<0x21, MRMDestReg, 
                (outs GR32:$dst), (ins GR32:$src1, GR32:$src2),
                "and{l}\t{$src2, $dst|$dst, $src2}",
                [(set GR32:$dst, EFLAGS, (X86and_flag GR32:$src1,
                                                      GR32:$src2))]>;
}

// AND instructions with the destination register in REG and the source register
//   in R/M.  Included for the disassembler.
let isCodeGenOnly = 1 in {
def AND8rr_REV : I<0x22, MRMSrcReg, (outs GR8:$dst), (ins GR8:$src1, GR8:$src2),
                  "and{b}\t{$src2, $dst|$dst, $src2}", []>;
def AND16rr_REV : I<0x23, MRMSrcReg, (outs GR16:$dst), 
                    (ins GR16:$src1, GR16:$src2),
                   "and{w}\t{$src2, $dst|$dst, $src2}", []>, OpSize;
def AND32rr_REV : I<0x23, MRMSrcReg, (outs GR32:$dst), 
                    (ins GR32:$src1, GR32:$src2),
                   "and{l}\t{$src2, $dst|$dst, $src2}", []>;
}

def AND8rm   : I<0x22, MRMSrcMem, 
                 (outs GR8 :$dst), (ins GR8 :$src1, i8mem :$src2),
                 "and{b}\t{$src2, $dst|$dst, $src2}",
                [(set GR8:$dst, EFLAGS, (X86and_flag GR8:$src1,
                                                     (loadi8 addr:$src2)))]>;
def AND16rm  : I<0x23, MRMSrcMem, 
                 (outs GR16:$dst), (ins GR16:$src1, i16mem:$src2),
                 "and{w}\t{$src2, $dst|$dst, $src2}",
                [(set GR16:$dst, EFLAGS, (X86and_flag GR16:$src1,
                                                      (loadi16 addr:$src2)))]>,
               OpSize;
def AND32rm  : I<0x23, MRMSrcMem,
                 (outs GR32:$dst), (ins GR32:$src1, i32mem:$src2),
                 "and{l}\t{$src2, $dst|$dst, $src2}",
                [(set GR32:$dst, EFLAGS, (X86and_flag GR32:$src1,
                                                      (loadi32 addr:$src2)))]>;

def AND8ri   : Ii8<0x80, MRM4r, 
                   (outs GR8 :$dst), (ins GR8 :$src1, i8imm :$src2),
                   "and{b}\t{$src2, $dst|$dst, $src2}",
                   [(set GR8:$dst, EFLAGS, (X86and_flag GR8:$src1,
                                                        imm:$src2))]>;
def AND16ri  : Ii16<0x81, MRM4r, 
                    (outs GR16:$dst), (ins GR16:$src1, i16imm:$src2),
                    "and{w}\t{$src2, $dst|$dst, $src2}",
                    [(set GR16:$dst, EFLAGS, (X86and_flag GR16:$src1,
                                                          imm:$src2))]>, OpSize;
def AND32ri  : Ii32<0x81, MRM4r, 
                    (outs GR32:$dst), (ins GR32:$src1, i32imm:$src2),
                    "and{l}\t{$src2, $dst|$dst, $src2}",
                    [(set GR32:$dst, EFLAGS, (X86and_flag GR32:$src1,
                                                          imm:$src2))]>;
def AND16ri8 : Ii8<0x83, MRM4r, 
                   (outs GR16:$dst), (ins GR16:$src1, i16i8imm:$src2),
                   "and{w}\t{$src2, $dst|$dst, $src2}",
                   [(set GR16:$dst, EFLAGS, (X86and_flag GR16:$src1,
                                                         i16immSExt8:$src2))]>,
                   OpSize;
def AND32ri8 : Ii8<0x83, MRM4r, 
                   (outs GR32:$dst), (ins GR32:$src1, i32i8imm:$src2),
                   "and{l}\t{$src2, $dst|$dst, $src2}",
                   [(set GR32:$dst, EFLAGS, (X86and_flag GR32:$src1,
                                                         i32immSExt8:$src2))]>;

let Constraints = "" in {
  def AND8mr   : I<0x20, MRMDestMem,
                   (outs), (ins i8mem :$dst, GR8 :$src),
                   "and{b}\t{$src, $dst|$dst, $src}",
                   [(dsstore (and (load addr:$dst), GR8:$src), addr:$dst),
                    (implicit EFLAGS)]>;
  def AND16mr  : I<0x21, MRMDestMem,
                   (outs), (ins i16mem:$dst, GR16:$src),
                   "and{w}\t{$src, $dst|$dst, $src}",
                   [(dsstore (and (load addr:$dst), GR16:$src), addr:$dst),
                    (implicit EFLAGS)]>,
                   OpSize;
  def AND32mr  : I<0x21, MRMDestMem,
                   (outs), (ins i32mem:$dst, GR32:$src),
                   "and{l}\t{$src, $dst|$dst, $src}",
                   [(dsstore (and (load addr:$dst), GR32:$src), addr:$dst),
                    (implicit EFLAGS)]>;
  def AND8mi   : Ii8<0x80, MRM4m,
                     (outs), (ins i8mem :$dst, i8imm :$src),
                     "and{b}\t{$src, $dst|$dst, $src}",
                      [(dsstore (and (loadi8 addr:$dst), imm:$src), addr:$dst),
                       (implicit EFLAGS)]>;
  def AND16mi  : Ii16<0x81, MRM4m,
                      (outs), (ins i16mem:$dst, i16imm:$src),
                      "and{w}\t{$src, $dst|$dst, $src}",
                      [(dsstore (and (loadi16 addr:$dst), imm:$src), addr:$dst),
                       (implicit EFLAGS)]>,
                      OpSize;
  def AND32mi  : Ii32<0x81, MRM4m,
                      (outs), (ins i32mem:$dst, i32imm:$src),
                      "and{l}\t{$src, $dst|$dst, $src}",
                      [(dsstore (and (loadi32 addr:$dst), imm:$src), addr:$dst),
                       (implicit EFLAGS)]>;
  def AND16mi8 : Ii8<0x83, MRM4m,
                     (outs), (ins i16mem:$dst, i16i8imm :$src),
                     "and{w}\t{$src, $dst|$dst, $src}",
                [(dsstore (and (load addr:$dst), i16immSExt8:$src), addr:$dst),
                 (implicit EFLAGS)]>,
                     OpSize;
  def AND32mi8 : Ii8<0x83, MRM4m,
                     (outs), (ins i32mem:$dst, i32i8imm :$src),
                     "and{l}\t{$src, $dst|$dst, $src}",
                [(dsstore (and (load addr:$dst), i32immSExt8:$src), addr:$dst),
                 (implicit EFLAGS)]>;

  def AND8i8 : Ii8<0x24, RawFrm, (outs), (ins i8imm:$src),
                   "and{b}\t{$src, %al|%al, $src}", []>;
  def AND16i16 : Ii16<0x25, RawFrm, (outs), (ins i16imm:$src),
                      "and{w}\t{$src, %ax|%ax, $src}", []>, OpSize;
  def AND32i32 : Ii32<0x25, RawFrm, (outs), (ins i32imm:$src),
                      "and{l}\t{$src, %eax|%eax, $src}", []>;

} // Constraints = ""


let isCommutable = 1 in {   // X = OR Y, Z   --> X = OR Z, Y
def OR8rr    : I<0x08, MRMDestReg, (outs GR8 :$dst), 
                 (ins GR8 :$src1, GR8 :$src2),
                 "or{b}\t{$src2, $dst|$dst, $src2}",
                 [(set GR8:$dst, EFLAGS, (X86or_flag GR8:$src1, GR8:$src2))]>;
def OR16rr   : I<0x09, MRMDestReg, (outs GR16:$dst), 
                 (ins GR16:$src1, GR16:$src2),
                 "or{w}\t{$src2, $dst|$dst, $src2}",
                 [(set GR16:$dst, EFLAGS, (X86or_flag GR16:$src1,GR16:$src2))]>,
               OpSize;
def OR32rr   : I<0x09, MRMDestReg, (outs GR32:$dst), 
                 (ins GR32:$src1, GR32:$src2),
                 "or{l}\t{$src2, $dst|$dst, $src2}",
                 [(set GR32:$dst, EFLAGS, (X86or_flag GR32:$src1,GR32:$src2))]>;
}

// OR instructions with the destination register in REG and the source register
//   in R/M.  Included for the disassembler.
let isCodeGenOnly = 1 in {
def OR8rr_REV : I<0x0A, MRMSrcReg, (outs GR8:$dst), (ins GR8:$src1, GR8:$src2),
                  "or{b}\t{$src2, $dst|$dst, $src2}", []>;
def OR16rr_REV : I<0x0B, MRMSrcReg, (outs GR16:$dst),
                   (ins GR16:$src1, GR16:$src2),
                   "or{w}\t{$src2, $dst|$dst, $src2}", []>, OpSize;
def OR32rr_REV : I<0x0B, MRMSrcReg, (outs GR32:$dst), 
                   (ins GR32:$src1, GR32:$src2),
                   "or{l}\t{$src2, $dst|$dst, $src2}", []>;
}
                  
def OR8rm    : I<0x0A, MRMSrcMem, (outs GR8 :$dst), 
                 (ins GR8 :$src1, i8mem :$src2),
                 "or{b}\t{$src2, $dst|$dst, $src2}",
                [(set GR8:$dst, EFLAGS, (X86or_flag GR8:$src1,
                                                    (load addr:$src2)))]>;
def OR16rm   : I<0x0B, MRMSrcMem, (outs GR16:$dst), 
                 (ins GR16:$src1, i16mem:$src2),
                 "or{w}\t{$src2, $dst|$dst, $src2}",
                [(set GR16:$dst, EFLAGS, (X86or_flag GR16:$src1,
                                                     (load addr:$src2)))]>,
               OpSize;
def OR32rm   : I<0x0B, MRMSrcMem, (outs GR32:$dst), 
                 (ins GR32:$src1, i32mem:$src2),
                 "or{l}\t{$src2, $dst|$dst, $src2}",
                [(set GR32:$dst, EFLAGS, (X86or_flag GR32:$src1,
                                                     (load addr:$src2)))]>;

def OR8ri    : Ii8 <0x80, MRM1r, (outs GR8 :$dst), 
                    (ins GR8 :$src1, i8imm:$src2),
                    "or{b}\t{$src2, $dst|$dst, $src2}",
                    [(set GR8:$dst,EFLAGS, (X86or_flag GR8:$src1, imm:$src2))]>;
def OR16ri   : Ii16<0x81, MRM1r, (outs GR16:$dst), 
                    (ins GR16:$src1, i16imm:$src2),
                    "or{w}\t{$src2, $dst|$dst, $src2}", 
                    [(set GR16:$dst, EFLAGS, (X86or_flag GR16:$src1,
                                                        imm:$src2))]>, OpSize;
def OR32ri   : Ii32<0x81, MRM1r, (outs GR32:$dst), 
                    (ins GR32:$src1, i32imm:$src2),
                    "or{l}\t{$src2, $dst|$dst, $src2}",
                    [(set GR32:$dst, EFLAGS, (X86or_flag GR32:$src1,
                                                         imm:$src2))]>;

def OR16ri8  : Ii8<0x83, MRM1r, (outs GR16:$dst), 
                   (ins GR16:$src1, i16i8imm:$src2),
                   "or{w}\t{$src2, $dst|$dst, $src2}",
                   [(set GR16:$dst, EFLAGS, (X86or_flag GR16:$src1,
                                                i16immSExt8:$src2))]>, OpSize;
def OR32ri8  : Ii8<0x83, MRM1r, (outs GR32:$dst), 
                   (ins GR32:$src1, i32i8imm:$src2),
                   "or{l}\t{$src2, $dst|$dst, $src2}",
                   [(set GR32:$dst, EFLAGS, (X86or_flag GR32:$src1,
                                                        i32immSExt8:$src2))]>;
let Constraints = "" in {
  def OR8mr  : I<0x08, MRMDestMem, (outs), (ins i8mem:$dst, GR8:$src),
                 "or{b}\t{$src, $dst|$dst, $src}",
                 [(dsstore (or (load addr:$dst), GR8:$src), addr:$dst),
                  (implicit EFLAGS)]>;
  def OR16mr : I<0x09, MRMDestMem, (outs), (ins i16mem:$dst, GR16:$src),
                 "or{w}\t{$src, $dst|$dst, $src}",
                 [(dsstore (or (load addr:$dst), GR16:$src), addr:$dst),
                  (implicit EFLAGS)]>, OpSize;
  def OR32mr : I<0x09, MRMDestMem, (outs), (ins i32mem:$dst, GR32:$src),
                 "or{l}\t{$src, $dst|$dst, $src}",
                 [(dsstore (or (load addr:$dst), GR32:$src), addr:$dst),
                  (implicit EFLAGS)]>;
  def OR8mi    : Ii8<0x80, MRM1m, (outs), (ins i8mem :$dst, i8imm:$src),
                 "or{b}\t{$src, $dst|$dst, $src}",
                 [(dsstore (or (loadi8 addr:$dst), imm:$src), addr:$dst),
                  (implicit EFLAGS)]>;
  def OR16mi   : Ii16<0x81, MRM1m, (outs), (ins i16mem:$dst, i16imm:$src),
                 "or{w}\t{$src, $dst|$dst, $src}",
                 [(dsstore (or (loadi16 addr:$dst), imm:$src), addr:$dst),
                  (implicit EFLAGS)]>,
                 OpSize;
  def OR32mi   : Ii32<0x81, MRM1m, (outs), (ins i32mem:$dst, i32imm:$src),
                 "or{l}\t{$src, $dst|$dst, $src}",
                 [(dsstore (or (loadi32 addr:$dst), imm:$src), addr:$dst),
                  (implicit EFLAGS)]>;
  def OR16mi8  : Ii8<0x83, MRM1m, (outs), (ins i16mem:$dst, i16i8imm:$src),
                 "or{w}\t{$src, $dst|$dst, $src}",
                 [(dsstore (or (load addr:$dst), i16immSExt8:$src), addr:$dst),
                  (implicit EFLAGS)]>,
                     OpSize;
  def OR32mi8  : Ii8<0x83, MRM1m, (outs), (ins i32mem:$dst, i32i8imm:$src),
                 "or{l}\t{$src, $dst|$dst, $src}",
                 [(dsstore (or (load addr:$dst), i32immSExt8:$src), addr:$dst),
                  (implicit EFLAGS)]>;
                  
  def OR8i8 : Ii8 <0x0C, RawFrm, (outs), (ins i8imm:$src),
                   "or{b}\t{$src, %al|%al, $src}", []>;
  def OR16i16 : Ii16 <0x0D, RawFrm, (outs), (ins i16imm:$src),
                      "or{w}\t{$src, %ax|%ax, $src}", []>, OpSize;
  def OR32i32 : Ii32 <0x0D, RawFrm, (outs), (ins i32imm:$src),
                      "or{l}\t{$src, %eax|%eax, $src}", []>;
} // Constraints = ""


let isCommutable = 1 in { // X = XOR Y, Z --> X = XOR Z, Y
  def XOR8rr   : I<0x30, MRMDestReg,
                   (outs GR8 :$dst), (ins GR8 :$src1, GR8 :$src2),
                   "xor{b}\t{$src2, $dst|$dst, $src2}",
                   [(set GR8:$dst, EFLAGS, (X86xor_flag GR8:$src1,
                                                        GR8:$src2))]>;
  def XOR16rr  : I<0x31, MRMDestReg, 
                   (outs GR16:$dst), (ins GR16:$src1, GR16:$src2), 
                   "xor{w}\t{$src2, $dst|$dst, $src2}",
                   [(set GR16:$dst, EFLAGS, (X86xor_flag GR16:$src1,
                                                         GR16:$src2))]>, OpSize;
  def XOR32rr  : I<0x31, MRMDestReg, 
                   (outs GR32:$dst), (ins GR32:$src1, GR32:$src2), 
                   "xor{l}\t{$src2, $dst|$dst, $src2}",
                   [(set GR32:$dst, EFLAGS, (X86xor_flag GR32:$src1,
                                                         GR32:$src2))]>;
} // isCommutable = 1

// XOR instructions with the destination register in REG and the source register
//   in R/M.  Included for the disassembler.
let isCodeGenOnly = 1 in {
def XOR8rr_REV : I<0x32, MRMSrcReg, (outs GR8:$dst), (ins GR8:$src1, GR8:$src2),
                  "xor{b}\t{$src2, $dst|$dst, $src2}", []>;
def XOR16rr_REV : I<0x33, MRMSrcReg, (outs GR16:$dst), 
                    (ins GR16:$src1, GR16:$src2),
                   "xor{w}\t{$src2, $dst|$dst, $src2}", []>, OpSize;
def XOR32rr_REV : I<0x33, MRMSrcReg, (outs GR32:$dst), 
                    (ins GR32:$src1, GR32:$src2),
                   "xor{l}\t{$src2, $dst|$dst, $src2}", []>;
}

def XOR8rm   : I<0x32, MRMSrcMem, 
                 (outs GR8 :$dst), (ins GR8:$src1, i8mem :$src2), 
                 "xor{b}\t{$src2, $dst|$dst, $src2}",
                 [(set GR8:$dst, EFLAGS, (X86xor_flag GR8:$src1,
                                                      (load addr:$src2)))]>;
def XOR16rm  : I<0x33, MRMSrcMem, 
                 (outs GR16:$dst), (ins GR16:$src1, i16mem:$src2), 
                 "xor{w}\t{$src2, $dst|$dst, $src2}",
                 [(set GR16:$dst, EFLAGS, (X86xor_flag GR16:$src1,
                                                       (load addr:$src2)))]>,
                 OpSize;
def XOR32rm  : I<0x33, MRMSrcMem, 
                 (outs GR32:$dst), (ins GR32:$src1, i32mem:$src2), 
                 "xor{l}\t{$src2, $dst|$dst, $src2}",
                 [(set GR32:$dst, EFLAGS, (X86xor_flag GR32:$src1,
                                                       (load addr:$src2)))]>;

def XOR8ri  : Ii8<0x80, MRM6r, 
                  (outs GR8:$dst), (ins GR8:$src1, i8imm:$src2), 
                  "xor{b}\t{$src2, $dst|$dst, $src2}",
                  [(set GR8:$dst, EFLAGS, (X86xor_flag GR8:$src1, imm:$src2))]>;
def XOR16ri : Ii16<0x81, MRM6r, 
                   (outs GR16:$dst), (ins GR16:$src1, i16imm:$src2), 
                   "xor{w}\t{$src2, $dst|$dst, $src2}",
                   [(set GR16:$dst, EFLAGS, (X86xor_flag GR16:$src1,
                                                         imm:$src2))]>, OpSize;
def XOR32ri  : Ii32<0x81, MRM6r, 
                    (outs GR32:$dst), (ins GR32:$src1, i32imm:$src2), 
                    "xor{l}\t{$src2, $dst|$dst, $src2}",
                    [(set GR32:$dst, EFLAGS, (X86xor_flag GR32:$src1,
                                                          imm:$src2))]>;
def XOR16ri8 : Ii8<0x83, MRM6r, 
                   (outs GR16:$dst), (ins GR16:$src1, i16i8imm:$src2),
                   "xor{w}\t{$src2, $dst|$dst, $src2}",
                   [(set GR16:$dst, EFLAGS, (X86xor_flag GR16:$src1,
                                                         i16immSExt8:$src2))]>,
                   OpSize;
def XOR32ri8 : Ii8<0x83, MRM6r, 
                   (outs GR32:$dst), (ins GR32:$src1, i32i8imm:$src2),
                   "xor{l}\t{$src2, $dst|$dst, $src2}",
                   [(set GR32:$dst, EFLAGS, (X86xor_flag GR32:$src1,
                                                         i32immSExt8:$src2))]>;

let Constraints = "" in {
  def XOR8mr   : I<0x30, MRMDestMem,
                   (outs), (ins i8mem :$dst, GR8 :$src),
                   "xor{b}\t{$src, $dst|$dst, $src}",
                   [(dsstore (xor (load addr:$dst), GR8:$src), addr:$dst),
                    (implicit EFLAGS)]>;
  def XOR16mr  : I<0x31, MRMDestMem,
                   (outs), (ins i16mem:$dst, GR16:$src),
                   "xor{w}\t{$src, $dst|$dst, $src}",
                   [(dsstore (xor (load addr:$dst), GR16:$src), addr:$dst),
                    (implicit EFLAGS)]>,
                   OpSize;
  def XOR32mr  : I<0x31, MRMDestMem,
                   (outs), (ins i32mem:$dst, GR32:$src),
                   "xor{l}\t{$src, $dst|$dst, $src}",
                   [(dsstore (xor (load addr:$dst), GR32:$src), addr:$dst),
                    (implicit EFLAGS)]>;
  def XOR8mi   : Ii8<0x80, MRM6m,
                     (outs), (ins i8mem :$dst, i8imm :$src),
                     "xor{b}\t{$src, $dst|$dst, $src}",
                    [(dsstore (xor (loadi8 addr:$dst), imm:$src), addr:$dst),
                     (implicit EFLAGS)]>;
  def XOR16mi  : Ii16<0x81, MRM6m,
                      (outs), (ins i16mem:$dst, i16imm:$src),
                      "xor{w}\t{$src, $dst|$dst, $src}",
                   [(dsstore (xor (loadi16 addr:$dst), imm:$src), addr:$dst),
                    (implicit EFLAGS)]>,
                      OpSize;
  def XOR32mi  : Ii32<0x81, MRM6m,
                      (outs), (ins i32mem:$dst, i32imm:$src),
                      "xor{l}\t{$src, $dst|$dst, $src}",
                   [(dsstore (xor (loadi32 addr:$dst), imm:$src), addr:$dst),
                    (implicit EFLAGS)]>;
  def XOR16mi8 : Ii8<0x83, MRM6m,
                     (outs), (ins i16mem:$dst, i16i8imm :$src),
                     "xor{w}\t{$src, $dst|$dst, $src}",
                 [(dsstore (xor (load addr:$dst), i16immSExt8:$src), addr:$dst),
                  (implicit EFLAGS)]>,
                     OpSize;
  def XOR32mi8 : Ii8<0x83, MRM6m,
                     (outs), (ins i32mem:$dst, i32i8imm :$src),
                     "xor{l}\t{$src, $dst|$dst, $src}",
                 [(dsstore (xor (load addr:$dst), i32immSExt8:$src), addr:$dst),
                  (implicit EFLAGS)]>;
                  
  def XOR8i8   : Ii8 <0x34, RawFrm, (outs), (ins i8imm:$src),
                      "xor{b}\t{$src, %al|%al, $src}", []>;
  def XOR16i16 : Ii16<0x35, RawFrm, (outs), (ins i16imm:$src),
                      "xor{w}\t{$src, %ax|%ax, $src}", []>, OpSize;
  def XOR32i32 : Ii32<0x35, RawFrm, (outs), (ins i32imm:$src),
                      "xor{l}\t{$src, %eax|%eax, $src}", []>;
} // Constraints = ""
} // Defs = [EFLAGS]

// Shift instructions
let Defs = [EFLAGS] in {
let Uses = [CL] in {
def SHL8rCL  : I<0xD2, MRM4r, (outs GR8 :$dst), (ins GR8 :$src1),
                 "shl{b}\t{%cl, $dst|$dst, CL}",
                 [(set GR8:$dst, (shl GR8:$src1, CL))]>;
def SHL16rCL : I<0xD3, MRM4r, (outs GR16:$dst), (ins GR16:$src1),
                 "shl{w}\t{%cl, $dst|$dst, CL}",
                 [(set GR16:$dst, (shl GR16:$src1, CL))]>, OpSize;
def SHL32rCL : I<0xD3, MRM4r, (outs GR32:$dst), (ins GR32:$src1),
                 "shl{l}\t{%cl, $dst|$dst, CL}",
                 [(set GR32:$dst, (shl GR32:$src1, CL))]>;
} // Uses = [CL]

def SHL8ri   : Ii8<0xC0, MRM4r, (outs GR8 :$dst), (ins GR8 :$src1, i8imm:$src2),
                   "shl{b}\t{$src2, $dst|$dst, $src2}",
                   [(set GR8:$dst, (shl GR8:$src1, (i8 imm:$src2)))]>;
                   
let isConvertibleToThreeAddress = 1 in {   // Can transform into LEA.
def SHL16ri  : Ii8<0xC1, MRM4r, (outs GR16:$dst), (ins GR16:$src1, i8imm:$src2),
                   "shl{w}\t{$src2, $dst|$dst, $src2}",
                   [(set GR16:$dst, (shl GR16:$src1, (i8 imm:$src2)))]>, OpSize;
def SHL32ri  : Ii8<0xC1, MRM4r, (outs GR32:$dst), (ins GR32:$src1, i8imm:$src2),
                   "shl{l}\t{$src2, $dst|$dst, $src2}",
                   [(set GR32:$dst, (shl GR32:$src1, (i8 imm:$src2)))]>;

// NOTE: We don't include patterns for shifts of a register by one, because
// 'add reg,reg' is cheaper.

def SHL8r1   : I<0xD0, MRM4r, (outs GR8:$dst), (ins GR8:$src1),
                 "shl{b}\t$dst", []>;
def SHL16r1  : I<0xD1, MRM4r, (outs GR16:$dst), (ins GR16:$src1),
                 "shl{w}\t$dst", []>, OpSize;
def SHL32r1  : I<0xD1, MRM4r, (outs GR32:$dst), (ins GR32:$src1),
                 "shl{l}\t$dst", []>;

} // isConvertibleToThreeAddress = 1

let Constraints = "" in {
  let Uses = [CL] in {
  def SHL8mCL  : I<0xD2, MRM4m, (outs), (ins i8mem :$dst),
                   "shl{b}\t{%cl, $dst|$dst, CL}",
                   [(dsstore (shl (loadi8 addr:$dst), CL), addr:$dst)]>;
  def SHL16mCL : I<0xD3, MRM4m, (outs), (ins i16mem:$dst),
                   "shl{w}\t{%cl, $dst|$dst, CL}",
                   [(dsstore (shl (loadi16 addr:$dst), CL), addr:$dst)]>, OpSize;
  def SHL32mCL : I<0xD3, MRM4m, (outs), (ins i32mem:$dst),
                   "shl{l}\t{%cl, $dst|$dst, CL}",
                   [(dsstore (shl (loadi32 addr:$dst), CL), addr:$dst)]>;
  }
  def SHL8mi   : Ii8<0xC0, MRM4m, (outs), (ins i8mem :$dst, i8imm:$src),
                     "shl{b}\t{$src, $dst|$dst, $src}",
                  [(dsstore (shl (loadi8 addr:$dst), (i8 imm:$src)), addr:$dst)]>;
  def SHL16mi  : Ii8<0xC1, MRM4m, (outs), (ins i16mem:$dst, i8imm:$src),
                     "shl{w}\t{$src, $dst|$dst, $src}",
                 [(dsstore (shl (loadi16 addr:$dst), (i8 imm:$src)), addr:$dst)]>,
                     OpSize;
  def SHL32mi  : Ii8<0xC1, MRM4m, (outs), (ins i32mem:$dst, i8imm:$src),
                     "shl{l}\t{$src, $dst|$dst, $src}",
                 [(dsstore (shl (loadi32 addr:$dst), (i8 imm:$src)), addr:$dst)]>;

  // Shift by 1
  def SHL8m1   : I<0xD0, MRM4m, (outs), (ins i8mem :$dst),
                   "shl{b}\t$dst",
                  [(dsstore (shl (loadi8 addr:$dst), (i8 1)), addr:$dst)]>;
  def SHL16m1  : I<0xD1, MRM4m, (outs), (ins i16mem:$dst),
                   "shl{w}\t$dst",
                 [(dsstore (shl (loadi16 addr:$dst), (i8 1)), addr:$dst)]>,
                     OpSize;
  def SHL32m1  : I<0xD1, MRM4m, (outs), (ins i32mem:$dst),
                   "shl{l}\t$dst",
<<<<<<< HEAD
                 [(dsstore (shl (loadi32 addr:$dst), (i8 1)), addr:$dst)]>;
}
=======
                 [(store (shl (loadi32 addr:$dst), (i8 1)), addr:$dst)]>;
} // Constraints = ""
>>>>>>> 9b1529b4

let Uses = [CL] in {
def SHR8rCL  : I<0xD2, MRM5r, (outs GR8 :$dst), (ins GR8 :$src1),
                 "shr{b}\t{%cl, $dst|$dst, CL}",
                 [(set GR8:$dst, (srl GR8:$src1, CL))]>;
def SHR16rCL : I<0xD3, MRM5r, (outs GR16:$dst), (ins GR16:$src1),
                 "shr{w}\t{%cl, $dst|$dst, CL}",
                 [(set GR16:$dst, (srl GR16:$src1, CL))]>, OpSize;
def SHR32rCL : I<0xD3, MRM5r, (outs GR32:$dst), (ins GR32:$src1),
                 "shr{l}\t{%cl, $dst|$dst, CL}",
                 [(set GR32:$dst, (srl GR32:$src1, CL))]>;
}

def SHR8ri   : Ii8<0xC0, MRM5r, (outs GR8:$dst), (ins GR8:$src1, i8imm:$src2),
                   "shr{b}\t{$src2, $dst|$dst, $src2}",
                   [(set GR8:$dst, (srl GR8:$src1, (i8 imm:$src2)))]>;
def SHR16ri  : Ii8<0xC1, MRM5r, (outs GR16:$dst), (ins GR16:$src1, i8imm:$src2),
                   "shr{w}\t{$src2, $dst|$dst, $src2}",
                   [(set GR16:$dst, (srl GR16:$src1, (i8 imm:$src2)))]>, OpSize;
def SHR32ri  : Ii8<0xC1, MRM5r, (outs GR32:$dst), (ins GR32:$src1, i8imm:$src2),
                   "shr{l}\t{$src2, $dst|$dst, $src2}",
                   [(set GR32:$dst, (srl GR32:$src1, (i8 imm:$src2)))]>;

// Shift by 1
def SHR8r1   : I<0xD0, MRM5r, (outs GR8:$dst), (ins GR8:$src1),
                 "shr{b}\t$dst",
                 [(set GR8:$dst, (srl GR8:$src1, (i8 1)))]>;
def SHR16r1  : I<0xD1, MRM5r, (outs GR16:$dst), (ins GR16:$src1),
                 "shr{w}\t$dst",
                 [(set GR16:$dst, (srl GR16:$src1, (i8 1)))]>, OpSize;
def SHR32r1  : I<0xD1, MRM5r, (outs GR32:$dst), (ins GR32:$src1),
                 "shr{l}\t$dst",
                 [(set GR32:$dst, (srl GR32:$src1, (i8 1)))]>;

let Constraints = "" in {
  let Uses = [CL] in {
  def SHR8mCL  : I<0xD2, MRM5m, (outs), (ins i8mem :$dst),
                   "shr{b}\t{%cl, $dst|$dst, CL}",
                   [(dsstore (srl (loadi8 addr:$dst), CL), addr:$dst)]>;
  def SHR16mCL : I<0xD3, MRM5m, (outs), (ins i16mem:$dst),
                   "shr{w}\t{%cl, $dst|$dst, CL}",
                   [(dsstore (srl (loadi16 addr:$dst), CL), addr:$dst)]>,
                   OpSize;
  def SHR32mCL : I<0xD3, MRM5m, (outs), (ins i32mem:$dst),
                   "shr{l}\t{%cl, $dst|$dst, CL}",
                   [(dsstore (srl (loadi32 addr:$dst), CL), addr:$dst)]>;
  }
  def SHR8mi   : Ii8<0xC0, MRM5m, (outs), (ins i8mem :$dst, i8imm:$src),
                     "shr{b}\t{$src, $dst|$dst, $src}",
                  [(dsstore (srl (loadi8 addr:$dst), (i8 imm:$src)), addr:$dst)]>;
  def SHR16mi  : Ii8<0xC1, MRM5m, (outs), (ins i16mem:$dst, i8imm:$src),
                     "shr{w}\t{$src, $dst|$dst, $src}",
                 [(dsstore (srl (loadi16 addr:$dst), (i8 imm:$src)), addr:$dst)]>,
                     OpSize;
  def SHR32mi  : Ii8<0xC1, MRM5m, (outs), (ins i32mem:$dst, i8imm:$src),
                     "shr{l}\t{$src, $dst|$dst, $src}",
                 [(dsstore (srl (loadi32 addr:$dst), (i8 imm:$src)), addr:$dst)]>;

  // Shift by 1
  def SHR8m1   : I<0xD0, MRM5m, (outs), (ins i8mem :$dst),
                   "shr{b}\t$dst",
                  [(dsstore (srl (loadi8 addr:$dst), (i8 1)), addr:$dst)]>;
  def SHR16m1  : I<0xD1, MRM5m, (outs), (ins i16mem:$dst),
                   "shr{w}\t$dst",
                 [(dsstore (srl (loadi16 addr:$dst), (i8 1)), addr:$dst)]>,OpSize;
  def SHR32m1  : I<0xD1, MRM5m, (outs), (ins i32mem:$dst),
                   "shr{l}\t$dst",
<<<<<<< HEAD
                 [(dsstore (srl (loadi32 addr:$dst), (i8 1)), addr:$dst)]>;
}
=======
                 [(store (srl (loadi32 addr:$dst), (i8 1)), addr:$dst)]>;
} // Constraints = ""
>>>>>>> 9b1529b4

let Uses = [CL] in {
def SAR8rCL  : I<0xD2, MRM7r, (outs GR8 :$dst), (ins GR8 :$src1),
                 "sar{b}\t{%cl, $dst|$dst, CL}",
                 [(set GR8:$dst, (sra GR8:$src1, CL))]>;
def SAR16rCL : I<0xD3, MRM7r, (outs GR16:$dst), (ins GR16:$src1),
                 "sar{w}\t{%cl, $dst|$dst, CL}",
                 [(set GR16:$dst, (sra GR16:$src1, CL))]>, OpSize;
def SAR32rCL : I<0xD3, MRM7r, (outs GR32:$dst), (ins GR32:$src1),
                 "sar{l}\t{%cl, $dst|$dst, CL}",
                 [(set GR32:$dst, (sra GR32:$src1, CL))]>;
}

def SAR8ri   : Ii8<0xC0, MRM7r, (outs GR8 :$dst), (ins GR8 :$src1, i8imm:$src2),
                   "sar{b}\t{$src2, $dst|$dst, $src2}",
                   [(set GR8:$dst, (sra GR8:$src1, (i8 imm:$src2)))]>;
def SAR16ri  : Ii8<0xC1, MRM7r, (outs GR16:$dst), (ins GR16:$src1, i8imm:$src2),
                   "sar{w}\t{$src2, $dst|$dst, $src2}",
                   [(set GR16:$dst, (sra GR16:$src1, (i8 imm:$src2)))]>,
                   OpSize;
def SAR32ri  : Ii8<0xC1, MRM7r, (outs GR32:$dst), (ins GR32:$src1, i8imm:$src2),
                   "sar{l}\t{$src2, $dst|$dst, $src2}",
                   [(set GR32:$dst, (sra GR32:$src1, (i8 imm:$src2)))]>;

// Shift by 1
def SAR8r1   : I<0xD0, MRM7r, (outs GR8 :$dst), (ins GR8 :$src1),
                 "sar{b}\t$dst",
                 [(set GR8:$dst, (sra GR8:$src1, (i8 1)))]>;
def SAR16r1  : I<0xD1, MRM7r, (outs GR16:$dst), (ins GR16:$src1),
                 "sar{w}\t$dst",
                 [(set GR16:$dst, (sra GR16:$src1, (i8 1)))]>, OpSize;
def SAR32r1  : I<0xD1, MRM7r, (outs GR32:$dst), (ins GR32:$src1),
                 "sar{l}\t$dst",
                 [(set GR32:$dst, (sra GR32:$src1, (i8 1)))]>;

let Constraints = "" in {
  let Uses = [CL] in {
  def SAR8mCL  : I<0xD2, MRM7m, (outs), (ins i8mem :$dst),
                   "sar{b}\t{%cl, $dst|$dst, CL}",
                   [(dsstore (sra (loadi8 addr:$dst), CL), addr:$dst)]>;
  def SAR16mCL : I<0xD3, MRM7m, (outs), (ins i16mem:$dst),
                   "sar{w}\t{%cl, $dst|$dst, CL}",
                   [(dsstore (sra (loadi16 addr:$dst), CL), addr:$dst)]>, OpSize;
  def SAR32mCL : I<0xD3, MRM7m, (outs), (ins i32mem:$dst), 
                   "sar{l}\t{%cl, $dst|$dst, CL}",
                   [(dsstore (sra (loadi32 addr:$dst), CL), addr:$dst)]>;
  }
  def SAR8mi   : Ii8<0xC0, MRM7m, (outs), (ins i8mem :$dst, i8imm:$src),
                     "sar{b}\t{$src, $dst|$dst, $src}",
                  [(dsstore (sra (loadi8 addr:$dst), (i8 imm:$src)), addr:$dst)]>;
  def SAR16mi  : Ii8<0xC1, MRM7m, (outs), (ins i16mem:$dst, i8imm:$src),
                     "sar{w}\t{$src, $dst|$dst, $src}",
                 [(dsstore (sra (loadi16 addr:$dst), (i8 imm:$src)), addr:$dst)]>,
                     OpSize;
  def SAR32mi  : Ii8<0xC1, MRM7m, (outs), (ins i32mem:$dst, i8imm:$src),
                     "sar{l}\t{$src, $dst|$dst, $src}",
                 [(dsstore (sra (loadi32 addr:$dst), (i8 imm:$src)), addr:$dst)]>;

  // Shift by 1
  def SAR8m1   : I<0xD0, MRM7m, (outs), (ins i8mem :$dst),
                   "sar{b}\t$dst",
                  [(dsstore (sra (loadi8 addr:$dst), (i8 1)), addr:$dst)]>;
  def SAR16m1  : I<0xD1, MRM7m, (outs), (ins i16mem:$dst),
                   "sar{w}\t$dst",
                 [(dsstore (sra (loadi16 addr:$dst), (i8 1)), addr:$dst)]>,
                     OpSize;
  def SAR32m1  : I<0xD1, MRM7m, (outs), (ins i32mem:$dst),
                   "sar{l}\t$dst",
<<<<<<< HEAD
                 [(dsstore (sra (loadi32 addr:$dst), (i8 1)), addr:$dst)]>;
}
=======
                 [(store (sra (loadi32 addr:$dst), (i8 1)), addr:$dst)]>;
} // Constraints = ""
>>>>>>> 9b1529b4

// Rotate instructions

def RCL8r1 : I<0xD0, MRM2r, (outs GR8:$dst), (ins GR8:$src1),
               "rcl{b}\t{1, $dst|$dst, 1}", []>;
let Uses = [CL] in {
def RCL8rCL : I<0xD2, MRM2r, (outs GR8:$dst), (ins GR8:$src1),
                "rcl{b}\t{%cl, $dst|$dst, CL}", []>;
}
def RCL8ri : Ii8<0xC0, MRM2r, (outs GR8:$dst), (ins GR8:$src1, i8imm:$cnt),
                 "rcl{b}\t{$cnt, $dst|$dst, $cnt}", []>;
  
def RCL16r1 : I<0xD1, MRM2r, (outs GR16:$dst), (ins GR16:$src1),
                "rcl{w}\t{1, $dst|$dst, 1}", []>, OpSize;
let Uses = [CL] in {
def RCL16rCL : I<0xD3, MRM2r, (outs GR16:$dst), (ins GR16:$src1),
                 "rcl{w}\t{%cl, $dst|$dst, CL}", []>, OpSize;
}
def RCL16ri : Ii8<0xC1, MRM2r, (outs GR16:$dst), (ins GR16:$src1, i8imm:$cnt),
                  "rcl{w}\t{$cnt, $dst|$dst, $cnt}", []>, OpSize;

def RCL32r1 : I<0xD1, MRM2r, (outs GR32:$dst), (ins GR32:$src1),
                "rcl{l}\t{1, $dst|$dst, 1}", []>;
let Uses = [CL] in {
def RCL32rCL : I<0xD3, MRM2r, (outs GR32:$dst), (ins GR32:$src1),
                 "rcl{l}\t{%cl, $dst|$dst, CL}", []>;
}
def RCL32ri : Ii8<0xC1, MRM2r, (outs GR32:$dst), (ins GR32:$src1, i8imm:$cnt),
                  "rcl{l}\t{$cnt, $dst|$dst, $cnt}", []>;
                  
def RCR8r1 : I<0xD0, MRM3r, (outs GR8:$dst), (ins GR8:$src1),
               "rcr{b}\t{1, $dst|$dst, 1}", []>;
let Uses = [CL] in {
def RCR8rCL : I<0xD2, MRM3r, (outs GR8:$dst), (ins GR8:$src1),
                "rcr{b}\t{%cl, $dst|$dst, CL}", []>;
}
def RCR8ri : Ii8<0xC0, MRM3r, (outs GR8:$dst), (ins GR8:$src1, i8imm:$cnt),
                 "rcr{b}\t{$cnt, $dst|$dst, $cnt}", []>;
  
def RCR16r1 : I<0xD1, MRM3r, (outs GR16:$dst), (ins GR16:$src1),
                "rcr{w}\t{1, $dst|$dst, 1}", []>, OpSize;
let Uses = [CL] in {
def RCR16rCL : I<0xD3, MRM3r, (outs GR16:$dst), (ins GR16:$src1),
                 "rcr{w}\t{%cl, $dst|$dst, CL}", []>, OpSize;
}
def RCR16ri : Ii8<0xC1, MRM3r, (outs GR16:$dst), (ins GR16:$src1, i8imm:$cnt),
                  "rcr{w}\t{$cnt, $dst|$dst, $cnt}", []>, OpSize;

def RCR32r1 : I<0xD1, MRM3r, (outs GR32:$dst), (ins GR32:$src1),
                "rcr{l}\t{1, $dst|$dst, 1}", []>;
let Uses = [CL] in {
def RCR32rCL : I<0xD3, MRM3r, (outs GR32:$dst), (ins GR32:$src1),
                 "rcr{l}\t{%cl, $dst|$dst, CL}", []>;
}
def RCR32ri : Ii8<0xC1, MRM3r, (outs GR32:$dst), (ins GR32:$src1, i8imm:$cnt),
                  "rcr{l}\t{$cnt, $dst|$dst, $cnt}", []>;

let Constraints = "" in {
def RCL8m1 : I<0xD0, MRM2m, (outs), (ins i8mem:$dst),
               "rcl{b}\t{1, $dst|$dst, 1}", []>;
def RCL8mi : Ii8<0xC0, MRM2m, (outs), (ins i8mem:$dst, i8imm:$cnt),
                 "rcl{b}\t{$cnt, $dst|$dst, $cnt}", []>;
def RCL16m1 : I<0xD1, MRM2m, (outs), (ins i16mem:$dst),
                "rcl{w}\t{1, $dst|$dst, 1}", []>, OpSize;
def RCL16mi : Ii8<0xC1, MRM2m, (outs), (ins i16mem:$dst, i8imm:$cnt),
                  "rcl{w}\t{$cnt, $dst|$dst, $cnt}", []>, OpSize;
def RCL32m1 : I<0xD1, MRM2m, (outs), (ins i32mem:$dst),
                "rcl{l}\t{1, $dst|$dst, 1}", []>;
def RCL32mi : Ii8<0xC1, MRM2m, (outs), (ins i32mem:$dst, i8imm:$cnt),
                  "rcl{l}\t{$cnt, $dst|$dst, $cnt}", []>;
def RCR8m1 : I<0xD0, MRM3m, (outs), (ins i8mem:$dst),
               "rcr{b}\t{1, $dst|$dst, 1}", []>;
def RCR8mi : Ii8<0xC0, MRM3m, (outs), (ins i8mem:$dst, i8imm:$cnt),
                 "rcr{b}\t{$cnt, $dst|$dst, $cnt}", []>;
def RCR16m1 : I<0xD1, MRM3m, (outs), (ins i16mem:$dst),
                "rcr{w}\t{1, $dst|$dst, 1}", []>, OpSize;
def RCR16mi : Ii8<0xC1, MRM3m, (outs), (ins i16mem:$dst, i8imm:$cnt),
                  "rcr{w}\t{$cnt, $dst|$dst, $cnt}", []>, OpSize;
def RCR32m1 : I<0xD1, MRM3m, (outs), (ins i32mem:$dst),
                "rcr{l}\t{1, $dst|$dst, 1}", []>;
def RCR32mi : Ii8<0xC1, MRM3m, (outs), (ins i32mem:$dst, i8imm:$cnt),
                  "rcr{l}\t{$cnt, $dst|$dst, $cnt}", []>;

let Uses = [CL] in {
def RCL8mCL : I<0xD2, MRM2m, (outs), (ins i8mem:$dst),
                "rcl{b}\t{%cl, $dst|$dst, CL}", []>;
def RCL16mCL : I<0xD3, MRM2m, (outs), (ins i16mem:$dst),
                 "rcl{w}\t{%cl, $dst|$dst, CL}", []>, OpSize;
def RCL32mCL : I<0xD3, MRM2m, (outs), (ins i32mem:$dst),
                 "rcl{l}\t{%cl, $dst|$dst, CL}", []>;
def RCR8mCL : I<0xD2, MRM3m, (outs), (ins i8mem:$dst),
                "rcr{b}\t{%cl, $dst|$dst, CL}", []>;
def RCR16mCL : I<0xD3, MRM3m, (outs), (ins i16mem:$dst),
                 "rcr{w}\t{%cl, $dst|$dst, CL}", []>, OpSize;
def RCR32mCL : I<0xD3, MRM3m, (outs), (ins i32mem:$dst),
                 "rcr{l}\t{%cl, $dst|$dst, CL}", []>;
}
} // Constraints = ""

// FIXME: provide shorter instructions when imm8 == 1
let Uses = [CL] in {
def ROL8rCL  : I<0xD2, MRM0r, (outs GR8 :$dst), (ins GR8 :$src1),
                 "rol{b}\t{%cl, $dst|$dst, CL}",
                 [(set GR8:$dst, (rotl GR8:$src1, CL))]>;
def ROL16rCL : I<0xD3, MRM0r, (outs GR16:$dst), (ins GR16:$src1),
                 "rol{w}\t{%cl, $dst|$dst, CL}",
                 [(set GR16:$dst, (rotl GR16:$src1, CL))]>, OpSize;
def ROL32rCL : I<0xD3, MRM0r, (outs GR32:$dst), (ins GR32:$src1),
                 "rol{l}\t{%cl, $dst|$dst, CL}",
                 [(set GR32:$dst, (rotl GR32:$src1, CL))]>;
}

def ROL8ri   : Ii8<0xC0, MRM0r, (outs GR8 :$dst), (ins GR8 :$src1, i8imm:$src2),
                   "rol{b}\t{$src2, $dst|$dst, $src2}",
                   [(set GR8:$dst, (rotl GR8:$src1, (i8 imm:$src2)))]>;
def ROL16ri  : Ii8<0xC1, MRM0r, (outs GR16:$dst), (ins GR16:$src1, i8imm:$src2),
                   "rol{w}\t{$src2, $dst|$dst, $src2}",
                   [(set GR16:$dst, (rotl GR16:$src1, (i8 imm:$src2)))]>, 
                   OpSize;
def ROL32ri  : Ii8<0xC1, MRM0r, (outs GR32:$dst), (ins GR32:$src1, i8imm:$src2),
                   "rol{l}\t{$src2, $dst|$dst, $src2}",
                   [(set GR32:$dst, (rotl GR32:$src1, (i8 imm:$src2)))]>;

// Rotate by 1
def ROL8r1   : I<0xD0, MRM0r, (outs GR8 :$dst), (ins GR8 :$src1),
                 "rol{b}\t$dst",
                 [(set GR8:$dst, (rotl GR8:$src1, (i8 1)))]>;
def ROL16r1  : I<0xD1, MRM0r, (outs GR16:$dst), (ins GR16:$src1),
                 "rol{w}\t$dst",
                 [(set GR16:$dst, (rotl GR16:$src1, (i8 1)))]>, OpSize;
def ROL32r1  : I<0xD1, MRM0r, (outs GR32:$dst), (ins GR32:$src1),
                 "rol{l}\t$dst",
                 [(set GR32:$dst, (rotl GR32:$src1, (i8 1)))]>;

let Constraints = "" in {
  let Uses = [CL] in {
  def ROL8mCL  : I<0xD2, MRM0m, (outs), (ins i8mem :$dst),
                   "rol{b}\t{%cl, $dst|$dst, CL}",
                   [(dsstore (rotl (loadi8 addr:$dst), CL), addr:$dst)]>;
  def ROL16mCL : I<0xD3, MRM0m, (outs), (ins i16mem:$dst),
                   "rol{w}\t{%cl, $dst|$dst, CL}",
                   [(dsstore (rotl (loadi16 addr:$dst), CL), addr:$dst)]>, OpSize;
  def ROL32mCL : I<0xD3, MRM0m, (outs), (ins i32mem:$dst),
                   "rol{l}\t{%cl, $dst|$dst, CL}",
                   [(dsstore (rotl (loadi32 addr:$dst), CL), addr:$dst)]>;
  }
  def ROL8mi   : Ii8<0xC0, MRM0m, (outs), (ins i8mem :$dst, i8imm:$src),
                     "rol{b}\t{$src, $dst|$dst, $src}",
                 [(dsstore (rotl (loadi8 addr:$dst), (i8 imm:$src)), addr:$dst)]>;
  def ROL16mi  : Ii8<0xC1, MRM0m, (outs), (ins i16mem:$dst, i8imm:$src),
                     "rol{w}\t{$src, $dst|$dst, $src}",
                [(dsstore (rotl (loadi16 addr:$dst), (i8 imm:$src)), addr:$dst)]>,
                     OpSize;
  def ROL32mi  : Ii8<0xC1, MRM0m, (outs), (ins i32mem:$dst, i8imm:$src),
                     "rol{l}\t{$src, $dst|$dst, $src}",
                [(dsstore (rotl (loadi32 addr:$dst), (i8 imm:$src)), addr:$dst)]>;

  // Rotate by 1
  def ROL8m1   : I<0xD0, MRM0m, (outs), (ins i8mem :$dst),
                   "rol{b}\t$dst",
                 [(dsstore (rotl (loadi8 addr:$dst), (i8 1)), addr:$dst)]>;
  def ROL16m1  : I<0xD1, MRM0m, (outs), (ins i16mem:$dst),
                   "rol{w}\t$dst",
                [(dsstore (rotl (loadi16 addr:$dst), (i8 1)), addr:$dst)]>,
                     OpSize;
  def ROL32m1  : I<0xD1, MRM0m, (outs), (ins i32mem:$dst),
                   "rol{l}\t$dst",
<<<<<<< HEAD
                [(dsstore (rotl (loadi32 addr:$dst), (i8 1)), addr:$dst)]>;
}
=======
                [(store (rotl (loadi32 addr:$dst), (i8 1)), addr:$dst)]>;
} // Constraints = ""
>>>>>>> 9b1529b4

let Uses = [CL] in {
def ROR8rCL  : I<0xD2, MRM1r, (outs GR8 :$dst), (ins GR8 :$src1),
                 "ror{b}\t{%cl, $dst|$dst, CL}",
                 [(set GR8:$dst, (rotr GR8:$src1, CL))]>;
def ROR16rCL : I<0xD3, MRM1r, (outs GR16:$dst), (ins GR16:$src1),
                 "ror{w}\t{%cl, $dst|$dst, CL}",
                 [(set GR16:$dst, (rotr GR16:$src1, CL))]>, OpSize;
def ROR32rCL : I<0xD3, MRM1r, (outs GR32:$dst), (ins GR32:$src1),
                 "ror{l}\t{%cl, $dst|$dst, CL}",
                 [(set GR32:$dst, (rotr GR32:$src1, CL))]>;
}

def ROR8ri   : Ii8<0xC0, MRM1r, (outs GR8 :$dst), (ins GR8 :$src1, i8imm:$src2),
                   "ror{b}\t{$src2, $dst|$dst, $src2}",
                   [(set GR8:$dst, (rotr GR8:$src1, (i8 imm:$src2)))]>;
def ROR16ri  : Ii8<0xC1, MRM1r, (outs GR16:$dst), (ins GR16:$src1, i8imm:$src2),
                   "ror{w}\t{$src2, $dst|$dst, $src2}",
                   [(set GR16:$dst, (rotr GR16:$src1, (i8 imm:$src2)))]>, 
                   OpSize;
def ROR32ri  : Ii8<0xC1, MRM1r, (outs GR32:$dst), (ins GR32:$src1, i8imm:$src2),
                   "ror{l}\t{$src2, $dst|$dst, $src2}",
                   [(set GR32:$dst, (rotr GR32:$src1, (i8 imm:$src2)))]>;

// Rotate by 1
def ROR8r1   : I<0xD0, MRM1r, (outs GR8 :$dst), (ins GR8 :$src1),
                 "ror{b}\t$dst",
                 [(set GR8:$dst, (rotr GR8:$src1, (i8 1)))]>;
def ROR16r1  : I<0xD1, MRM1r, (outs GR16:$dst), (ins GR16:$src1),
                 "ror{w}\t$dst",
                 [(set GR16:$dst, (rotr GR16:$src1, (i8 1)))]>, OpSize;
def ROR32r1  : I<0xD1, MRM1r, (outs GR32:$dst), (ins GR32:$src1),
                 "ror{l}\t$dst",
                 [(set GR32:$dst, (rotr GR32:$src1, (i8 1)))]>;

let Constraints = "" in {
  let Uses = [CL] in {
  def ROR8mCL  : I<0xD2, MRM1m, (outs), (ins i8mem :$dst),
                   "ror{b}\t{%cl, $dst|$dst, CL}",
                   [(dsstore (rotr (loadi8 addr:$dst), CL), addr:$dst)]>;
  def ROR16mCL : I<0xD3, MRM1m, (outs), (ins i16mem:$dst),
                   "ror{w}\t{%cl, $dst|$dst, CL}",
                   [(dsstore (rotr (loadi16 addr:$dst), CL), addr:$dst)]>, OpSize;
  def ROR32mCL : I<0xD3, MRM1m, (outs), (ins i32mem:$dst), 
                   "ror{l}\t{%cl, $dst|$dst, CL}",
                   [(dsstore (rotr (loadi32 addr:$dst), CL), addr:$dst)]>;
  }
  def ROR8mi   : Ii8<0xC0, MRM1m, (outs), (ins i8mem :$dst, i8imm:$src),
                     "ror{b}\t{$src, $dst|$dst, $src}",
                 [(dsstore (rotr (loadi8 addr:$dst), (i8 imm:$src)), addr:$dst)]>;
  def ROR16mi  : Ii8<0xC1, MRM1m, (outs), (ins i16mem:$dst, i8imm:$src),
                     "ror{w}\t{$src, $dst|$dst, $src}",
                [(dsstore (rotr (loadi16 addr:$dst), (i8 imm:$src)), addr:$dst)]>,
                     OpSize;
  def ROR32mi  : Ii8<0xC1, MRM1m, (outs), (ins i32mem:$dst, i8imm:$src),
                     "ror{l}\t{$src, $dst|$dst, $src}",
                [(dsstore (rotr (loadi32 addr:$dst), (i8 imm:$src)), addr:$dst)]>;

  // Rotate by 1
  def ROR8m1   : I<0xD0, MRM1m, (outs), (ins i8mem :$dst),
                   "ror{b}\t$dst",
                 [(dsstore (rotr (loadi8 addr:$dst), (i8 1)), addr:$dst)]>;
  def ROR16m1  : I<0xD1, MRM1m, (outs), (ins i16mem:$dst),
                   "ror{w}\t$dst",
                [(dsstore (rotr (loadi16 addr:$dst), (i8 1)), addr:$dst)]>,
                     OpSize;
  def ROR32m1  : I<0xD1, MRM1m, (outs), (ins i32mem:$dst),
                   "ror{l}\t$dst",
<<<<<<< HEAD
                [(dsstore (rotr (loadi32 addr:$dst), (i8 1)), addr:$dst)]>;
}

=======
                [(store (rotr (loadi32 addr:$dst), (i8 1)), addr:$dst)]>;
} // Constraints = ""
>>>>>>> 9b1529b4


// Double shift instructions (generalizations of rotate)
let Uses = [CL] in {
def SHLD32rrCL : I<0xA5, MRMDestReg, (outs GR32:$dst), 
                   (ins GR32:$src1, GR32:$src2),
                   "shld{l}\t{%cl, $src2, $dst|$dst, $src2, CL}",
                   [(set GR32:$dst, (X86shld GR32:$src1, GR32:$src2, CL))]>, TB;
def SHRD32rrCL : I<0xAD, MRMDestReg, (outs GR32:$dst),
                   (ins GR32:$src1, GR32:$src2),
                   "shrd{l}\t{%cl, $src2, $dst|$dst, $src2, CL}",
                   [(set GR32:$dst, (X86shrd GR32:$src1, GR32:$src2, CL))]>, TB;
def SHLD16rrCL : I<0xA5, MRMDestReg, (outs GR16:$dst), 
                   (ins GR16:$src1, GR16:$src2),
                   "shld{w}\t{%cl, $src2, $dst|$dst, $src2, CL}",
                   [(set GR16:$dst, (X86shld GR16:$src1, GR16:$src2, CL))]>,
                   TB, OpSize;
def SHRD16rrCL : I<0xAD, MRMDestReg, (outs GR16:$dst), 
                   (ins GR16:$src1, GR16:$src2),
                   "shrd{w}\t{%cl, $src2, $dst|$dst, $src2, CL}",
                   [(set GR16:$dst, (X86shrd GR16:$src1, GR16:$src2, CL))]>,
                   TB, OpSize;
}

let isCommutable = 1 in {  // These instructions commute to each other.
def SHLD32rri8 : Ii8<0xA4, MRMDestReg,
                     (outs GR32:$dst), 
                     (ins GR32:$src1, GR32:$src2, i8imm:$src3),
                     "shld{l}\t{$src3, $src2, $dst|$dst, $src2, $src3}",
                     [(set GR32:$dst, (X86shld GR32:$src1, GR32:$src2,
                                      (i8 imm:$src3)))]>,
                 TB;
def SHRD32rri8 : Ii8<0xAC, MRMDestReg,
                     (outs GR32:$dst), 
                     (ins GR32:$src1, GR32:$src2, i8imm:$src3),
                     "shrd{l}\t{$src3, $src2, $dst|$dst, $src2, $src3}",
                     [(set GR32:$dst, (X86shrd GR32:$src1, GR32:$src2,
                                      (i8 imm:$src3)))]>,
                 TB;
def SHLD16rri8 : Ii8<0xA4, MRMDestReg,
                     (outs GR16:$dst), 
                     (ins GR16:$src1, GR16:$src2, i8imm:$src3),
                     "shld{w}\t{$src3, $src2, $dst|$dst, $src2, $src3}",
                     [(set GR16:$dst, (X86shld GR16:$src1, GR16:$src2,
                                      (i8 imm:$src3)))]>,
                     TB, OpSize;
def SHRD16rri8 : Ii8<0xAC, MRMDestReg,
                     (outs GR16:$dst), 
                     (ins GR16:$src1, GR16:$src2, i8imm:$src3),
                     "shrd{w}\t{$src3, $src2, $dst|$dst, $src2, $src3}",
                     [(set GR16:$dst, (X86shrd GR16:$src1, GR16:$src2,
                                      (i8 imm:$src3)))]>,
                     TB, OpSize;
}

let Constraints = "" in {
  let Uses = [CL] in {
  def SHLD32mrCL : I<0xA5, MRMDestMem, (outs), (ins i32mem:$dst, GR32:$src2),
                     "shld{l}\t{%cl, $src2, $dst|$dst, $src2, CL}",
                     [(dsstore (X86shld (loadi32 addr:$dst), GR32:$src2, CL),
                       addr:$dst)]>, TB;
  def SHRD32mrCL : I<0xAD, MRMDestMem, (outs), (ins i32mem:$dst, GR32:$src2),
                    "shrd{l}\t{%cl, $src2, $dst|$dst, $src2, CL}",
                    [(dsstore (X86shrd (loadi32 addr:$dst), GR32:$src2, CL),
                      addr:$dst)]>, TB;
  }
  def SHLD32mri8 : Ii8<0xA4, MRMDestMem,
                      (outs), (ins i32mem:$dst, GR32:$src2, i8imm:$src3),
                      "shld{l}\t{$src3, $src2, $dst|$dst, $src2, $src3}",
                      [(dsstore (X86shld (loadi32 addr:$dst), GR32:$src2,
                                        (i8 imm:$src3)), addr:$dst)]>,
                      TB;
  def SHRD32mri8 : Ii8<0xAC, MRMDestMem, 
                       (outs), (ins i32mem:$dst, GR32:$src2, i8imm:$src3),
                       "shrd{l}\t{$src3, $src2, $dst|$dst, $src2, $src3}",
                       [(dsstore (X86shrd (loadi32 addr:$dst), GR32:$src2,
                                         (i8 imm:$src3)), addr:$dst)]>,
                       TB;

  let Uses = [CL] in {
  def SHLD16mrCL : I<0xA5, MRMDestMem, (outs), (ins i16mem:$dst, GR16:$src2),
                     "shld{w}\t{%cl, $src2, $dst|$dst, $src2, CL}",
                     [(dsstore (X86shld (loadi16 addr:$dst), GR16:$src2, CL),
                       addr:$dst)]>, TB, OpSize;
  def SHRD16mrCL : I<0xAD, MRMDestMem, (outs), (ins i16mem:$dst, GR16:$src2),
                    "shrd{w}\t{%cl, $src2, $dst|$dst, $src2, CL}",
                    [(dsstore (X86shrd (loadi16 addr:$dst), GR16:$src2, CL),
                      addr:$dst)]>, TB, OpSize;
  }
  def SHLD16mri8 : Ii8<0xA4, MRMDestMem,
                      (outs), (ins i16mem:$dst, GR16:$src2, i8imm:$src3),
                      "shld{w}\t{$src3, $src2, $dst|$dst, $src2, $src3}",
                      [(dsstore (X86shld (loadi16 addr:$dst), GR16:$src2,
                                        (i8 imm:$src3)), addr:$dst)]>,
                      TB, OpSize;
  def SHRD16mri8 : Ii8<0xAC, MRMDestMem, 
                       (outs), (ins i16mem:$dst, GR16:$src2, i8imm:$src3),
                       "shrd{w}\t{$src3, $src2, $dst|$dst, $src2, $src3}",
                      [(dsstore (X86shrd (loadi16 addr:$dst), GR16:$src2,
                                        (i8 imm:$src3)), addr:$dst)]>,
                       TB, OpSize;
} // Constraints = ""
} // Defs = [EFLAGS]


// Arithmetic.
let Defs = [EFLAGS] in {
let isCommutable = 1 in {   // X = ADD Y, Z   --> X = ADD Z, Y
// Register-Register Addition
def ADD8rr    : I<0x00, MRMDestReg, (outs GR8 :$dst),
                                    (ins GR8 :$src1, GR8 :$src2),
                  "add{b}\t{$src2, $dst|$dst, $src2}",
                  [(set GR8:$dst, EFLAGS, (X86add_flag GR8:$src1, GR8:$src2))]>;

let isConvertibleToThreeAddress = 1 in {   // Can transform into LEA.
// Register-Register Addition
def ADD16rr  : I<0x01, MRMDestReg, (outs GR16:$dst),
                                   (ins GR16:$src1, GR16:$src2),
                 "add{w}\t{$src2, $dst|$dst, $src2}",
                 [(set GR16:$dst, EFLAGS, (X86add_flag GR16:$src1,
                                                       GR16:$src2))]>, OpSize;
def ADD32rr  : I<0x01, MRMDestReg, (outs GR32:$dst),
                                   (ins GR32:$src1, GR32:$src2),
                 "add{l}\t{$src2, $dst|$dst, $src2}",
                 [(set GR32:$dst, EFLAGS, (X86add_flag GR32:$src1,
                                                       GR32:$src2))]>;
} // end isConvertibleToThreeAddress
} // end isCommutable

// These are alternate spellings for use by the disassembler, we mark them as
// code gen only to ensure they aren't matched by the assembler.
let isCodeGenOnly = 1 in {
  def ADD8rr_alt: I<0x02, MRMSrcReg, (outs GR8:$dst), (ins GR8:$src1, GR8:$src2),
                   "add{b}\t{$src2, $dst|$dst, $src2}", []>;
  def ADD16rr_alt: I<0x03, MRMSrcReg,(outs GR16:$dst),(ins GR16:$src1, GR16:$src2),
                    "add{w}\t{$src2, $dst|$dst, $src2}", []>, OpSize;
  def ADD32rr_alt: I<0x03, MRMSrcReg,(outs GR32:$dst),(ins GR32:$src1, GR32:$src2),
                    "add{l}\t{$src2, $dst|$dst, $src2}", []>;
}

// Register-Memory Addition
def ADD8rm   : I<0x02, MRMSrcMem, (outs GR8 :$dst),
                                  (ins GR8 :$src1, i8mem :$src2),
                 "add{b}\t{$src2, $dst|$dst, $src2}",
                 [(set GR8:$dst, EFLAGS, (X86add_flag GR8:$src1,
                                                      (load addr:$src2)))]>;
def ADD16rm  : I<0x03, MRMSrcMem, (outs GR16:$dst),
                                  (ins GR16:$src1, i16mem:$src2),
                 "add{w}\t{$src2, $dst|$dst, $src2}",
                 [(set GR16:$dst, EFLAGS, (X86add_flag GR16:$src1,
                                                  (load addr:$src2)))]>, OpSize;
def ADD32rm  : I<0x03, MRMSrcMem, (outs GR32:$dst),
                                  (ins GR32:$src1, i32mem:$src2),
                 "add{l}\t{$src2, $dst|$dst, $src2}",
                 [(set GR32:$dst, EFLAGS, (X86add_flag GR32:$src1,
                                                       (load addr:$src2)))]>;
                  
// Register-Integer Addition
def ADD8ri    : Ii8<0x80, MRM0r, (outs GR8:$dst), (ins GR8:$src1, i8imm:$src2),
                    "add{b}\t{$src2, $dst|$dst, $src2}",
                    [(set GR8:$dst, EFLAGS,
                          (X86add_flag GR8:$src1, imm:$src2))]>;

let isConvertibleToThreeAddress = 1 in {   // Can transform into LEA.
// Register-Integer Addition
def ADD16ri  : Ii16<0x81, MRM0r, (outs GR16:$dst),
                                 (ins GR16:$src1, i16imm:$src2),
                    "add{w}\t{$src2, $dst|$dst, $src2}",
                    [(set GR16:$dst, EFLAGS,
                          (X86add_flag GR16:$src1, imm:$src2))]>, OpSize;
def ADD32ri  : Ii32<0x81, MRM0r, (outs GR32:$dst),
                                 (ins GR32:$src1, i32imm:$src2),
                    "add{l}\t{$src2, $dst|$dst, $src2}",
                    [(set GR32:$dst, EFLAGS, 
                          (X86add_flag GR32:$src1, imm:$src2))]>;
def ADD16ri8 : Ii8<0x83, MRM0r, (outs GR16:$dst),
                                (ins GR16:$src1, i16i8imm:$src2),
                   "add{w}\t{$src2, $dst|$dst, $src2}",
                   [(set GR16:$dst, EFLAGS,
                         (X86add_flag GR16:$src1, i16immSExt8:$src2))]>, OpSize;
def ADD32ri8 : Ii8<0x83, MRM0r, (outs GR32:$dst),
                                (ins GR32:$src1, i32i8imm:$src2),
                   "add{l}\t{$src2, $dst|$dst, $src2}",
                   [(set GR32:$dst, EFLAGS,
                         (X86add_flag GR32:$src1, i32immSExt8:$src2))]>;
}

let Constraints = "" in {
  // Memory-Register Addition
  def ADD8mr   : I<0x00, MRMDestMem, (outs), (ins i8mem:$dst, GR8:$src2),
                   "add{b}\t{$src2, $dst|$dst, $src2}",
                   [(dsstore (add (load addr:$dst), GR8:$src2), addr:$dst),
                    (implicit EFLAGS)]>;
  def ADD16mr  : I<0x01, MRMDestMem, (outs), (ins i16mem:$dst, GR16:$src2),
                   "add{w}\t{$src2, $dst|$dst, $src2}",
                   [(dsstore (add (load addr:$dst), GR16:$src2), addr:$dst),
                    (implicit EFLAGS)]>, OpSize;
  def ADD32mr  : I<0x01, MRMDestMem, (outs), (ins i32mem:$dst, GR32:$src2),
                   "add{l}\t{$src2, $dst|$dst, $src2}",
                   [(dsstore (add (load addr:$dst), GR32:$src2), addr:$dst),
                    (implicit EFLAGS)]>;
  def ADD8mi   : Ii8<0x80, MRM0m, (outs), (ins i8mem :$dst, i8imm :$src2),
                     "add{b}\t{$src2, $dst|$dst, $src2}",
                   [(dsstore (add (loadi8 addr:$dst), imm:$src2), addr:$dst),
                    (implicit EFLAGS)]>;
  def ADD16mi  : Ii16<0x81, MRM0m, (outs), (ins i16mem:$dst, i16imm:$src2),
                      "add{w}\t{$src2, $dst|$dst, $src2}",
                  [(dsstore (add (loadi16 addr:$dst), imm:$src2), addr:$dst),
                   (implicit EFLAGS)]>, OpSize;
  def ADD32mi  : Ii32<0x81, MRM0m, (outs), (ins i32mem:$dst, i32imm:$src2),
                      "add{l}\t{$src2, $dst|$dst, $src2}",
                      [(dsstore (add (loadi32 addr:$dst), imm:$src2), addr:$dst),
                       (implicit EFLAGS)]>;
  def ADD16mi8 : Ii8<0x83, MRM0m, (outs), (ins i16mem:$dst, i16i8imm :$src2),
                     "add{w}\t{$src2, $dst|$dst, $src2}",
                     [(dsstore (add (load addr:$dst), i16immSExt8:$src2),
                                  addr:$dst),
                      (implicit EFLAGS)]>, OpSize;
  def ADD32mi8 : Ii8<0x83, MRM0m, (outs), (ins i32mem:$dst, i32i8imm :$src2),
                     "add{l}\t{$src2, $dst|$dst, $src2}",
                  [(dsstore (add (load addr:$dst), i32immSExt8:$src2),
                               addr:$dst),
                   (implicit EFLAGS)]>;

  // addition to rAX
  def ADD8i8 : Ii8<0x04, RawFrm, (outs), (ins i8imm:$src),
                   "add{b}\t{$src, %al|%al, $src}", []>;
  def ADD16i16 : Ii16<0x05, RawFrm, (outs), (ins i16imm:$src),
                      "add{w}\t{$src, %ax|%ax, $src}", []>, OpSize;
  def ADD32i32 : Ii32<0x05, RawFrm, (outs), (ins i32imm:$src),
                      "add{l}\t{$src, %eax|%eax, $src}", []>;
} // Constraints = ""

let Uses = [EFLAGS] in {
let isCommutable = 1 in {  // X = ADC Y, Z --> X = ADC Z, Y
def ADC8rr   : I<0x10, MRMDestReg, (outs GR8:$dst), (ins GR8:$src1, GR8:$src2),
                 "adc{b}\t{$src2, $dst|$dst, $src2}",
                 [(set GR8:$dst, (adde GR8:$src1, GR8:$src2))]>;
def ADC16rr  : I<0x11, MRMDestReg, (outs GR16:$dst),
                                   (ins GR16:$src1, GR16:$src2),
                 "adc{w}\t{$src2, $dst|$dst, $src2}",
                 [(set GR16:$dst, (adde GR16:$src1, GR16:$src2))]>, OpSize;
def ADC32rr  : I<0x11, MRMDestReg, (outs GR32:$dst),
                                   (ins GR32:$src1, GR32:$src2),
                 "adc{l}\t{$src2, $dst|$dst, $src2}",
                 [(set GR32:$dst, (adde GR32:$src1, GR32:$src2))]>;
}

let isCodeGenOnly = 1 in {
def ADC8rr_REV : I<0x12, MRMSrcReg, (outs GR8:$dst), (ins GR8:$src1, GR8:$src2),
                 "adc{b}\t{$src2, $dst|$dst, $src2}", []>;
def ADC16rr_REV : I<0x13, MRMSrcReg, (outs GR16:$dst), 
                    (ins GR16:$src1, GR16:$src2),
                    "adc{w}\t{$src2, $dst|$dst, $src2}", []>, OpSize;
def ADC32rr_REV : I<0x13, MRMSrcReg, (outs GR32:$dst), 
                    (ins GR32:$src1, GR32:$src2),
                    "adc{l}\t{$src2, $dst|$dst, $src2}", []>;
}

def ADC8rm   : I<0x12, MRMSrcMem , (outs GR8:$dst), 
                                   (ins GR8:$src1, i8mem:$src2),
                 "adc{b}\t{$src2, $dst|$dst, $src2}",
                 [(set GR8:$dst, (adde GR8:$src1, (load addr:$src2)))]>;
def ADC16rm  : I<0x13, MRMSrcMem , (outs GR16:$dst),
                                   (ins GR16:$src1, i16mem:$src2),
                 "adc{w}\t{$src2, $dst|$dst, $src2}",
                 [(set GR16:$dst, (adde GR16:$src1, (load addr:$src2)))]>,
                 OpSize;
def ADC32rm  : I<0x13, MRMSrcMem , (outs GR32:$dst),
                                   (ins GR32:$src1, i32mem:$src2),
                 "adc{l}\t{$src2, $dst|$dst, $src2}",
                 [(set GR32:$dst, (adde GR32:$src1, (load addr:$src2)))]>;
def ADC8ri   : Ii8<0x80, MRM2r, (outs GR8:$dst), (ins GR8:$src1, i8imm:$src2),
                    "adc{b}\t{$src2, $dst|$dst, $src2}",
                 [(set GR8:$dst, (adde GR8:$src1, imm:$src2))]>;
def ADC16ri  : Ii16<0x81, MRM2r, (outs GR16:$dst),
                                 (ins GR16:$src1, i16imm:$src2),
                    "adc{w}\t{$src2, $dst|$dst, $src2}",
                 [(set GR16:$dst, (adde GR16:$src1, imm:$src2))]>, OpSize;
def ADC16ri8 : Ii8<0x83, MRM2r, (outs GR16:$dst),
                                (ins GR16:$src1, i16i8imm:$src2),
                   "adc{w}\t{$src2, $dst|$dst, $src2}",
                 [(set GR16:$dst, (adde GR16:$src1, i16immSExt8:$src2))]>,
                 OpSize;
def ADC32ri  : Ii32<0x81, MRM2r, (outs GR32:$dst),
                                 (ins GR32:$src1, i32imm:$src2),
                    "adc{l}\t{$src2, $dst|$dst, $src2}",
                 [(set GR32:$dst, (adde GR32:$src1, imm:$src2))]>;
def ADC32ri8 : Ii8<0x83, MRM2r, (outs GR32:$dst),
                                (ins GR32:$src1, i32i8imm:$src2),
                   "adc{l}\t{$src2, $dst|$dst, $src2}",
                 [(set GR32:$dst, (adde GR32:$src1, i32immSExt8:$src2))]>;

let Constraints = "" in {
  def ADC8mr   : I<0x10, MRMDestMem, (outs), (ins i8mem:$dst, GR8:$src2),
                   "adc{b}\t{$src2, $dst|$dst, $src2}",
                   [(dsstore (adde (load addr:$dst), GR8:$src2), addr:$dst)]>;
  def ADC16mr  : I<0x11, MRMDestMem, (outs), (ins i16mem:$dst, GR16:$src2),
                   "adc{w}\t{$src2, $dst|$dst, $src2}",
                   [(dsstore (adde (load addr:$dst), GR16:$src2), addr:$dst)]>,
                   OpSize;
  def ADC32mr  : I<0x11, MRMDestMem, (outs), (ins i32mem:$dst, GR32:$src2),
                   "adc{l}\t{$src2, $dst|$dst, $src2}",
                   [(dsstore (adde (load addr:$dst), GR32:$src2), addr:$dst)]>;
  def ADC8mi   : Ii8<0x80, MRM2m, (outs), (ins i8mem:$dst, i8imm:$src2),
                      "adc{b}\t{$src2, $dst|$dst, $src2}",
                  [(dsstore (adde (loadi8 addr:$dst), imm:$src2), addr:$dst)]>;
  def ADC16mi  : Ii16<0x81, MRM2m, (outs), (ins i16mem:$dst, i16imm:$src2),
                      "adc{w}\t{$src2, $dst|$dst, $src2}",
                  [(dsstore (adde (loadi16 addr:$dst), imm:$src2), addr:$dst)]>,
                  OpSize;
  def ADC16mi8 : Ii8<0x83, MRM2m, (outs), (ins i16mem:$dst, i16i8imm :$src2),
                     "adc{w}\t{$src2, $dst|$dst, $src2}",
               [(dsstore (adde (load addr:$dst), i16immSExt8:$src2), addr:$dst)]>,
               OpSize;
  def ADC32mi  : Ii32<0x81, MRM2m, (outs), (ins i32mem:$dst, i32imm:$src2),
                      "adc{l}\t{$src2, $dst|$dst, $src2}",
                  [(dsstore (adde (loadi32 addr:$dst), imm:$src2), addr:$dst)]>;
  def ADC32mi8 : Ii8<0x83, MRM2m, (outs), (ins i32mem:$dst, i32i8imm :$src2),
                     "adc{l}\t{$src2, $dst|$dst, $src2}",
               [(dsstore (adde (load addr:$dst), i32immSExt8:$src2), addr:$dst)]>;

  def ADC8i8 : Ii8<0x14, RawFrm, (outs), (ins i8imm:$src),
                   "adc{b}\t{$src, %al|%al, $src}", []>;
  def ADC16i16 : Ii16<0x15, RawFrm, (outs), (ins i16imm:$src),
                      "adc{w}\t{$src, %ax|%ax, $src}", []>, OpSize;
  def ADC32i32 : Ii32<0x15, RawFrm, (outs), (ins i32imm:$src),
                      "adc{l}\t{$src, %eax|%eax, $src}", []>;
} // Constraints = ""
} // Uses = [EFLAGS]

// Register-Register Subtraction
def SUB8rr  : I<0x28, MRMDestReg, (outs GR8:$dst), (ins GR8:$src1, GR8:$src2),
                "sub{b}\t{$src2, $dst|$dst, $src2}",
                [(set GR8:$dst, EFLAGS,
                      (X86sub_flag GR8:$src1, GR8:$src2))]>;
def SUB16rr : I<0x29, MRMDestReg, (outs GR16:$dst), (ins GR16:$src1,GR16:$src2),
                "sub{w}\t{$src2, $dst|$dst, $src2}",
                [(set GR16:$dst, EFLAGS,
                      (X86sub_flag GR16:$src1, GR16:$src2))]>, OpSize;
def SUB32rr : I<0x29, MRMDestReg, (outs GR32:$dst), (ins GR32:$src1,GR32:$src2),
                "sub{l}\t{$src2, $dst|$dst, $src2}",
                [(set GR32:$dst, EFLAGS,
                      (X86sub_flag GR32:$src1, GR32:$src2))]>;

let isCodeGenOnly = 1 in {
def SUB8rr_REV : I<0x2A, MRMSrcReg, (outs GR8:$dst), (ins GR8:$src1, GR8:$src2),
                   "sub{b}\t{$src2, $dst|$dst, $src2}", []>;
def SUB16rr_REV : I<0x2B, MRMSrcReg, (outs GR16:$dst), 
                    (ins GR16:$src1, GR16:$src2),
                    "sub{w}\t{$src2, $dst|$dst, $src2}", []>, OpSize;
def SUB32rr_REV : I<0x2B, MRMSrcReg, (outs GR32:$dst), 
                    (ins GR32:$src1, GR32:$src2),
                    "sub{l}\t{$src2, $dst|$dst, $src2}", []>;
}

// Register-Memory Subtraction
def SUB8rm  : I<0x2A, MRMSrcMem, (outs GR8 :$dst),
                                 (ins GR8 :$src1, i8mem :$src2),
                "sub{b}\t{$src2, $dst|$dst, $src2}",
                [(set GR8:$dst, EFLAGS,
                      (X86sub_flag GR8:$src1, (load addr:$src2)))]>;
def SUB16rm : I<0x2B, MRMSrcMem, (outs GR16:$dst),
                                 (ins GR16:$src1, i16mem:$src2),
                "sub{w}\t{$src2, $dst|$dst, $src2}",
                [(set GR16:$dst, EFLAGS,
                      (X86sub_flag GR16:$src1, (load addr:$src2)))]>, OpSize;
def SUB32rm : I<0x2B, MRMSrcMem, (outs GR32:$dst),
                                 (ins GR32:$src1, i32mem:$src2),
                "sub{l}\t{$src2, $dst|$dst, $src2}",
                [(set GR32:$dst, EFLAGS,
                      (X86sub_flag GR32:$src1, (load addr:$src2)))]>;

// Register-Integer Subtraction
def SUB8ri   : Ii8 <0x80, MRM5r, (outs GR8:$dst),
                                 (ins GR8:$src1, i8imm:$src2),
                    "sub{b}\t{$src2, $dst|$dst, $src2}",
                    [(set GR8:$dst, EFLAGS,
                          (X86sub_flag GR8:$src1, imm:$src2))]>;
def SUB16ri  : Ii16<0x81, MRM5r, (outs GR16:$dst),
                                 (ins GR16:$src1, i16imm:$src2),
                    "sub{w}\t{$src2, $dst|$dst, $src2}",
                    [(set GR16:$dst, EFLAGS,
                          (X86sub_flag GR16:$src1, imm:$src2))]>, OpSize;
def SUB32ri  : Ii32<0x81, MRM5r, (outs GR32:$dst),
                                 (ins GR32:$src1, i32imm:$src2),
                    "sub{l}\t{$src2, $dst|$dst, $src2}",
                    [(set GR32:$dst, EFLAGS,
                          (X86sub_flag GR32:$src1, imm:$src2))]>;
def SUB16ri8 : Ii8<0x83, MRM5r, (outs GR16:$dst),
                                (ins GR16:$src1, i16i8imm:$src2),
                   "sub{w}\t{$src2, $dst|$dst, $src2}",
                   [(set GR16:$dst, EFLAGS,
                         (X86sub_flag GR16:$src1, i16immSExt8:$src2))]>, OpSize;
def SUB32ri8 : Ii8<0x83, MRM5r, (outs GR32:$dst),
                                (ins GR32:$src1, i32i8imm:$src2),
                   "sub{l}\t{$src2, $dst|$dst, $src2}",
                   [(set GR32:$dst, EFLAGS,
                         (X86sub_flag GR32:$src1, i32immSExt8:$src2))]>;

let Constraints = "" in {
  // Memory-Register Subtraction
  def SUB8mr   : I<0x28, MRMDestMem, (outs), (ins i8mem :$dst, GR8 :$src2),
                   "sub{b}\t{$src2, $dst|$dst, $src2}",
                   [(dsstore (sub (load addr:$dst), GR8:$src2), addr:$dst),
                    (implicit EFLAGS)]>;
  def SUB16mr  : I<0x29, MRMDestMem, (outs), (ins i16mem:$dst, GR16:$src2),
                   "sub{w}\t{$src2, $dst|$dst, $src2}",
                   [(dsstore (sub (load addr:$dst), GR16:$src2), addr:$dst),
                    (implicit EFLAGS)]>, OpSize;
  def SUB32mr  : I<0x29, MRMDestMem, (outs), (ins i32mem:$dst, GR32:$src2), 
                   "sub{l}\t{$src2, $dst|$dst, $src2}",
                   [(dsstore (sub (load addr:$dst), GR32:$src2), addr:$dst),
                    (implicit EFLAGS)]>;

  // Memory-Integer Subtraction
  def SUB8mi   : Ii8<0x80, MRM5m, (outs), (ins i8mem :$dst, i8imm:$src2), 
                     "sub{b}\t{$src2, $dst|$dst, $src2}",
                     [(dsstore (sub (loadi8 addr:$dst), imm:$src2), addr:$dst),
                      (implicit EFLAGS)]>;
  def SUB16mi  : Ii16<0x81, MRM5m, (outs), (ins i16mem:$dst, i16imm:$src2), 
                      "sub{w}\t{$src2, $dst|$dst, $src2}",
                      [(dsstore (sub (loadi16 addr:$dst), imm:$src2),addr:$dst),
                       (implicit EFLAGS)]>, OpSize;
  def SUB32mi  : Ii32<0x81, MRM5m, (outs), (ins i32mem:$dst, i32imm:$src2), 
                      "sub{l}\t{$src2, $dst|$dst, $src2}",
                      [(dsstore (sub (loadi32 addr:$dst), imm:$src2),addr:$dst),
                       (implicit EFLAGS)]>;
  def SUB16mi8 : Ii8<0x83, MRM5m, (outs), (ins i16mem:$dst, i16i8imm :$src2), 
                     "sub{w}\t{$src2, $dst|$dst, $src2}",
                     [(dsstore (sub (load addr:$dst), i16immSExt8:$src2),
                             addr:$dst),
                      (implicit EFLAGS)]>, OpSize;
  def SUB32mi8 : Ii8<0x83, MRM5m, (outs), (ins i32mem:$dst, i32i8imm :$src2),
                     "sub{l}\t{$src2, $dst|$dst, $src2}",
                     [(dsstore (sub (load addr:$dst), i32immSExt8:$src2),
                             addr:$dst),
                      (implicit EFLAGS)]>;
                      
  def SUB8i8 : Ii8<0x2C, RawFrm, (outs), (ins i8imm:$src),
                   "sub{b}\t{$src, %al|%al, $src}", []>;
  def SUB16i16 : Ii16<0x2D, RawFrm, (outs), (ins i16imm:$src),
                      "sub{w}\t{$src, %ax|%ax, $src}", []>, OpSize;
  def SUB32i32 : Ii32<0x2D, RawFrm, (outs), (ins i32imm:$src),
                      "sub{l}\t{$src, %eax|%eax, $src}", []>;
} // Constraints = ""

let Uses = [EFLAGS] in {
def SBB8rr     : I<0x18, MRMDestReg, (outs GR8:$dst),
                                     (ins GR8:$src1, GR8:$src2),
                  "sbb{b}\t{$src2, $dst|$dst, $src2}",
                 [(set GR8:$dst, (sube GR8:$src1, GR8:$src2))]>;
def SBB16rr    : I<0x19, MRMDestReg, (outs GR16:$dst),
                                     (ins GR16:$src1, GR16:$src2),
                  "sbb{w}\t{$src2, $dst|$dst, $src2}",
                 [(set GR16:$dst, (sube GR16:$src1, GR16:$src2))]>, OpSize;
def SBB32rr    : I<0x19, MRMDestReg, (outs GR32:$dst),
                                      (ins GR32:$src1, GR32:$src2),
                  "sbb{l}\t{$src2, $dst|$dst, $src2}",
                 [(set GR32:$dst, (sube GR32:$src1, GR32:$src2))]>;

let Constraints = "" in {
  def SBB8mr   : I<0x18, MRMDestMem, (outs), (ins i8mem:$dst, GR8:$src2), 
                   "sbb{b}\t{$src2, $dst|$dst, $src2}",
                   [(dsstore (sube (load addr:$dst), GR8:$src2), addr:$dst)]>;
  def SBB16mr  : I<0x19, MRMDestMem, (outs), (ins i16mem:$dst, GR16:$src2), 
                   "sbb{w}\t{$src2, $dst|$dst, $src2}",
                   [(dsstore (sube (load addr:$dst), GR16:$src2), addr:$dst)]>,
                   OpSize;
  def SBB32mr  : I<0x19, MRMDestMem, (outs), (ins i32mem:$dst, GR32:$src2), 
                   "sbb{l}\t{$src2, $dst|$dst, $src2}",
                   [(dsstore (sube (load addr:$dst), GR32:$src2), addr:$dst)]>;
  def SBB8mi  : Ii8<0x80, MRM3m, (outs), (ins i8mem:$dst, i8imm:$src2), 
                    "sbb{b}\t{$src2, $dst|$dst, $src2}",
                   [(dsstore (sube (loadi8 addr:$dst), imm:$src2), addr:$dst)]>;
  def SBB16mi  : Ii16<0x81, MRM3m, (outs), (ins i16mem:$dst, i16imm:$src2), 
                      "sbb{w}\t{$src2, $dst|$dst, $src2}",
                  [(dsstore (sube (loadi16 addr:$dst), imm:$src2), addr:$dst)]>,
                  OpSize;
  def SBB16mi8 : Ii8<0x83, MRM3m, (outs), (ins i16mem:$dst, i16i8imm :$src2), 
                     "sbb{w}\t{$src2, $dst|$dst, $src2}",
               [(dsstore (sube (load addr:$dst), i16immSExt8:$src2), addr:$dst)]>,
               OpSize;
  def SBB32mi  : Ii32<0x81, MRM3m, (outs), (ins i32mem:$dst, i32imm:$src2), 
                      "sbb{l}\t{$src2, $dst|$dst, $src2}",
                  [(dsstore (sube (loadi32 addr:$dst), imm:$src2), addr:$dst)]>;
  def SBB32mi8 : Ii8<0x83, MRM3m, (outs), (ins i32mem:$dst, i32i8imm :$src2), 
                     "sbb{l}\t{$src2, $dst|$dst, $src2}",
               [(dsstore (sube (load addr:$dst), i32immSExt8:$src2), addr:$dst)]>;
               
  def SBB8i8 : Ii8<0x1C, RawFrm, (outs), (ins i8imm:$src),
                   "sbb{b}\t{$src, %al|%al, $src}", []>;
  def SBB16i16 : Ii16<0x1D, RawFrm, (outs), (ins i16imm:$src),
                      "sbb{w}\t{$src, %ax|%ax, $src}", []>, OpSize;
  def SBB32i32 : Ii32<0x1D, RawFrm, (outs), (ins i32imm:$src),
                      "sbb{l}\t{$src, %eax|%eax, $src}", []>;
} // Constraints = ""

let isCodeGenOnly = 1 in {
def SBB8rr_REV : I<0x1A, MRMSrcReg, (outs GR8:$dst), (ins GR8:$src1, GR8:$src2),
                   "sbb{b}\t{$src2, $dst|$dst, $src2}", []>;
def SBB16rr_REV : I<0x1B, MRMSrcReg, (outs GR16:$dst), 
                    (ins GR16:$src1, GR16:$src2),
                    "sbb{w}\t{$src2, $dst|$dst, $src2}", []>, OpSize;
def SBB32rr_REV : I<0x1B, MRMSrcReg, (outs GR32:$dst), 
                    (ins GR32:$src1, GR32:$src2),
                    "sbb{l}\t{$src2, $dst|$dst, $src2}", []>;
}

def SBB8rm   : I<0x1A, MRMSrcMem, (outs GR8:$dst), (ins GR8:$src1, i8mem:$src2),
                    "sbb{b}\t{$src2, $dst|$dst, $src2}",
                    [(set GR8:$dst, (sube GR8:$src1, (load addr:$src2)))]>;
def SBB16rm  : I<0x1B, MRMSrcMem, (outs GR16:$dst),
                                  (ins GR16:$src1, i16mem:$src2),
                    "sbb{w}\t{$src2, $dst|$dst, $src2}",
                    [(set GR16:$dst, (sube GR16:$src1, (load addr:$src2)))]>,
                    OpSize;
def SBB32rm  : I<0x1B, MRMSrcMem, (outs GR32:$dst),
                                  (ins GR32:$src1, i32mem:$src2),
                    "sbb{l}\t{$src2, $dst|$dst, $src2}",
                    [(set GR32:$dst, (sube GR32:$src1, (load addr:$src2)))]>;
def SBB8ri   : Ii8<0x80, MRM3r, (outs GR8:$dst), (ins GR8:$src1, i8imm:$src2),
                    "sbb{b}\t{$src2, $dst|$dst, $src2}",
                    [(set GR8:$dst, (sube GR8:$src1, imm:$src2))]>;
def SBB16ri  : Ii16<0x81, MRM3r, (outs GR16:$dst),
                                 (ins GR16:$src1, i16imm:$src2),
                    "sbb{w}\t{$src2, $dst|$dst, $src2}",
                    [(set GR16:$dst, (sube GR16:$src1, imm:$src2))]>, OpSize;
def SBB16ri8 : Ii8<0x83, MRM3r, (outs GR16:$dst),
                                (ins GR16:$src1, i16i8imm:$src2),
                   "sbb{w}\t{$src2, $dst|$dst, $src2}",
                   [(set GR16:$dst, (sube GR16:$src1, i16immSExt8:$src2))]>,
                   OpSize;
def SBB32ri  : Ii32<0x81, MRM3r, (outs GR32:$dst), 
                                 (ins GR32:$src1, i32imm:$src2),
                    "sbb{l}\t{$src2, $dst|$dst, $src2}",
                    [(set GR32:$dst, (sube GR32:$src1, imm:$src2))]>;
def SBB32ri8 : Ii8<0x83, MRM3r, (outs GR32:$dst),
                                (ins GR32:$src1, i32i8imm:$src2),
                   "sbb{l}\t{$src2, $dst|$dst, $src2}",
                   [(set GR32:$dst, (sube GR32:$src1, i32immSExt8:$src2))]>;
} // Uses = [EFLAGS]
} // Defs = [EFLAGS]

let Defs = [EFLAGS] in {
let isCommutable = 1 in {  // X = IMUL Y, Z --> X = IMUL Z, Y
// Register-Register Signed Integer Multiply
def IMUL16rr : I<0xAF, MRMSrcReg, (outs GR16:$dst), (ins GR16:$src1,GR16:$src2),
                 "imul{w}\t{$src2, $dst|$dst, $src2}",
                 [(set GR16:$dst, EFLAGS,
                       (X86smul_flag GR16:$src1, GR16:$src2))]>, TB, OpSize;
def IMUL32rr : I<0xAF, MRMSrcReg, (outs GR32:$dst), (ins GR32:$src1,GR32:$src2),
                 "imul{l}\t{$src2, $dst|$dst, $src2}",
                 [(set GR32:$dst, EFLAGS,
                       (X86smul_flag GR32:$src1, GR32:$src2))]>, TB;
}

// Register-Memory Signed Integer Multiply
def IMUL16rm : I<0xAF, MRMSrcMem, (outs GR16:$dst),
                                  (ins GR16:$src1, i16mem:$src2),
                 "imul{w}\t{$src2, $dst|$dst, $src2}",
                 [(set GR16:$dst, EFLAGS,
                       (X86smul_flag GR16:$src1, (load addr:$src2)))]>,
               TB, OpSize;
def IMUL32rm : I<0xAF, MRMSrcMem, (outs GR32:$dst), 
                 (ins GR32:$src1, i32mem:$src2),
                 "imul{l}\t{$src2, $dst|$dst, $src2}",
                 [(set GR32:$dst, EFLAGS,
                       (X86smul_flag GR32:$src1, (load addr:$src2)))]>, TB;
} // Defs = [EFLAGS]
} // end Two Address instructions

// Suprisingly enough, these are not two address instructions!
let Defs = [EFLAGS] in {
// Register-Integer Signed Integer Multiply
def IMUL16rri  : Ii16<0x69, MRMSrcReg,                      // GR16 = GR16*I16
                      (outs GR16:$dst), (ins GR16:$src1, i16imm:$src2),
                      "imul{w}\t{$src2, $src1, $dst|$dst, $src1, $src2}",
                      [(set GR16:$dst, EFLAGS, 
                            (X86smul_flag GR16:$src1, imm:$src2))]>, OpSize;
def IMUL32rri  : Ii32<0x69, MRMSrcReg,                      // GR32 = GR32*I32
                      (outs GR32:$dst), (ins GR32:$src1, i32imm:$src2),
                      "imul{l}\t{$src2, $src1, $dst|$dst, $src1, $src2}",
                      [(set GR32:$dst, EFLAGS,
                            (X86smul_flag GR32:$src1, imm:$src2))]>;
def IMUL16rri8 : Ii8<0x6B, MRMSrcReg,                       // GR16 = GR16*I8
                     (outs GR16:$dst), (ins GR16:$src1, i16i8imm:$src2),
                     "imul{w}\t{$src2, $src1, $dst|$dst, $src1, $src2}",
                     [(set GR16:$dst, EFLAGS,
                           (X86smul_flag GR16:$src1, i16immSExt8:$src2))]>,
                 OpSize;
def IMUL32rri8 : Ii8<0x6B, MRMSrcReg,                       // GR32 = GR32*I8
                     (outs GR32:$dst), (ins GR32:$src1, i32i8imm:$src2),
                     "imul{l}\t{$src2, $src1, $dst|$dst, $src1, $src2}",
                     [(set GR32:$dst, EFLAGS,
                           (X86smul_flag GR32:$src1, i32immSExt8:$src2))]>;

// Memory-Integer Signed Integer Multiply
def IMUL16rmi  : Ii16<0x69, MRMSrcMem,                     // GR16 = [mem16]*I16
                      (outs GR16:$dst), (ins i16mem:$src1, i16imm:$src2),
                      "imul{w}\t{$src2, $src1, $dst|$dst, $src1, $src2}",
                      [(set GR16:$dst, EFLAGS,
                            (X86smul_flag (load addr:$src1), imm:$src2))]>,
                 OpSize;
def IMUL32rmi  : Ii32<0x69, MRMSrcMem,                     // GR32 = [mem32]*I32
                      (outs GR32:$dst), (ins i32mem:$src1, i32imm:$src2),
                      "imul{l}\t{$src2, $src1, $dst|$dst, $src1, $src2}",
                      [(set GR32:$dst, EFLAGS,
                            (X86smul_flag (load addr:$src1), imm:$src2))]>;
def IMUL16rmi8 : Ii8<0x6B, MRMSrcMem,                       // GR16 = [mem16]*I8
                     (outs GR16:$dst), (ins i16mem:$src1, i16i8imm :$src2),
                     "imul{w}\t{$src2, $src1, $dst|$dst, $src1, $src2}",
                     [(set GR16:$dst, EFLAGS,
                           (X86smul_flag (load addr:$src1),
                                         i16immSExt8:$src2))]>, OpSize;
def IMUL32rmi8 : Ii8<0x6B, MRMSrcMem,                       // GR32 = [mem32]*I8
                     (outs GR32:$dst), (ins i32mem:$src1, i32i8imm: $src2),
                     "imul{l}\t{$src2, $src1, $dst|$dst, $src1, $src2}",
                     [(set GR32:$dst, EFLAGS,
                           (X86smul_flag (load addr:$src1),
                                         i32immSExt8:$src2))]>;
} // Defs = [EFLAGS]

//===----------------------------------------------------------------------===//
// Test instructions are just like AND, except they don't generate a result.
//
let Defs = [EFLAGS] in {
let isCommutable = 1 in {   // TEST X, Y   --> TEST Y, X
def TEST8rr  : I<0x84, MRMSrcReg, (outs),  (ins GR8:$src1, GR8:$src2),
                     "test{b}\t{$src2, $src1|$src1, $src2}",
                     [(set EFLAGS, (X86cmp (and_su GR8:$src1, GR8:$src2), 0))]>;
def TEST16rr : I<0x85, MRMSrcReg, (outs),  (ins GR16:$src1, GR16:$src2),
                     "test{w}\t{$src2, $src1|$src1, $src2}",
                     [(set EFLAGS, (X86cmp (and_su GR16:$src1, GR16:$src2),
                      0))]>,
                 OpSize;
def TEST32rr : I<0x85, MRMSrcReg, (outs),  (ins GR32:$src1, GR32:$src2),
                     "test{l}\t{$src2, $src1|$src1, $src2}",
                     [(set EFLAGS, (X86cmp (and_su GR32:$src1, GR32:$src2),
                      0))]>;
}

def TEST8i8  : Ii8<0xA8, RawFrm, (outs), (ins i8imm:$src),
                   "test{b}\t{$src, %al|%al, $src}", []>;
def TEST16i16 : Ii16<0xA9, RawFrm, (outs), (ins i16imm:$src),
                     "test{w}\t{$src, %ax|%ax, $src}", []>, OpSize;
def TEST32i32 : Ii32<0xA9, RawFrm, (outs), (ins i32imm:$src),
                     "test{l}\t{$src, %eax|%eax, $src}", []>;

def TEST8rm  : I<0x84, MRMSrcMem, (outs),  (ins GR8 :$src1, i8mem :$src2),
                     "test{b}\t{$src2, $src1|$src1, $src2}",
                     [(set EFLAGS, (X86cmp (and GR8:$src1, (loadi8 addr:$src2)),
                       0))]>;
def TEST16rm : I<0x85, MRMSrcMem, (outs),  (ins GR16:$src1, i16mem:$src2),
                     "test{w}\t{$src2, $src1|$src1, $src2}",
                     [(set EFLAGS, (X86cmp (and GR16:$src1,
                                         (loadi16 addr:$src2)), 0))]>, OpSize;
def TEST32rm : I<0x85, MRMSrcMem, (outs),  (ins GR32:$src1, i32mem:$src2),
                     "test{l}\t{$src2, $src1|$src1, $src2}",
                     [(set EFLAGS, (X86cmp (and GR32:$src1,
                                                (loadi32 addr:$src2)), 0))]>;

def TEST8ri  : Ii8 <0xF6, MRM0r,                     // flags = GR8  & imm8
                    (outs),  (ins GR8:$src1, i8imm:$src2),
                    "test{b}\t{$src2, $src1|$src1, $src2}",
                    [(set EFLAGS, (X86cmp (and_su GR8:$src1, imm:$src2), 0))]>;
def TEST16ri : Ii16<0xF7, MRM0r,                     // flags = GR16 & imm16
                    (outs),  (ins GR16:$src1, i16imm:$src2),
                    "test{w}\t{$src2, $src1|$src1, $src2}",
                    [(set EFLAGS, (X86cmp (and_su GR16:$src1, imm:$src2), 0))]>,
                    OpSize;
def TEST32ri : Ii32<0xF7, MRM0r,                     // flags = GR32 & imm32
                    (outs),  (ins GR32:$src1, i32imm:$src2),
                    "test{l}\t{$src2, $src1|$src1, $src2}",
                    [(set EFLAGS, (X86cmp (and_su GR32:$src1, imm:$src2), 0))]>;

def TEST8mi  : Ii8 <0xF6, MRM0m,                   // flags = [mem8]  & imm8
                    (outs), (ins i8mem:$src1, i8imm:$src2),
                    "test{b}\t{$src2, $src1|$src1, $src2}",
                    [(set EFLAGS, (X86cmp (and (loadi8 addr:$src1), imm:$src2),
                     0))]>;
def TEST16mi : Ii16<0xF7, MRM0m,                   // flags = [mem16] & imm16
                    (outs), (ins i16mem:$src1, i16imm:$src2),
                    "test{w}\t{$src2, $src1|$src1, $src2}",
                    [(set EFLAGS, (X86cmp (and (loadi16 addr:$src1), imm:$src2),
                     0))]>, OpSize;
def TEST32mi : Ii32<0xF7, MRM0m,                   // flags = [mem32] & imm32
                    (outs), (ins i32mem:$src1, i32imm:$src2),
                    "test{l}\t{$src2, $src1|$src1, $src2}",
                    [(set EFLAGS, (X86cmp (and (loadi32 addr:$src1), imm:$src2),
                     0))]>;
} // Defs = [EFLAGS]


// Condition code ops, incl. set if equal/not equal/...
let Defs = [EFLAGS], Uses = [AH], neverHasSideEffects = 1 in
def SAHF     : I<0x9E, RawFrm, (outs),  (ins), "sahf", []>;  // flags = AH
let Defs = [AH], Uses = [EFLAGS], neverHasSideEffects = 1 in
def LAHF     : I<0x9F, RawFrm, (outs),  (ins), "lahf", []>;  // AH = flags

let Uses = [EFLAGS] in {
// Use sbb to materialize carry bit.
let Defs = [EFLAGS], isCodeGenOnly = 1 in {
// FIXME: These are pseudo ops that should be replaced with Pat<> patterns.
// However, Pat<> can't replicate the destination reg into the inputs of the
// result.
// FIXME: Change these to have encoding Pseudo when X86MCCodeEmitter replaces
// X86CodeEmitter.
def SETB_C8r : I<0x18, MRMInitReg, (outs GR8:$dst), (ins), "",
                 [(set GR8:$dst, (X86setcc_c X86_COND_B, EFLAGS))]>;
def SETB_C16r : I<0x19, MRMInitReg, (outs GR16:$dst), (ins), "",
                 [(set GR16:$dst, (X86setcc_c X86_COND_B, EFLAGS))]>,
                OpSize;
def SETB_C32r : I<0x19, MRMInitReg, (outs GR32:$dst), (ins), "",
                 [(set GR32:$dst, (X86setcc_c X86_COND_B, EFLAGS))]>;
} // isCodeGenOnly

def SETEr    : I<0x94, MRM0r, 
                 (outs GR8   :$dst), (ins),
                 "sete\t$dst",
                 [(set GR8:$dst, (X86setcc X86_COND_E, EFLAGS))]>,
               TB;                        // GR8 = ==
def SETEm    : I<0x94, MRM0m, 
                 (outs), (ins i8mem:$dst),
                 "sete\t$dst",
                 [(dsstore (X86setcc X86_COND_E, EFLAGS), addr:$dst)]>,
               TB;                        // [mem8] = ==

def SETNEr   : I<0x95, MRM0r, 
                 (outs GR8   :$dst), (ins),
                 "setne\t$dst",
                 [(set GR8:$dst, (X86setcc X86_COND_NE, EFLAGS))]>,
               TB;                        // GR8 = !=
def SETNEm   : I<0x95, MRM0m, 
                 (outs), (ins i8mem:$dst),
                 "setne\t$dst",
                 [(dsstore (X86setcc X86_COND_NE, EFLAGS), addr:$dst)]>,
               TB;                        // [mem8] = !=

def SETLr    : I<0x9C, MRM0r, 
                 (outs GR8   :$dst), (ins),
                 "setl\t$dst",
                 [(set GR8:$dst, (X86setcc X86_COND_L, EFLAGS))]>,
               TB;                        // GR8 = <  signed
def SETLm    : I<0x9C, MRM0m, 
                 (outs), (ins i8mem:$dst),
                 "setl\t$dst",
                 [(dsstore (X86setcc X86_COND_L, EFLAGS), addr:$dst)]>,
               TB;                        // [mem8] = <  signed

def SETGEr   : I<0x9D, MRM0r, 
                 (outs GR8   :$dst), (ins),
                 "setge\t$dst",
                 [(set GR8:$dst, (X86setcc X86_COND_GE, EFLAGS))]>,
               TB;                        // GR8 = >= signed
def SETGEm   : I<0x9D, MRM0m, 
                 (outs), (ins i8mem:$dst),
                 "setge\t$dst",
                 [(dsstore (X86setcc X86_COND_GE, EFLAGS), addr:$dst)]>,
               TB;                        // [mem8] = >= signed

def SETLEr   : I<0x9E, MRM0r, 
                 (outs GR8   :$dst), (ins),
                 "setle\t$dst",
                 [(set GR8:$dst, (X86setcc X86_COND_LE, EFLAGS))]>,
               TB;                        // GR8 = <= signed
def SETLEm   : I<0x9E, MRM0m, 
                 (outs), (ins i8mem:$dst),
                 "setle\t$dst",
                 [(dsstore (X86setcc X86_COND_LE, EFLAGS), addr:$dst)]>,
               TB;                        // [mem8] = <= signed

def SETGr    : I<0x9F, MRM0r, 
                 (outs GR8   :$dst), (ins),
                 "setg\t$dst",
                 [(set GR8:$dst, (X86setcc X86_COND_G, EFLAGS))]>,
               TB;                        // GR8 = >  signed
def SETGm    : I<0x9F, MRM0m, 
                 (outs), (ins i8mem:$dst),
                 "setg\t$dst",
                 [(dsstore (X86setcc X86_COND_G, EFLAGS), addr:$dst)]>,
               TB;                        // [mem8] = >  signed

def SETBr    : I<0x92, MRM0r,
                 (outs GR8   :$dst), (ins),
                 "setb\t$dst",
                 [(set GR8:$dst, (X86setcc X86_COND_B, EFLAGS))]>,
               TB;                        // GR8 = <  unsign
def SETBm    : I<0x92, MRM0m,
                 (outs), (ins i8mem:$dst),
                 "setb\t$dst",
                 [(dsstore (X86setcc X86_COND_B, EFLAGS), addr:$dst)]>,
               TB;                        // [mem8] = <  unsign

def SETAEr   : I<0x93, MRM0r, 
                 (outs GR8   :$dst), (ins),
                 "setae\t$dst",
                 [(set GR8:$dst, (X86setcc X86_COND_AE, EFLAGS))]>,
               TB;                        // GR8 = >= unsign
def SETAEm   : I<0x93, MRM0m, 
                 (outs), (ins i8mem:$dst),
                 "setae\t$dst",
                 [(dsstore (X86setcc X86_COND_AE, EFLAGS), addr:$dst)]>,
               TB;                        // [mem8] = >= unsign

def SETBEr   : I<0x96, MRM0r, 
                 (outs GR8   :$dst), (ins),
                 "setbe\t$dst",
                 [(set GR8:$dst, (X86setcc X86_COND_BE, EFLAGS))]>,
               TB;                        // GR8 = <= unsign
def SETBEm   : I<0x96, MRM0m, 
                 (outs), (ins i8mem:$dst),
                 "setbe\t$dst",
                 [(dsstore (X86setcc X86_COND_BE, EFLAGS), addr:$dst)]>,
               TB;                        // [mem8] = <= unsign

def SETAr    : I<0x97, MRM0r, 
                 (outs GR8   :$dst), (ins),
                 "seta\t$dst",
                 [(set GR8:$dst, (X86setcc X86_COND_A, EFLAGS))]>,
               TB;                        // GR8 = >  signed
def SETAm    : I<0x97, MRM0m, 
                 (outs), (ins i8mem:$dst),
                 "seta\t$dst",
                 [(dsstore (X86setcc X86_COND_A, EFLAGS), addr:$dst)]>,
               TB;                        // [mem8] = >  signed

def SETSr    : I<0x98, MRM0r, 
                 (outs GR8   :$dst), (ins),
                 "sets\t$dst",
                 [(set GR8:$dst, (X86setcc X86_COND_S, EFLAGS))]>,
               TB;                        // GR8 = <sign bit>
def SETSm    : I<0x98, MRM0m, 
                 (outs), (ins i8mem:$dst),
                 "sets\t$dst",
                 [(dsstore (X86setcc X86_COND_S, EFLAGS), addr:$dst)]>,
               TB;                        // [mem8] = <sign bit>
def SETNSr   : I<0x99, MRM0r, 
                 (outs GR8   :$dst), (ins),
                 "setns\t$dst",
                 [(set GR8:$dst, (X86setcc X86_COND_NS, EFLAGS))]>,
               TB;                        // GR8 = !<sign bit>
def SETNSm   : I<0x99, MRM0m, 
                 (outs), (ins i8mem:$dst),
                 "setns\t$dst",
                 [(dsstore (X86setcc X86_COND_NS, EFLAGS), addr:$dst)]>,
               TB;                        // [mem8] = !<sign bit>

def SETPr    : I<0x9A, MRM0r, 
                 (outs GR8   :$dst), (ins),
                 "setp\t$dst",
                 [(set GR8:$dst, (X86setcc X86_COND_P, EFLAGS))]>,
               TB;                        // GR8 = parity
def SETPm    : I<0x9A, MRM0m, 
                 (outs), (ins i8mem:$dst),
                 "setp\t$dst",
                 [(dsstore (X86setcc X86_COND_P, EFLAGS), addr:$dst)]>,
               TB;                        // [mem8] = parity
def SETNPr   : I<0x9B, MRM0r, 
                 (outs GR8   :$dst), (ins),
                 "setnp\t$dst",
                 [(set GR8:$dst, (X86setcc X86_COND_NP, EFLAGS))]>,
               TB;                        // GR8 = not parity
def SETNPm   : I<0x9B, MRM0m, 
                 (outs), (ins i8mem:$dst),
                 "setnp\t$dst",
                 [(dsstore (X86setcc X86_COND_NP, EFLAGS), addr:$dst)]>,
               TB;                        // [mem8] = not parity

def SETOr    : I<0x90, MRM0r, 
                 (outs GR8   :$dst), (ins),
                 "seto\t$dst",
                 [(set GR8:$dst, (X86setcc X86_COND_O, EFLAGS))]>,
               TB;                        // GR8 = overflow
def SETOm    : I<0x90, MRM0m, 
                 (outs), (ins i8mem:$dst),
                 "seto\t$dst",
                 [(dsstore (X86setcc X86_COND_O, EFLAGS), addr:$dst)]>,
               TB;                        // [mem8] = overflow
def SETNOr   : I<0x91, MRM0r, 
                 (outs GR8   :$dst), (ins),
                 "setno\t$dst",
                 [(set GR8:$dst, (X86setcc X86_COND_NO, EFLAGS))]>,
               TB;                        // GR8 = not overflow
def SETNOm   : I<0x91, MRM0m, 
                 (outs), (ins i8mem:$dst),
                 "setno\t$dst",
                 [(dsstore (X86setcc X86_COND_NO, EFLAGS), addr:$dst)]>,
               TB;                        // [mem8] = not overflow
} // Uses = [EFLAGS]


// Integer comparisons
let Defs = [EFLAGS] in {
def CMP8i8 : Ii8<0x3C, RawFrm, (outs), (ins i8imm:$src),
                 "cmp{b}\t{$src, %al|%al, $src}", []>;
def CMP16i16 : Ii16<0x3D, RawFrm, (outs), (ins i16imm:$src),
                    "cmp{w}\t{$src, %ax|%ax, $src}", []>, OpSize;
def CMP32i32 : Ii32<0x3D, RawFrm, (outs), (ins i32imm:$src),
                    "cmp{l}\t{$src, %eax|%eax, $src}", []>;

def CMP8rr  : I<0x38, MRMDestReg,
                (outs), (ins GR8 :$src1, GR8 :$src2),
                "cmp{b}\t{$src2, $src1|$src1, $src2}",
                [(set EFLAGS, (X86cmp GR8:$src1, GR8:$src2))]>;
def CMP16rr : I<0x39, MRMDestReg,
                (outs), (ins GR16:$src1, GR16:$src2),
                "cmp{w}\t{$src2, $src1|$src1, $src2}",
                [(set EFLAGS, (X86cmp GR16:$src1, GR16:$src2))]>, OpSize;
def CMP32rr : I<0x39, MRMDestReg,
                (outs), (ins GR32:$src1, GR32:$src2),
                "cmp{l}\t{$src2, $src1|$src1, $src2}",
                [(set EFLAGS, (X86cmp GR32:$src1, GR32:$src2))]>;
def CMP8mr  : I<0x38, MRMDestMem,
                (outs), (ins i8mem :$src1, GR8 :$src2),
                "cmp{b}\t{$src2, $src1|$src1, $src2}",
                [(set EFLAGS, (X86cmp (loadi8 addr:$src1), GR8:$src2))]>;
def CMP16mr : I<0x39, MRMDestMem,
                (outs), (ins i16mem:$src1, GR16:$src2),
                "cmp{w}\t{$src2, $src1|$src1, $src2}",
                [(set EFLAGS, (X86cmp (loadi16 addr:$src1), GR16:$src2))]>,
                 OpSize;
def CMP32mr : I<0x39, MRMDestMem,
                (outs), (ins i32mem:$src1, GR32:$src2),
                "cmp{l}\t{$src2, $src1|$src1, $src2}",
                [(set EFLAGS, (X86cmp (loadi32 addr:$src1), GR32:$src2))]>;
def CMP8rm  : I<0x3A, MRMSrcMem,
                (outs), (ins GR8 :$src1, i8mem :$src2),
                "cmp{b}\t{$src2, $src1|$src1, $src2}",
                [(set EFLAGS, (X86cmp GR8:$src1, (loadi8 addr:$src2)))]>;
def CMP16rm : I<0x3B, MRMSrcMem,
                (outs), (ins GR16:$src1, i16mem:$src2),
                "cmp{w}\t{$src2, $src1|$src1, $src2}",
                [(set EFLAGS, (X86cmp GR16:$src1, (loadi16 addr:$src2)))]>,
                 OpSize;
def CMP32rm : I<0x3B, MRMSrcMem,
                (outs), (ins GR32:$src1, i32mem:$src2),
                "cmp{l}\t{$src2, $src1|$src1, $src2}",
                [(set EFLAGS, (X86cmp GR32:$src1, (loadi32 addr:$src2)))]>;

// These are alternate spellings for use by the disassembler, we mark them as
// code gen only to ensure they aren't matched by the assembler.
let isCodeGenOnly = 1 in {
  def CMP8rr_alt : I<0x3A, MRMSrcReg, (outs), (ins GR8:$src1, GR8:$src2),
                    "cmp{b}\t{$src2, $src1|$src1, $src2}", []>;
  def CMP16rr_alt : I<0x3B, MRMSrcReg, (outs), (ins GR16:$src1, GR16:$src2),
                     "cmp{w}\t{$src2, $src1|$src1, $src2}", []>, OpSize;
  def CMP32rr_alt : I<0x3B, MRMSrcReg, (outs), (ins GR32:$src1, GR32:$src2),
                     "cmp{l}\t{$src2, $src1|$src1, $src2}", []>;
}

def CMP8ri  : Ii8<0x80, MRM7r,
                  (outs), (ins GR8:$src1, i8imm:$src2),
                  "cmp{b}\t{$src2, $src1|$src1, $src2}",
                  [(set EFLAGS, (X86cmp GR8:$src1, imm:$src2))]>;
def CMP16ri : Ii16<0x81, MRM7r,
                   (outs), (ins GR16:$src1, i16imm:$src2),
                   "cmp{w}\t{$src2, $src1|$src1, $src2}",
                   [(set EFLAGS, (X86cmp GR16:$src1, imm:$src2))]>, OpSize;
def CMP32ri : Ii32<0x81, MRM7r,
                   (outs), (ins GR32:$src1, i32imm:$src2),
                   "cmp{l}\t{$src2, $src1|$src1, $src2}",
                   [(set EFLAGS, (X86cmp GR32:$src1, imm:$src2))]>;
def CMP8mi  : Ii8 <0x80, MRM7m,
                   (outs), (ins i8mem :$src1, i8imm :$src2),
                   "cmp{b}\t{$src2, $src1|$src1, $src2}",
                   [(set EFLAGS, (X86cmp (loadi8 addr:$src1), imm:$src2))]>;
def CMP16mi : Ii16<0x81, MRM7m,
                   (outs), (ins i16mem:$src1, i16imm:$src2),
                   "cmp{w}\t{$src2, $src1|$src1, $src2}",
                   [(set EFLAGS, (X86cmp (loadi16 addr:$src1), imm:$src2))]>,
                   OpSize;
def CMP32mi : Ii32<0x81, MRM7m,
                   (outs), (ins i32mem:$src1, i32imm:$src2),
                   "cmp{l}\t{$src2, $src1|$src1, $src2}",
                   [(set EFLAGS, (X86cmp (loadi32 addr:$src1), imm:$src2))]>;
def CMP16ri8 : Ii8<0x83, MRM7r,
                   (outs), (ins GR16:$src1, i16i8imm:$src2),
                   "cmp{w}\t{$src2, $src1|$src1, $src2}",
                   [(set EFLAGS, (X86cmp GR16:$src1, i16immSExt8:$src2))]>,
                    OpSize;
def CMP16mi8 : Ii8<0x83, MRM7m,
                   (outs), (ins i16mem:$src1, i16i8imm:$src2),
                   "cmp{w}\t{$src2, $src1|$src1, $src2}",
                   [(set EFLAGS, (X86cmp (loadi16 addr:$src1),
                                         i16immSExt8:$src2))]>, OpSize;
def CMP32mi8 : Ii8<0x83, MRM7m,
                   (outs), (ins i32mem:$src1, i32i8imm:$src2),
                   "cmp{l}\t{$src2, $src1|$src1, $src2}",
                   [(set EFLAGS, (X86cmp (loadi32 addr:$src1),
                                         i32immSExt8:$src2))]>;
def CMP32ri8 : Ii8<0x83, MRM7r,
                   (outs), (ins GR32:$src1, i32i8imm:$src2),
                   "cmp{l}\t{$src2, $src1|$src1, $src2}",
                   [(set EFLAGS, (X86cmp GR32:$src1, i32immSExt8:$src2))]>;
} // Defs = [EFLAGS]

// Bit tests.
// TODO: BTC, BTR, and BTS
let Defs = [EFLAGS] in {
def BT16rr : I<0xA3, MRMDestReg, (outs), (ins GR16:$src1, GR16:$src2),
               "bt{w}\t{$src2, $src1|$src1, $src2}",
               [(set EFLAGS, (X86bt GR16:$src1, GR16:$src2))]>, OpSize, TB;
def BT32rr : I<0xA3, MRMDestReg, (outs), (ins GR32:$src1, GR32:$src2),
               "bt{l}\t{$src2, $src1|$src1, $src2}",
               [(set EFLAGS, (X86bt GR32:$src1, GR32:$src2))]>, TB;

// Unlike with the register+register form, the memory+register form of the
// bt instruction does not ignore the high bits of the index. From ISel's
// perspective, this is pretty bizarre. Make these instructions disassembly
// only for now.

def BT16mr : I<0xA3, MRMDestMem, (outs), (ins i16mem:$src1, GR16:$src2),
               "bt{w}\t{$src2, $src1|$src1, $src2}", 
//               [(X86bt (loadi16 addr:$src1), GR16:$src2),
//                (implicit EFLAGS)]
               []
               >, OpSize, TB, Requires<[FastBTMem]>;
def BT32mr : I<0xA3, MRMDestMem, (outs), (ins i32mem:$src1, GR32:$src2),
               "bt{l}\t{$src2, $src1|$src1, $src2}", 
//               [(X86bt (loadi32 addr:$src1), GR32:$src2),
//                (implicit EFLAGS)]
               []
               >, TB, Requires<[FastBTMem]>;

def BT16ri8 : Ii8<0xBA, MRM4r, (outs), (ins GR16:$src1, i16i8imm:$src2),
                "bt{w}\t{$src2, $src1|$src1, $src2}",
                [(set EFLAGS, (X86bt GR16:$src1, i16immSExt8:$src2))]>,
                OpSize, TB;
def BT32ri8 : Ii8<0xBA, MRM4r, (outs), (ins GR32:$src1, i32i8imm:$src2),
                "bt{l}\t{$src2, $src1|$src1, $src2}",
                [(set EFLAGS, (X86bt GR32:$src1, i32immSExt8:$src2))]>, TB;
// Note that these instructions don't need FastBTMem because that
// only applies when the other operand is in a register. When it's
// an immediate, bt is still fast.
def BT16mi8 : Ii8<0xBA, MRM4m, (outs), (ins i16mem:$src1, i16i8imm:$src2),
                "bt{w}\t{$src2, $src1|$src1, $src2}",
                [(set EFLAGS, (X86bt (loadi16 addr:$src1), i16immSExt8:$src2))
                 ]>, OpSize, TB;
def BT32mi8 : Ii8<0xBA, MRM4m, (outs), (ins i32mem:$src1, i32i8imm:$src2),
                "bt{l}\t{$src2, $src1|$src1, $src2}",
                [(set EFLAGS, (X86bt (loadi32 addr:$src1), i32immSExt8:$src2))
                 ]>, TB;

def BTC16rr : I<0xBB, MRMDestReg, (outs), (ins GR16:$src1, GR16:$src2),
                "btc{w}\t{$src2, $src1|$src1, $src2}", []>, OpSize, TB;
def BTC32rr : I<0xBB, MRMDestReg, (outs), (ins GR32:$src1, GR32:$src2),
                "btc{l}\t{$src2, $src1|$src1, $src2}", []>, TB;
def BTC16mr : I<0xBB, MRMDestMem, (outs), (ins i16mem:$src1, GR16:$src2),
                "btc{w}\t{$src2, $src1|$src1, $src2}", []>, OpSize, TB;
def BTC32mr : I<0xBB, MRMDestMem, (outs), (ins i32mem:$src1, GR32:$src2),
                "btc{l}\t{$src2, $src1|$src1, $src2}", []>, TB;
def BTC16ri8 : Ii8<0xBA, MRM7r, (outs), (ins GR16:$src1, i16i8imm:$src2),
                    "btc{w}\t{$src2, $src1|$src1, $src2}", []>, OpSize, TB;
def BTC32ri8 : Ii8<0xBA, MRM7r, (outs), (ins GR32:$src1, i32i8imm:$src2),
                    "btc{l}\t{$src2, $src1|$src1, $src2}", []>, TB;
def BTC16mi8 : Ii8<0xBA, MRM7m, (outs), (ins i16mem:$src1, i16i8imm:$src2),
                    "btc{w}\t{$src2, $src1|$src1, $src2}", []>, OpSize, TB;
def BTC32mi8 : Ii8<0xBA, MRM7m, (outs), (ins i32mem:$src1, i32i8imm:$src2),
                    "btc{l}\t{$src2, $src1|$src1, $src2}", []>, TB;

def BTR16rr : I<0xB3, MRMDestReg, (outs), (ins GR16:$src1, GR16:$src2),
                "btr{w}\t{$src2, $src1|$src1, $src2}", []>, OpSize, TB;
def BTR32rr : I<0xB3, MRMDestReg, (outs), (ins GR32:$src1, GR32:$src2),
                "btr{l}\t{$src2, $src1|$src1, $src2}", []>, TB;
def BTR16mr : I<0xB3, MRMDestMem, (outs), (ins i16mem:$src1, GR16:$src2),
                "btr{w}\t{$src2, $src1|$src1, $src2}", []>, OpSize, TB;
def BTR32mr : I<0xB3, MRMDestMem, (outs), (ins i32mem:$src1, GR32:$src2),
                "btr{l}\t{$src2, $src1|$src1, $src2}", []>, TB;
def BTR16ri8 : Ii8<0xBA, MRM6r, (outs), (ins GR16:$src1, i16i8imm:$src2),
                    "btr{w}\t{$src2, $src1|$src1, $src2}", []>, OpSize, TB;
def BTR32ri8 : Ii8<0xBA, MRM6r, (outs), (ins GR32:$src1, i32i8imm:$src2),
                    "btr{l}\t{$src2, $src1|$src1, $src2}", []>, TB;
def BTR16mi8 : Ii8<0xBA, MRM6m, (outs), (ins i16mem:$src1, i16i8imm:$src2),
                    "btr{w}\t{$src2, $src1|$src1, $src2}", []>, OpSize, TB;
def BTR32mi8 : Ii8<0xBA, MRM6m, (outs), (ins i32mem:$src1, i32i8imm:$src2),
                    "btr{l}\t{$src2, $src1|$src1, $src2}", []>, TB;

def BTS16rr : I<0xAB, MRMDestReg, (outs), (ins GR16:$src1, GR16:$src2),
                "bts{w}\t{$src2, $src1|$src1, $src2}", []>, OpSize, TB;
def BTS32rr : I<0xAB, MRMDestReg, (outs), (ins GR32:$src1, GR32:$src2),
                "bts{l}\t{$src2, $src1|$src1, $src2}", []>, TB;
def BTS16mr : I<0xAB, MRMDestMem, (outs), (ins i16mem:$src1, GR16:$src2),
                "bts{w}\t{$src2, $src1|$src1, $src2}", []>, OpSize, TB;
def BTS32mr : I<0xAB, MRMDestMem, (outs), (ins i32mem:$src1, GR32:$src2),
                "bts{l}\t{$src2, $src1|$src1, $src2}", []>, TB;
def BTS16ri8 : Ii8<0xBA, MRM5r, (outs), (ins GR16:$src1, i16i8imm:$src2),
                    "bts{w}\t{$src2, $src1|$src1, $src2}", []>, OpSize, TB;
def BTS32ri8 : Ii8<0xBA, MRM5r, (outs), (ins GR32:$src1, i32i8imm:$src2),
                    "bts{l}\t{$src2, $src1|$src1, $src2}", []>, TB;
def BTS16mi8 : Ii8<0xBA, MRM5m, (outs), (ins i16mem:$src1, i16i8imm:$src2),
                    "bts{w}\t{$src2, $src1|$src1, $src2}", []>, OpSize, TB;
def BTS32mi8 : Ii8<0xBA, MRM5m, (outs), (ins i32mem:$src1, i32i8imm:$src2),
                    "bts{l}\t{$src2, $src1|$src1, $src2}", []>, TB;
} // Defs = [EFLAGS]

// Sign/Zero extenders
// Use movsbl intead of movsbw; we don't care about the high 16 bits
// of the register here. This has a smaller encoding and avoids a
// partial-register update.  Actual movsbw included for the disassembler.
def MOVSX16rr8W : I<0xBE, MRMSrcReg, (outs GR16:$dst), (ins GR8:$src),
                    "movs{bw|x}\t{$src, $dst|$dst, $src}", []>, TB, OpSize;
def MOVSX16rm8W : I<0xBE, MRMSrcMem, (outs GR16:$dst), (ins i8mem:$src),
                    "movs{bw|x}\t{$src, $dst|$dst, $src}", []>, TB, OpSize;
def MOVSX16rr8 : I<0xBE, MRMSrcReg, (outs GR16:$dst), (ins GR8 :$src),
                   "", [(set GR16:$dst, (sext GR8:$src))]>, TB;
def MOVSX16rm8 : I<0xBE, MRMSrcMem, (outs GR16:$dst), (ins i8mem :$src),
                   "", [(set GR16:$dst, (sextloadi16i8 addr:$src))]>, TB;
def MOVSX32rr8 : I<0xBE, MRMSrcReg, (outs GR32:$dst), (ins GR8 :$src),
                   "movs{bl|x}\t{$src, $dst|$dst, $src}",
                   [(set GR32:$dst, (sext GR8:$src))]>, TB;
def MOVSX32rm8 : I<0xBE, MRMSrcMem, (outs GR32:$dst), (ins i8mem :$src),
                   "movs{bl|x}\t{$src, $dst|$dst, $src}",
                   [(set GR32:$dst, (sextloadi32i8 addr:$src))]>, TB;
def MOVSX32rr16: I<0xBF, MRMSrcReg, (outs GR32:$dst), (ins GR16:$src),
                   "movs{wl|x}\t{$src, $dst|$dst, $src}",
                   [(set GR32:$dst, (sext GR16:$src))]>, TB;
def MOVSX32rm16: I<0xBF, MRMSrcMem, (outs GR32:$dst), (ins i16mem:$src),
                   "movs{wl|x}\t{$src, $dst|$dst, $src}",
                   [(set GR32:$dst, (sextloadi32i16 addr:$src))]>, TB;

// Use movzbl intead of movzbw; we don't care about the high 16 bits
// of the register here. This has a smaller encoding and avoids a
// partial-register update.  Actual movzbw included for the disassembler.
def MOVZX16rr8W : I<0xB6, MRMSrcReg, (outs GR16:$dst), (ins GR8:$src),
                    "movz{bw|x}\t{$src, $dst|$dst, $src}", []>, TB, OpSize;
def MOVZX16rm8W : I<0xB6, MRMSrcMem, (outs GR16:$dst), (ins i8mem:$src),
                    "movz{bw|x}\t{$src, $dst|$dst, $src}", []>, TB, OpSize;  
def MOVZX16rr8 : I<0xB6, MRMSrcReg, (outs GR16:$dst), (ins GR8 :$src),
                   "", [(set GR16:$dst, (zext GR8:$src))]>, TB;
def MOVZX16rm8 : I<0xB6, MRMSrcMem, (outs GR16:$dst), (ins i8mem :$src),
                   "", [(set GR16:$dst, (zextloadi16i8 addr:$src))]>, TB;
def MOVZX32rr8 : I<0xB6, MRMSrcReg, (outs GR32:$dst), (ins GR8 :$src),
                   "movz{bl|x}\t{$src, $dst|$dst, $src}",
                   [(set GR32:$dst, (zext GR8:$src))]>, TB;
def MOVZX32rm8 : I<0xB6, MRMSrcMem, (outs GR32:$dst), (ins i8mem :$src),
                   "movz{bl|x}\t{$src, $dst|$dst, $src}",
                   [(set GR32:$dst, (zextloadi32i8 addr:$src))]>, TB;
def MOVZX32rr16: I<0xB7, MRMSrcReg, (outs GR32:$dst), (ins GR16:$src),
                   "movz{wl|x}\t{$src, $dst|$dst, $src}",
                   [(set GR32:$dst, (zext GR16:$src))]>, TB;
def MOVZX32rm16: I<0xB7, MRMSrcMem, (outs GR32:$dst), (ins i16mem:$src),
                   "movz{wl|x}\t{$src, $dst|$dst, $src}",
                   [(set GR32:$dst, (zextloadi32i16 addr:$src))]>, TB;

// These are the same as the regular MOVZX32rr8 and MOVZX32rm8
// except that they use GR32_NOREX for the output operand register class
// instead of GR32. This allows them to operate on h registers on x86-64.
def MOVZX32_NOREXrr8 : I<0xB6, MRMSrcReg,
                         (outs GR32_NOREX:$dst), (ins GR8:$src),
                         "movz{bl|x}\t{$src, $dst|$dst, $src}  # NOREX",
                         []>, TB;
let mayLoad = 1 in
def MOVZX32_NOREXrm8 : I<0xB6, MRMSrcMem,
                         (outs GR32_NOREX:$dst), (ins i8mem:$src),
                         "movz{bl|x}\t{$src, $dst|$dst, $src}  # NOREX",
                         []>, TB;

let neverHasSideEffects = 1 in {
  let Defs = [AX], Uses = [AL] in
  def CBW : I<0x98, RawFrm, (outs), (ins),
              "{cbtw|cbw}", []>, OpSize;   // AX = signext(AL)
  let Defs = [EAX], Uses = [AX] in
  def CWDE : I<0x98, RawFrm, (outs), (ins),
              "{cwtl|cwde}", []>;   // EAX = signext(AX)

  let Defs = [AX,DX], Uses = [AX] in
  def CWD : I<0x99, RawFrm, (outs), (ins),
              "{cwtd|cwd}", []>, OpSize; // DX:AX = signext(AX)
  let Defs = [EAX,EDX], Uses = [EAX] in
  def CDQ : I<0x99, RawFrm, (outs), (ins),
              "{cltd|cdq}", []>; // EDX:EAX = signext(EAX)
}

//===----------------------------------------------------------------------===//
// Alias Instructions
//===----------------------------------------------------------------------===//

// Alias instructions that map movr0 to xor.
// FIXME: remove when we can teach regalloc that xor reg, reg is ok.
// FIXME: Set encoding to pseudo.
let Defs = [EFLAGS], isReMaterializable = 1, isAsCheapAsAMove = 1,
    isCodeGenOnly = 1 in {
def MOV8r0   : I<0x30, MRMInitReg, (outs GR8 :$dst), (ins), "",
                 [(set GR8:$dst, 0)]>;

// We want to rewrite MOV16r0 in terms of MOV32r0, because it's a smaller
// encoding and avoids a partial-register update sometimes, but doing so
// at isel time interferes with rematerialization in the current register
// allocator. For now, this is rewritten when the instruction is lowered
// to an MCInst.
def MOV16r0   : I<0x31, MRMInitReg, (outs GR16:$dst), (ins),
                 "",
                 [(set GR16:$dst, 0)]>, OpSize;
                 
// FIXME: Set encoding to pseudo.
def MOV32r0  : I<0x31, MRMInitReg, (outs GR32:$dst), (ins), "",
                 [(set GR32:$dst, 0)]>;
}

//===----------------------------------------------------------------------===//
// Thread Local Storage Instructions
//

// All calls clobber the non-callee saved registers. ESP is marked as
// a use to prevent stack-pointer assignments that appear immediately
// before calls from potentially appearing dead.
let Defs = [EAX, ECX, EDX, FP0, FP1, FP2, FP3, FP4, FP5, FP6, ST0,
            MM0, MM1, MM2, MM3, MM4, MM5, MM6, MM7,
            XMM0, XMM1, XMM2, XMM3, XMM4, XMM5, XMM6, XMM7,
            XMM8, XMM9, XMM10, XMM11, XMM12, XMM13, XMM14, XMM15, EFLAGS],
    Uses = [ESP] in
def TLS_addr32 : I<0, Pseudo, (outs), (ins lea32mem:$sym),
                  "leal\t$sym, %eax; "
                  "call\t___tls_get_addr@PLT",
                  [(X86tlsaddr tls32addr:$sym)]>,
                  Requires<[In32BitMode]>;

// FIXME: Not true for darwin
let Defs = [EAX, ECX, EDX, FP0, FP1, FP2, FP3, FP4, FP5, FP6, ST0,
            MM0, MM1, MM2, MM3, MM4, MM5, MM6, MM7,
            XMM0, XMM1, XMM2, XMM3, XMM4, XMM5, XMM6, XMM7,
            XMM8, XMM9, XMM10, XMM11, XMM12, XMM13, XMM14, XMM15, EFLAGS],
    Uses = [ESP],
    usesCustomInserter = 1 in
def TLSCall_32 : I<0, Pseudo, (outs), (ins i32mem:$sym),
                "# Fixme into a call",
                [(X86TLSCall addr:$sym)]>,
                Requires<[In32BitMode]>;
                
let AddedComplexity = 5, isCodeGenOnly = 1 in
def GS_MOV32rm : I<0x8B, MRMSrcMem, (outs GR32:$dst), (ins i32mem:$src),
                   "movl\t%gs:$src, $dst",
                   [(set GR32:$dst, (gsload addr:$src))]>, SegGS;

let AddedComplexity = 5, isCodeGenOnly = 1 in
def FS_MOV32rm : I<0x8B, MRMSrcMem, (outs GR32:$dst), (ins i32mem:$src),
                   "movl\t%fs:$src, $dst",
                   [(set GR32:$dst, (fsload addr:$src))]>, SegFS;

let AddedComplexity = 5, isCodeGenOnly = 1 in
def GS_MOV32mr : I<0x89, MRMDestMem, (outs), (ins i32mem:$dst, GR32:$src),
                "mov{l}\t{$src, gs:$dst|gs:$dst, $src}",
                [(gsstore GR32:$src, addr:$dst)]>, SegGS;

let AddedComplexity = 5, isCodeGenOnly = 1 in
def FS_MOV32mr : I<0x89, MRMDestMem, (outs), (ins i32mem:$dst, GR32:$src),
                "mov{l}\t{$src, fs:$dst|fs:$dst, $src}",
                [(fsstore GR32:$src, addr:$dst)]>, SegFS;

//===----------------------------------------------------------------------===//
// EH Pseudo Instructions
//
let isTerminator = 1, isReturn = 1, isBarrier = 1,
    hasCtrlDep = 1, isCodeGenOnly = 1 in {
def EH_RETURN   : I<0xC3, RawFrm, (outs), (ins GR32:$addr),
                    "ret\t#eh_return, addr: $addr",
                    [(X86ehret GR32:$addr)]>;

}

//===----------------------------------------------------------------------===//
// Atomic support
//

// Atomic swap. These are just normal xchg instructions. But since a memory
// operand is referenced, the atomicity is ensured.
let Constraints = "$val = $dst" in {
def XCHG32rm : I<0x87, MRMSrcMem, (outs GR32:$dst), 
                 (ins GR32:$val, i32mem:$ptr),
               "xchg{l}\t{$val, $ptr|$ptr, $val}", 
               [(set GR32:$dst, (atomic_swap_32 addr:$ptr, GR32:$val))]>;
def XCHG16rm : I<0x87, MRMSrcMem, (outs GR16:$dst), 
                 (ins GR16:$val, i16mem:$ptr),
               "xchg{w}\t{$val, $ptr|$ptr, $val}", 
               [(set GR16:$dst, (atomic_swap_16 addr:$ptr, GR16:$val))]>, 
                OpSize;
def XCHG8rm  : I<0x86, MRMSrcMem, (outs GR8:$dst), (ins GR8:$val, i8mem:$ptr),
               "xchg{b}\t{$val, $ptr|$ptr, $val}", 
               [(set GR8:$dst, (atomic_swap_8 addr:$ptr, GR8:$val))]>;

def XCHG32rr : I<0x87, MRMSrcReg, (outs GR32:$dst), (ins GR32:$val, GR32:$src),
                 "xchg{l}\t{$val, $src|$src, $val}", []>;
def XCHG16rr : I<0x87, MRMSrcReg, (outs GR16:$dst), (ins GR16:$val, GR16:$src),
                 "xchg{w}\t{$val, $src|$src, $val}", []>, OpSize;
def XCHG8rr : I<0x86, MRMSrcReg, (outs GR8:$dst), (ins GR8:$val, GR8:$src),
                "xchg{b}\t{$val, $src|$src, $val}", []>;
}

def XCHG16ar : I<0x90, AddRegFrm, (outs), (ins GR16:$src),
                  "xchg{w}\t{$src, %ax|%ax, $src}", []>, OpSize;
def XCHG32ar : I<0x90, AddRegFrm, (outs), (ins GR32:$src),
                  "xchg{l}\t{$src, %eax|%eax, $src}", []>;

// Atomic compare and swap.
let Defs = [EAX, EFLAGS], Uses = [EAX] in {
def LCMPXCHG32 : I<0xB1, MRMDestMem, (outs), (ins i32mem:$ptr, GR32:$swap),
               "lock\n\t"
               "cmpxchg{l}\t{$swap, $ptr|$ptr, $swap}",
               [(X86cas addr:$ptr, GR32:$swap, 4)]>, TB, LOCK;
}
let Defs = [EAX, EDX, EFLAGS], Uses = [EAX, EBX, ECX, EDX] in {
def LCMPXCHG8B : I<0xC7, MRM1m, (outs), (ins i64mem:$ptr),
               "lock\n\t"
               "cmpxchg8b\t$ptr",
               [(X86cas8 addr:$ptr)]>, TB, LOCK;
}

let Defs = [AX, EFLAGS], Uses = [AX] in {
def LCMPXCHG16 : I<0xB1, MRMDestMem, (outs), (ins i16mem:$ptr, GR16:$swap),
               "lock\n\t"
               "cmpxchg{w}\t{$swap, $ptr|$ptr, $swap}",
               [(X86cas addr:$ptr, GR16:$swap, 2)]>, TB, OpSize, LOCK;
}
let Defs = [AL, EFLAGS], Uses = [AL] in {
def LCMPXCHG8 : I<0xB0, MRMDestMem, (outs), (ins i8mem:$ptr, GR8:$swap),
               "lock\n\t"
               "cmpxchg{b}\t{$swap, $ptr|$ptr, $swap}",
               [(X86cas addr:$ptr, GR8:$swap, 1)]>, TB, LOCK;
}

// Atomic exchange and add
let Constraints = "$val = $dst", Defs = [EFLAGS] in {
def LXADD32 : I<0xC1, MRMSrcMem, (outs GR32:$dst), (ins GR32:$val, i32mem:$ptr),
               "lock\n\t"
               "xadd{l}\t{$val, $ptr|$ptr, $val}",
               [(set GR32:$dst, (atomic_load_add_32 addr:$ptr, GR32:$val))]>,
                TB, LOCK;
def LXADD16 : I<0xC1, MRMSrcMem, (outs GR16:$dst), (ins GR16:$val, i16mem:$ptr),
               "lock\n\t"
               "xadd{w}\t{$val, $ptr|$ptr, $val}",
               [(set GR16:$dst, (atomic_load_add_16 addr:$ptr, GR16:$val))]>,
                TB, OpSize, LOCK;
def LXADD8  : I<0xC0, MRMSrcMem, (outs GR8:$dst), (ins GR8:$val, i8mem:$ptr),
               "lock\n\t"
               "xadd{b}\t{$val, $ptr|$ptr, $val}",
               [(set GR8:$dst, (atomic_load_add_8 addr:$ptr, GR8:$val))]>,
                TB, LOCK;
}

def XADD8rr : I<0xC0, MRMDestReg, (outs GR8:$dst), (ins GR8:$src),
                "xadd{b}\t{$src, $dst|$dst, $src}", []>, TB;
def XADD16rr : I<0xC1, MRMDestReg, (outs GR16:$dst), (ins GR16:$src),
                 "xadd{w}\t{$src, $dst|$dst, $src}", []>, TB, OpSize;
def XADD32rr  : I<0xC1, MRMDestReg, (outs GR32:$dst), (ins GR32:$src),
                 "xadd{l}\t{$src, $dst|$dst, $src}", []>, TB;

let mayLoad = 1, mayStore = 1 in {
def XADD8rm   : I<0xC0, MRMDestMem, (outs), (ins i8mem:$dst, GR8:$src),
                 "xadd{b}\t{$src, $dst|$dst, $src}", []>, TB;
def XADD16rm  : I<0xC1, MRMDestMem, (outs), (ins i16mem:$dst, GR16:$src),
                 "xadd{w}\t{$src, $dst|$dst, $src}", []>, TB, OpSize;
def XADD32rm  : I<0xC1, MRMDestMem, (outs), (ins i32mem:$dst, GR32:$src),
                 "xadd{l}\t{$src, $dst|$dst, $src}", []>, TB;
}

def CMPXCHG8rr : I<0xB0, MRMDestReg, (outs GR8:$dst), (ins GR8:$src),
                   "cmpxchg{b}\t{$src, $dst|$dst, $src}", []>, TB;
def CMPXCHG16rr : I<0xB1, MRMDestReg, (outs GR16:$dst), (ins GR16:$src),
                    "cmpxchg{w}\t{$src, $dst|$dst, $src}", []>, TB, OpSize;
def CMPXCHG32rr  : I<0xB1, MRMDestReg, (outs GR32:$dst), (ins GR32:$src),
                     "cmpxchg{l}\t{$src, $dst|$dst, $src}", []>, TB;

let mayLoad = 1, mayStore = 1 in {
def CMPXCHG8rm   : I<0xB0, MRMDestMem, (outs), (ins i8mem:$dst, GR8:$src),
                     "cmpxchg{b}\t{$src, $dst|$dst, $src}", []>, TB;
def CMPXCHG16rm  : I<0xB1, MRMDestMem, (outs), (ins i16mem:$dst, GR16:$src),
                     "cmpxchg{w}\t{$src, $dst|$dst, $src}", []>, TB, OpSize;
def CMPXCHG32rm  : I<0xB1, MRMDestMem, (outs), (ins i32mem:$dst, GR32:$src),
                     "cmpxchg{l}\t{$src, $dst|$dst, $src}", []>, TB;
}

let Defs = [EAX, EDX, EFLAGS], Uses = [EAX, EBX, ECX, EDX] in
def CMPXCHG8B : I<0xC7, MRM1m, (outs), (ins i64mem:$dst),
                  "cmpxchg8b\t$dst", []>, TB;

// Optimized codegen when the non-memory output is not used.
// FIXME: Use normal add / sub instructions and add lock prefix dynamically.
let Defs = [EFLAGS], mayLoad = 1, mayStore = 1 in {
def LOCK_ADD8mr  : I<0x00, MRMDestMem, (outs), (ins i8mem:$dst, GR8:$src2),
                    "lock\n\t"
                    "add{b}\t{$src2, $dst|$dst, $src2}", []>, LOCK;
def LOCK_ADD16mr  : I<0x01, MRMDestMem, (outs), (ins i16mem:$dst, GR16:$src2),
                    "lock\n\t"
                    "add{w}\t{$src2, $dst|$dst, $src2}", []>, OpSize, LOCK;
def LOCK_ADD32mr  : I<0x01, MRMDestMem, (outs), (ins i32mem:$dst, GR32:$src2),
                    "lock\n\t"
                    "add{l}\t{$src2, $dst|$dst, $src2}", []>, LOCK;
def LOCK_ADD8mi   : Ii8<0x80, MRM0m, (outs), (ins i8mem :$dst, i8imm :$src2),
                    "lock\n\t"
                    "add{b}\t{$src2, $dst|$dst, $src2}", []>, LOCK;
def LOCK_ADD16mi  : Ii16<0x81, MRM0m, (outs), (ins i16mem:$dst, i16imm:$src2),
                    "lock\n\t"
                     "add{w}\t{$src2, $dst|$dst, $src2}", []>, LOCK;
def LOCK_ADD32mi  : Ii32<0x81, MRM0m, (outs), (ins i32mem:$dst, i32imm:$src2),
                    "lock\n\t"
                    "add{l}\t{$src2, $dst|$dst, $src2}", []>, LOCK;
def LOCK_ADD16mi8 : Ii8<0x83, MRM0m, (outs), (ins i16mem:$dst, i16i8imm :$src2),
                    "lock\n\t"
                    "add{w}\t{$src2, $dst|$dst, $src2}", []>, OpSize, LOCK;
def LOCK_ADD32mi8 : Ii8<0x83, MRM0m, (outs), (ins i32mem:$dst, i32i8imm :$src2),
                    "lock\n\t"
                    "add{l}\t{$src2, $dst|$dst, $src2}", []>, LOCK;

def LOCK_INC8m  : I<0xFE, MRM0m, (outs), (ins i8mem :$dst),
                    "lock\n\t"
                    "inc{b}\t$dst", []>, LOCK;
def LOCK_INC16m : I<0xFF, MRM0m, (outs), (ins i16mem:$dst),
                    "lock\n\t"
                    "inc{w}\t$dst", []>, OpSize, LOCK;
def LOCK_INC32m : I<0xFF, MRM0m, (outs), (ins i32mem:$dst),
                    "lock\n\t"
                    "inc{l}\t$dst", []>, LOCK;

def LOCK_SUB8mr   : I<0x28, MRMDestMem, (outs), (ins i8mem :$dst, GR8 :$src2),
                    "lock\n\t"
                    "sub{b}\t{$src2, $dst|$dst, $src2}", []>, LOCK;
def LOCK_SUB16mr  : I<0x29, MRMDestMem, (outs), (ins i16mem:$dst, GR16:$src2),
                    "lock\n\t"
                    "sub{w}\t{$src2, $dst|$dst, $src2}", []>, OpSize, LOCK;
def LOCK_SUB32mr  : I<0x29, MRMDestMem, (outs), (ins i32mem:$dst, GR32:$src2), 
                    "lock\n\t"
                    "sub{l}\t{$src2, $dst|$dst, $src2}", []>, LOCK;
def LOCK_SUB8mi   : Ii8<0x80, MRM5m, (outs), (ins i8mem :$dst, i8imm:$src2), 
                    "lock\n\t"
                    "sub{b}\t{$src2, $dst|$dst, $src2}", []>, LOCK;
def LOCK_SUB16mi  : Ii16<0x81, MRM5m, (outs), (ins i16mem:$dst, i16imm:$src2), 
                    "lock\n\t"
                    "sub{w}\t{$src2, $dst|$dst, $src2}", []>, OpSize, LOCK;
def LOCK_SUB32mi  : Ii32<0x81, MRM5m, (outs), (ins i32mem:$dst, i32imm:$src2), 
                    "lock\n\t"
                     "sub{l}\t{$src2, $dst|$dst, $src2}", []>, LOCK;
def LOCK_SUB16mi8 : Ii8<0x83, MRM5m, (outs), (ins i16mem:$dst, i16i8imm :$src2),
                    "lock\n\t"
                     "sub{w}\t{$src2, $dst|$dst, $src2}", []>, OpSize, LOCK;
def LOCK_SUB32mi8 : Ii8<0x83, MRM5m, (outs), (ins i32mem:$dst, i32i8imm :$src2),
                    "lock\n\t"
                     "sub{l}\t{$src2, $dst|$dst, $src2}", []>, LOCK;

def LOCK_DEC8m  : I<0xFE, MRM1m, (outs), (ins i8mem :$dst),
                    "lock\n\t"
                    "dec{b}\t$dst", []>, LOCK;
def LOCK_DEC16m : I<0xFF, MRM1m, (outs), (ins i16mem:$dst),
                    "lock\n\t"
                    "dec{w}\t$dst", []>, OpSize, LOCK;
def LOCK_DEC32m : I<0xFF, MRM1m, (outs), (ins i32mem:$dst),
                    "lock\n\t"
                    "dec{l}\t$dst", []>, LOCK;
}

// Atomic exchange, and, or, xor
let Constraints = "$val = $dst", Defs = [EFLAGS],
                  usesCustomInserter = 1 in {
def ATOMAND32 : I<0, Pseudo, (outs GR32:$dst),(ins i32mem:$ptr, GR32:$val),
               "#ATOMAND32 PSEUDO!", 
               [(set GR32:$dst, (atomic_load_and_32 addr:$ptr, GR32:$val))]>;
def ATOMOR32 : I<0, Pseudo, (outs GR32:$dst),(ins i32mem:$ptr, GR32:$val),
               "#ATOMOR32 PSEUDO!", 
               [(set GR32:$dst, (atomic_load_or_32 addr:$ptr, GR32:$val))]>;
def ATOMXOR32 : I<0, Pseudo,(outs GR32:$dst),(ins i32mem:$ptr, GR32:$val),
               "#ATOMXOR32 PSEUDO!", 
               [(set GR32:$dst, (atomic_load_xor_32 addr:$ptr, GR32:$val))]>;
def ATOMNAND32 : I<0, Pseudo,(outs GR32:$dst),(ins i32mem:$ptr, GR32:$val),
               "#ATOMNAND32 PSEUDO!", 
               [(set GR32:$dst, (atomic_load_nand_32 addr:$ptr, GR32:$val))]>;
def ATOMMIN32: I<0, Pseudo, (outs GR32:$dst), (ins i32mem:$ptr, GR32:$val),
               "#ATOMMIN32 PSEUDO!", 
               [(set GR32:$dst, (atomic_load_min_32 addr:$ptr, GR32:$val))]>;
def ATOMMAX32: I<0, Pseudo, (outs GR32:$dst),(ins i32mem:$ptr, GR32:$val),
               "#ATOMMAX32 PSEUDO!", 
               [(set GR32:$dst, (atomic_load_max_32 addr:$ptr, GR32:$val))]>;
def ATOMUMIN32: I<0, Pseudo, (outs GR32:$dst),(ins i32mem:$ptr, GR32:$val),
               "#ATOMUMIN32 PSEUDO!", 
               [(set GR32:$dst, (atomic_load_umin_32 addr:$ptr, GR32:$val))]>;
def ATOMUMAX32: I<0, Pseudo, (outs GR32:$dst),(ins i32mem:$ptr, GR32:$val),
               "#ATOMUMAX32 PSEUDO!", 
               [(set GR32:$dst, (atomic_load_umax_32 addr:$ptr, GR32:$val))]>;

def ATOMAND16 : I<0, Pseudo, (outs GR16:$dst),(ins i16mem:$ptr, GR16:$val),
               "#ATOMAND16 PSEUDO!", 
               [(set GR16:$dst, (atomic_load_and_16 addr:$ptr, GR16:$val))]>;
def ATOMOR16 : I<0, Pseudo, (outs GR16:$dst),(ins i16mem:$ptr, GR16:$val),
               "#ATOMOR16 PSEUDO!", 
               [(set GR16:$dst, (atomic_load_or_16 addr:$ptr, GR16:$val))]>;
def ATOMXOR16 : I<0, Pseudo,(outs GR16:$dst),(ins i16mem:$ptr, GR16:$val),
               "#ATOMXOR16 PSEUDO!", 
               [(set GR16:$dst, (atomic_load_xor_16 addr:$ptr, GR16:$val))]>;
def ATOMNAND16 : I<0, Pseudo,(outs GR16:$dst),(ins i16mem:$ptr, GR16:$val),
               "#ATOMNAND16 PSEUDO!", 
               [(set GR16:$dst, (atomic_load_nand_16 addr:$ptr, GR16:$val))]>;
def ATOMMIN16: I<0, Pseudo, (outs GR16:$dst), (ins i16mem:$ptr, GR16:$val),
               "#ATOMMIN16 PSEUDO!", 
               [(set GR16:$dst, (atomic_load_min_16 addr:$ptr, GR16:$val))]>;
def ATOMMAX16: I<0, Pseudo, (outs GR16:$dst),(ins i16mem:$ptr, GR16:$val),
               "#ATOMMAX16 PSEUDO!", 
               [(set GR16:$dst, (atomic_load_max_16 addr:$ptr, GR16:$val))]>;
def ATOMUMIN16: I<0, Pseudo, (outs GR16:$dst),(ins i16mem:$ptr, GR16:$val),
               "#ATOMUMIN16 PSEUDO!", 
               [(set GR16:$dst, (atomic_load_umin_16 addr:$ptr, GR16:$val))]>;
def ATOMUMAX16: I<0, Pseudo, (outs GR16:$dst),(ins i16mem:$ptr, GR16:$val),
               "#ATOMUMAX16 PSEUDO!", 
               [(set GR16:$dst, (atomic_load_umax_16 addr:$ptr, GR16:$val))]>;

def ATOMAND8 : I<0, Pseudo, (outs GR8:$dst),(ins i8mem:$ptr, GR8:$val),
               "#ATOMAND8 PSEUDO!", 
               [(set GR8:$dst, (atomic_load_and_8 addr:$ptr, GR8:$val))]>;
def ATOMOR8 : I<0, Pseudo, (outs GR8:$dst),(ins i8mem:$ptr, GR8:$val),
               "#ATOMOR8 PSEUDO!", 
               [(set GR8:$dst, (atomic_load_or_8 addr:$ptr, GR8:$val))]>;
def ATOMXOR8 : I<0, Pseudo,(outs GR8:$dst),(ins i8mem:$ptr, GR8:$val),
               "#ATOMXOR8 PSEUDO!", 
               [(set GR8:$dst, (atomic_load_xor_8 addr:$ptr, GR8:$val))]>;
def ATOMNAND8 : I<0, Pseudo,(outs GR8:$dst),(ins i8mem:$ptr, GR8:$val),
               "#ATOMNAND8 PSEUDO!", 
               [(set GR8:$dst, (atomic_load_nand_8 addr:$ptr, GR8:$val))]>;
}

let Constraints = "$val1 = $dst1, $val2 = $dst2", 
                  Defs = [EFLAGS, EAX, EBX, ECX, EDX],
                  Uses = [EAX, EBX, ECX, EDX],
                  mayLoad = 1, mayStore = 1,
                  usesCustomInserter = 1 in {
def ATOMAND6432 : I<0, Pseudo, (outs GR32:$dst1, GR32:$dst2),
                               (ins i64mem:$ptr, GR32:$val1, GR32:$val2),
               "#ATOMAND6432 PSEUDO!", []>;
def ATOMOR6432 : I<0, Pseudo, (outs GR32:$dst1, GR32:$dst2),
                               (ins i64mem:$ptr, GR32:$val1, GR32:$val2),
               "#ATOMOR6432 PSEUDO!", []>;
def ATOMXOR6432 : I<0, Pseudo, (outs GR32:$dst1, GR32:$dst2),
                               (ins i64mem:$ptr, GR32:$val1, GR32:$val2),
               "#ATOMXOR6432 PSEUDO!", []>;
def ATOMNAND6432 : I<0, Pseudo, (outs GR32:$dst1, GR32:$dst2),
                               (ins i64mem:$ptr, GR32:$val1, GR32:$val2),
               "#ATOMNAND6432 PSEUDO!", []>;
def ATOMADD6432 : I<0, Pseudo, (outs GR32:$dst1, GR32:$dst2),
                               (ins i64mem:$ptr, GR32:$val1, GR32:$val2),
               "#ATOMADD6432 PSEUDO!", []>;
def ATOMSUB6432 : I<0, Pseudo, (outs GR32:$dst1, GR32:$dst2),
                               (ins i64mem:$ptr, GR32:$val1, GR32:$val2),
               "#ATOMSUB6432 PSEUDO!", []>;
def ATOMSWAP6432 : I<0, Pseudo, (outs GR32:$dst1, GR32:$dst2),
                               (ins i64mem:$ptr, GR32:$val1, GR32:$val2),
               "#ATOMSWAP6432 PSEUDO!", []>;
}

// Segmentation support instructions.

def LAR16rm : I<0x02, MRMSrcMem, (outs GR16:$dst), (ins i16mem:$src), 
                "lar{w}\t{$src, $dst|$dst, $src}", []>, TB, OpSize;
def LAR16rr : I<0x02, MRMSrcReg, (outs GR16:$dst), (ins GR16:$src),
                "lar{w}\t{$src, $dst|$dst, $src}", []>, TB, OpSize;

// i16mem operand in LAR32rm and GR32 operand in LAR32rr is not a typo.
def LAR32rm : I<0x02, MRMSrcMem, (outs GR32:$dst), (ins i16mem:$src), 
                "lar{l}\t{$src, $dst|$dst, $src}", []>, TB;
def LAR32rr : I<0x02, MRMSrcReg, (outs GR32:$dst), (ins GR32:$src),
                "lar{l}\t{$src, $dst|$dst, $src}", []>, TB;

def LSL16rm : I<0x03, MRMSrcMem, (outs GR16:$dst), (ins i16mem:$src),
                "lsl{w}\t{$src, $dst|$dst, $src}", []>, TB, OpSize; 
def LSL16rr : I<0x03, MRMSrcReg, (outs GR16:$dst), (ins GR16:$src),
                "lsl{w}\t{$src, $dst|$dst, $src}", []>, TB, OpSize;
def LSL32rm : I<0x03, MRMSrcMem, (outs GR32:$dst), (ins i32mem:$src),
                "lsl{l}\t{$src, $dst|$dst, $src}", []>, TB; 
def LSL32rr : I<0x03, MRMSrcReg, (outs GR32:$dst), (ins GR32:$src),
                "lsl{l}\t{$src, $dst|$dst, $src}", []>, TB;
                
def INVLPG : I<0x01, MRM7m, (outs), (ins i8mem:$addr), "invlpg\t$addr", []>, TB;

def STRr : I<0x00, MRM1r, (outs GR16:$dst), (ins),
             "str{w}\t{$dst}", []>, TB;
def STRm : I<0x00, MRM1m, (outs i16mem:$dst), (ins),
             "str{w}\t{$dst}", []>, TB;
def LTRr : I<0x00, MRM3r, (outs), (ins GR16:$src),
             "ltr{w}\t{$src}", []>, TB;
def LTRm : I<0x00, MRM3m, (outs), (ins i16mem:$src),
             "ltr{w}\t{$src}", []>, TB;
             
def PUSHFS16 : I<0xa0, RawFrm, (outs), (ins),
                 "push{w}\t%fs", []>, OpSize, TB;
def PUSHFS32 : I<0xa0, RawFrm, (outs), (ins),
                 "push{l}\t%fs", []>, TB;
def PUSHGS16 : I<0xa8, RawFrm, (outs), (ins),
                 "push{w}\t%gs", []>, OpSize, TB;
def PUSHGS32 : I<0xa8, RawFrm, (outs), (ins),
                 "push{l}\t%gs", []>, TB;

def POPFS16 : I<0xa1, RawFrm, (outs), (ins),
                "pop{w}\t%fs", []>, OpSize, TB;
def POPFS32 : I<0xa1, RawFrm, (outs), (ins),
                "pop{l}\t%fs", []>, TB;
def POPGS16 : I<0xa9, RawFrm, (outs), (ins),
                "pop{w}\t%gs", []>, OpSize, TB;
def POPGS32 : I<0xa9, RawFrm, (outs), (ins),
                "pop{l}\t%gs", []>, TB;

def LDS16rm : I<0xc5, MRMSrcMem, (outs GR16:$dst), (ins opaque32mem:$src),
                "lds{w}\t{$src, $dst|$dst, $src}", []>, OpSize;
def LDS32rm : I<0xc5, MRMSrcMem, (outs GR32:$dst), (ins opaque48mem:$src),
                "lds{l}\t{$src, $dst|$dst, $src}", []>;
def LSS16rm : I<0xb2, MRMSrcMem, (outs GR16:$dst), (ins opaque32mem:$src),
                "lss{w}\t{$src, $dst|$dst, $src}", []>, TB, OpSize;
def LSS32rm : I<0xb2, MRMSrcMem, (outs GR32:$dst), (ins opaque48mem:$src),
                "lss{l}\t{$src, $dst|$dst, $src}", []>, TB;
def LES16rm : I<0xc4, MRMSrcMem, (outs GR16:$dst), (ins opaque32mem:$src),
                "les{w}\t{$src, $dst|$dst, $src}", []>, OpSize;
def LES32rm : I<0xc4, MRMSrcMem, (outs GR32:$dst), (ins opaque48mem:$src),
                "les{l}\t{$src, $dst|$dst, $src}", []>;
def LFS16rm : I<0xb4, MRMSrcMem, (outs GR16:$dst), (ins opaque32mem:$src),
                "lfs{w}\t{$src, $dst|$dst, $src}", []>, TB, OpSize;
def LFS32rm : I<0xb4, MRMSrcMem, (outs GR32:$dst), (ins opaque48mem:$src),
                "lfs{l}\t{$src, $dst|$dst, $src}", []>, TB;
def LGS16rm : I<0xb5, MRMSrcMem, (outs GR16:$dst), (ins opaque32mem:$src),
                "lgs{w}\t{$src, $dst|$dst, $src}", []>, TB, OpSize;
def LGS32rm : I<0xb5, MRMSrcMem, (outs GR32:$dst), (ins opaque48mem:$src),
                "lgs{l}\t{$src, $dst|$dst, $src}", []>, TB;

def VERRr : I<0x00, MRM4r, (outs), (ins GR16:$seg),
              "verr\t$seg", []>, TB;
def VERRm : I<0x00, MRM4m, (outs), (ins i16mem:$seg),
              "verr\t$seg", []>, TB;
def VERWr : I<0x00, MRM5r, (outs), (ins GR16:$seg),
              "verw\t$seg", []>, TB;
def VERWm : I<0x00, MRM5m, (outs), (ins i16mem:$seg),
              "verw\t$seg", []>, TB;

// Descriptor-table support instructions

def SGDTm : I<0x01, MRM0m, (outs opaque48mem:$dst), (ins),
              "sgdt\t$dst", []>, TB;
def SIDTm : I<0x01, MRM1m, (outs opaque48mem:$dst), (ins),
              "sidt\t$dst", []>, TB;
def SLDT16r : I<0x00, MRM0r, (outs GR16:$dst), (ins),
                "sldt{w}\t$dst", []>, TB;
def SLDT16m : I<0x00, MRM0m, (outs i16mem:$dst), (ins),
                "sldt{w}\t$dst", []>, TB;
def LGDTm : I<0x01, MRM2m, (outs), (ins opaque48mem:$src),
              "lgdt\t$src", []>, TB;
def LIDTm : I<0x01, MRM3m, (outs), (ins opaque48mem:$src),
              "lidt\t$src", []>, TB;
def LLDT16r : I<0x00, MRM2r, (outs), (ins GR16:$src),
                "lldt{w}\t$src", []>, TB;
def LLDT16m : I<0x00, MRM2m, (outs), (ins i16mem:$src),
                "lldt{w}\t$src", []>, TB;
                
// Lock instruction prefix
def LOCK_PREFIX : I<0xF0, RawFrm, (outs),  (ins), "lock", []>;

// Repeat string operation instruction prefixes
// These uses the DF flag in the EFLAGS register to inc or dec ECX
let Defs = [ECX], Uses = [ECX,EFLAGS] in {
// Repeat (used with INS, OUTS, MOVS, LODS and STOS)
def REP_PREFIX : I<0xF3, RawFrm, (outs),  (ins), "rep", []>;
// Repeat while not equal (used with CMPS and SCAS)
def REPNE_PREFIX : I<0xF2, RawFrm, (outs),  (ins), "repne", []>;
}

// Segment override instruction prefixes
def CS_PREFIX : I<0x2E, RawFrm, (outs),  (ins), "cs", []>;
def SS_PREFIX : I<0x36, RawFrm, (outs),  (ins), "ss", []>;
def DS_PREFIX : I<0x3E, RawFrm, (outs),  (ins), "ds", []>;
def ES_PREFIX : I<0x26, RawFrm, (outs),  (ins), "es", []>;
def FS_PREFIX : I<0x64, RawFrm, (outs),  (ins), "fs", []>;
def GS_PREFIX : I<0x65, RawFrm, (outs),  (ins), "gs", []>;

// String manipulation instructions

def LODSB : I<0xAC, RawFrm, (outs), (ins), "lodsb", []>;
def LODSW : I<0xAD, RawFrm, (outs), (ins), "lodsw", []>, OpSize;
def LODSD : I<0xAD, RawFrm, (outs), (ins), "lods{l|d}", []>;

def OUTSB : I<0x6E, RawFrm, (outs), (ins), "outsb", []>;
def OUTSW : I<0x6F, RawFrm, (outs), (ins), "outsw", []>, OpSize;
def OUTSD : I<0x6F, RawFrm, (outs), (ins), "outs{l|d}", []>;

// CPU flow control instructions

def HLT : I<0xF4, RawFrm, (outs), (ins), "hlt", []>;
def RSM : I<0xAA, RawFrm, (outs), (ins), "rsm", []>, TB;

// FPU control instructions

def FNINIT : I<0xE3, RawFrm, (outs), (ins), "fninit", []>, DB;

// Flag instructions

def CLC : I<0xF8, RawFrm, (outs), (ins), "clc", []>;
def STC : I<0xF9, RawFrm, (outs), (ins), "stc", []>;
def CLI : I<0xFA, RawFrm, (outs), (ins), "cli", []>;
def STI : I<0xFB, RawFrm, (outs), (ins), "sti", []>;
def CLD : I<0xFC, RawFrm, (outs), (ins), "cld", []>;
def STD : I<0xFD, RawFrm, (outs), (ins), "std", []>;
def CMC : I<0xF5, RawFrm, (outs), (ins), "cmc", []>;

def CLTS : I<0x06, RawFrm, (outs), (ins), "clts", []>, TB;

// Table lookup instructions

def XLAT : I<0xD7, RawFrm, (outs), (ins), "xlatb", []>;

// Specialized register support

def WRMSR : I<0x30, RawFrm, (outs), (ins), "wrmsr", []>, TB;
def RDMSR : I<0x32, RawFrm, (outs), (ins), "rdmsr", []>, TB;
def RDPMC : I<0x33, RawFrm, (outs), (ins), "rdpmc", []>, TB;

def SMSW16r : I<0x01, MRM4r, (outs GR16:$dst), (ins), 
                "smsw{w}\t$dst", []>, OpSize, TB;
def SMSW32r : I<0x01, MRM4r, (outs GR32:$dst), (ins), 
                "smsw{l}\t$dst", []>, TB;
// For memory operands, there is only a 16-bit form
def SMSW16m : I<0x01, MRM4m, (outs i16mem:$dst), (ins),
                "smsw{w}\t$dst", []>, TB;

def LMSW16r : I<0x01, MRM6r, (outs), (ins GR16:$src),
                "lmsw{w}\t$src", []>, TB;
def LMSW16m : I<0x01, MRM6m, (outs), (ins i16mem:$src),
                "lmsw{w}\t$src", []>, TB;
                
def CPUID : I<0xA2, RawFrm, (outs), (ins), "cpuid", []>, TB;

// Cache instructions

def INVD : I<0x08, RawFrm, (outs), (ins), "invd", []>, TB;
def WBINVD : I<0x09, RawFrm, (outs), (ins), "wbinvd", []>, TB;

// VMX instructions

// 66 0F 38 80
def INVEPT : I<0x80, RawFrm, (outs), (ins), "invept", []>, OpSize, T8;
// 66 0F 38 81
def INVVPID : I<0x81, RawFrm, (outs), (ins), "invvpid", []>, OpSize, T8;
// 0F 01 C1
def VMCALL : I<0x01, MRM_C1, (outs), (ins), "vmcall", []>, TB;
def VMCLEARm : I<0xC7, MRM6m, (outs), (ins i64mem:$vmcs),
  "vmclear\t$vmcs", []>, OpSize, TB;
// 0F 01 C2
def VMLAUNCH : I<0x01, MRM_C2, (outs), (ins), "vmlaunch", []>, TB;
// 0F 01 C3
def VMRESUME : I<0x01, MRM_C3, (outs), (ins), "vmresume", []>, TB;
def VMPTRLDm : I<0xC7, MRM6m, (outs), (ins i64mem:$vmcs),
  "vmptrld\t$vmcs", []>, TB;
def VMPTRSTm : I<0xC7, MRM7m, (outs i64mem:$vmcs), (ins),
  "vmptrst\t$vmcs", []>, TB;
def VMREAD64rm : I<0x78, MRMDestMem, (outs i64mem:$dst), (ins GR64:$src),
  "vmread{q}\t{$src, $dst|$dst, $src}", []>, TB;
def VMREAD64rr : I<0x78, MRMDestReg, (outs GR64:$dst), (ins GR64:$src),
  "vmread{q}\t{$src, $dst|$dst, $src}", []>, TB;
def VMREAD32rm : I<0x78, MRMDestMem, (outs i32mem:$dst), (ins GR32:$src),
  "vmread{l}\t{$src, $dst|$dst, $src}", []>, TB;
def VMREAD32rr : I<0x78, MRMDestReg, (outs GR32:$dst), (ins GR32:$src),
  "vmread{l}\t{$src, $dst|$dst, $src}", []>, TB;
def VMWRITE64rm : I<0x79, MRMSrcMem, (outs GR64:$dst), (ins i64mem:$src),
  "vmwrite{q}\t{$src, $dst|$dst, $src}", []>, TB;
def VMWRITE64rr : I<0x79, MRMSrcReg, (outs GR64:$dst), (ins GR64:$src),
  "vmwrite{q}\t{$src, $dst|$dst, $src}", []>, TB;
def VMWRITE32rm : I<0x79, MRMSrcMem, (outs GR32:$dst), (ins i32mem:$src),
  "vmwrite{l}\t{$src, $dst|$dst, $src}", []>, TB;
def VMWRITE32rr : I<0x79, MRMSrcReg, (outs GR32:$dst), (ins GR32:$src),
  "vmwrite{l}\t{$src, $dst|$dst, $src}", []>, TB;
// 0F 01 C4
def VMXOFF : I<0x01, MRM_C4, (outs), (ins), "vmxoff", []>, TB;
def VMXON : I<0xC7, MRM6m, (outs), (ins i64mem:$vmxon),
  "vmxon\t{$vmxon}", []>, XS;

//===----------------------------------------------------------------------===//
// Non-Instruction Patterns
//===----------------------------------------------------------------------===//

// ConstantPool GlobalAddress, ExternalSymbol, and JumpTable
def : Pat<(i32 (X86Wrapper tconstpool  :$dst)), (MOV32ri tconstpool  :$dst)>;
def : Pat<(i32 (X86Wrapper tjumptable  :$dst)), (MOV32ri tjumptable  :$dst)>;
def : Pat<(i32 (X86Wrapper tglobaltlsaddr:$dst)),(MOV32ri tglobaltlsaddr:$dst)>;
def : Pat<(i32 (X86Wrapper tglobaladdr :$dst)), (MOV32ri tglobaladdr :$dst)>;
def : Pat<(i32 (X86Wrapper texternalsym:$dst)), (MOV32ri texternalsym:$dst)>;
def : Pat<(i32 (X86Wrapper tblockaddress:$dst)), (MOV32ri tblockaddress:$dst)>;

def : Pat<(add GR32:$src1, (X86Wrapper tconstpool:$src2)),
          (ADD32ri GR32:$src1, tconstpool:$src2)>;
def : Pat<(add GR32:$src1, (X86Wrapper tjumptable:$src2)),
          (ADD32ri GR32:$src1, tjumptable:$src2)>;
def : Pat<(add GR32:$src1, (X86Wrapper tglobaladdr :$src2)),
          (ADD32ri GR32:$src1, tglobaladdr:$src2)>;
def : Pat<(add GR32:$src1, (X86Wrapper texternalsym:$src2)),
          (ADD32ri GR32:$src1, texternalsym:$src2)>;
def : Pat<(add GR32:$src1, (X86Wrapper tblockaddress:$src2)),
          (ADD32ri GR32:$src1, tblockaddress:$src2)>;

def : Pat<(store (i32 (X86Wrapper tglobaladdr:$src)), addr:$dst),
          (MOV32mi addr:$dst, tglobaladdr:$src)>;
def : Pat<(store (i32 (X86Wrapper texternalsym:$src)), addr:$dst),
          (MOV32mi addr:$dst, texternalsym:$src)>;
def : Pat<(store (i32 (X86Wrapper tblockaddress:$src)), addr:$dst),
          (MOV32mi addr:$dst, tblockaddress:$src)>;

// Calls
// tailcall stuff
def : Pat<(X86tcret GR32_TC:$dst, imm:$off),
          (TCRETURNri GR32_TC:$dst, imm:$off)>,
	  Requires<[In32BitMode]>;

// FIXME: This is disabled for 32-bit PIC mode because the global base
// register which is part of the address mode may be assigned a 
// callee-saved register.
def : Pat<(X86tcret (load addr:$dst), imm:$off),
          (TCRETURNmi addr:$dst, imm:$off)>,
	  Requires<[In32BitMode, IsNotPIC]>;

def : Pat<(X86tcret (i32 tglobaladdr:$dst), imm:$off),
          (TCRETURNdi texternalsym:$dst, imm:$off)>,
	  Requires<[In32BitMode]>;

def : Pat<(X86tcret (i32 texternalsym:$dst), imm:$off),
          (TCRETURNdi texternalsym:$dst, imm:$off)>,
	  Requires<[In32BitMode]>;

// Normal calls, with various flavors of addresses.
def : Pat<(X86call (i32 tglobaladdr:$dst)),
          (CALLpcrel32 tglobaladdr:$dst)>;
def : Pat<(X86call (i32 texternalsym:$dst)),
          (CALLpcrel32 texternalsym:$dst)>;
def : Pat<(X86call (i32 imm:$dst)),
          (CALLpcrel32 imm:$dst)>, Requires<[CallImmAddr]>;

// X86 specific add which produces a flag.
def : Pat<(addc GR32:$src1, GR32:$src2),
          (ADD32rr GR32:$src1, GR32:$src2)>;
def : Pat<(addc GR32:$src1, (load addr:$src2)),
          (ADD32rm GR32:$src1, addr:$src2)>;
def : Pat<(addc GR32:$src1, imm:$src2),
          (ADD32ri GR32:$src1, imm:$src2)>;
def : Pat<(addc GR32:$src1, i32immSExt8:$src2),
          (ADD32ri8 GR32:$src1, i32immSExt8:$src2)>;

def : Pat<(subc GR32:$src1, GR32:$src2),
          (SUB32rr GR32:$src1, GR32:$src2)>;
def : Pat<(subc GR32:$src1, (load addr:$src2)),
          (SUB32rm GR32:$src1, addr:$src2)>;
def : Pat<(subc GR32:$src1, imm:$src2),
          (SUB32ri GR32:$src1, imm:$src2)>;
def : Pat<(subc GR32:$src1, i32immSExt8:$src2),
          (SUB32ri8 GR32:$src1, i32immSExt8:$src2)>;

// Comparisons.

// TEST R,R is smaller than CMP R,0
def : Pat<(X86cmp GR8:$src1, 0),
          (TEST8rr GR8:$src1, GR8:$src1)>;
def : Pat<(X86cmp GR16:$src1, 0),
          (TEST16rr GR16:$src1, GR16:$src1)>;
def : Pat<(X86cmp GR32:$src1, 0),
          (TEST32rr GR32:$src1, GR32:$src1)>;

// Conditional moves with folded loads with operands swapped and conditions
// inverted.
def : Pat<(X86cmov (loadi16 addr:$src1), GR16:$src2, X86_COND_B, EFLAGS),
          (CMOVAE16rm GR16:$src2, addr:$src1)>;
def : Pat<(X86cmov (loadi32 addr:$src1), GR32:$src2, X86_COND_B, EFLAGS),
          (CMOVAE32rm GR32:$src2, addr:$src1)>;
def : Pat<(X86cmov (loadi16 addr:$src1), GR16:$src2, X86_COND_AE, EFLAGS),
          (CMOVB16rm GR16:$src2, addr:$src1)>;
def : Pat<(X86cmov (loadi32 addr:$src1), GR32:$src2, X86_COND_AE, EFLAGS),
          (CMOVB32rm GR32:$src2, addr:$src1)>;
def : Pat<(X86cmov (loadi16 addr:$src1), GR16:$src2, X86_COND_E, EFLAGS),
          (CMOVNE16rm GR16:$src2, addr:$src1)>;
def : Pat<(X86cmov (loadi32 addr:$src1), GR32:$src2, X86_COND_E, EFLAGS),
          (CMOVNE32rm GR32:$src2, addr:$src1)>;
def : Pat<(X86cmov (loadi16 addr:$src1), GR16:$src2, X86_COND_NE, EFLAGS),
          (CMOVE16rm GR16:$src2, addr:$src1)>;
def : Pat<(X86cmov (loadi32 addr:$src1), GR32:$src2, X86_COND_NE, EFLAGS),
          (CMOVE32rm GR32:$src2, addr:$src1)>;
def : Pat<(X86cmov (loadi16 addr:$src1), GR16:$src2, X86_COND_BE, EFLAGS),
          (CMOVA16rm GR16:$src2, addr:$src1)>;
def : Pat<(X86cmov (loadi32 addr:$src1), GR32:$src2, X86_COND_BE, EFLAGS),
          (CMOVA32rm GR32:$src2, addr:$src1)>;
def : Pat<(X86cmov (loadi16 addr:$src1), GR16:$src2, X86_COND_A, EFLAGS),
          (CMOVBE16rm GR16:$src2, addr:$src1)>;
def : Pat<(X86cmov (loadi32 addr:$src1), GR32:$src2, X86_COND_A, EFLAGS),
          (CMOVBE32rm GR32:$src2, addr:$src1)>;
def : Pat<(X86cmov (loadi16 addr:$src1), GR16:$src2, X86_COND_L, EFLAGS),
          (CMOVGE16rm GR16:$src2, addr:$src1)>;
def : Pat<(X86cmov (loadi32 addr:$src1), GR32:$src2, X86_COND_L, EFLAGS),
          (CMOVGE32rm GR32:$src2, addr:$src1)>;
def : Pat<(X86cmov (loadi16 addr:$src1), GR16:$src2, X86_COND_GE, EFLAGS),
          (CMOVL16rm GR16:$src2, addr:$src1)>;
def : Pat<(X86cmov (loadi32 addr:$src1), GR32:$src2, X86_COND_GE, EFLAGS),
          (CMOVL32rm GR32:$src2, addr:$src1)>;
def : Pat<(X86cmov (loadi16 addr:$src1), GR16:$src2, X86_COND_LE, EFLAGS),
          (CMOVG16rm GR16:$src2, addr:$src1)>;
def : Pat<(X86cmov (loadi32 addr:$src1), GR32:$src2, X86_COND_LE, EFLAGS),
          (CMOVG32rm GR32:$src2, addr:$src1)>;
def : Pat<(X86cmov (loadi16 addr:$src1), GR16:$src2, X86_COND_G, EFLAGS),
          (CMOVLE16rm GR16:$src2, addr:$src1)>;
def : Pat<(X86cmov (loadi32 addr:$src1), GR32:$src2, X86_COND_G, EFLAGS),
          (CMOVLE32rm GR32:$src2, addr:$src1)>;
def : Pat<(X86cmov (loadi16 addr:$src1), GR16:$src2, X86_COND_P, EFLAGS),
          (CMOVNP16rm GR16:$src2, addr:$src1)>;
def : Pat<(X86cmov (loadi32 addr:$src1), GR32:$src2, X86_COND_P, EFLAGS),
          (CMOVNP32rm GR32:$src2, addr:$src1)>;
def : Pat<(X86cmov (loadi16 addr:$src1), GR16:$src2, X86_COND_NP, EFLAGS),
          (CMOVP16rm GR16:$src2, addr:$src1)>;
def : Pat<(X86cmov (loadi32 addr:$src1), GR32:$src2, X86_COND_NP, EFLAGS),
          (CMOVP32rm GR32:$src2, addr:$src1)>;
def : Pat<(X86cmov (loadi16 addr:$src1), GR16:$src2, X86_COND_S, EFLAGS),
          (CMOVNS16rm GR16:$src2, addr:$src1)>;
def : Pat<(X86cmov (loadi32 addr:$src1), GR32:$src2, X86_COND_S, EFLAGS),
          (CMOVNS32rm GR32:$src2, addr:$src1)>;
def : Pat<(X86cmov (loadi16 addr:$src1), GR16:$src2, X86_COND_NS, EFLAGS),
          (CMOVS16rm GR16:$src2, addr:$src1)>;
def : Pat<(X86cmov (loadi32 addr:$src1), GR32:$src2, X86_COND_NS, EFLAGS),
          (CMOVS32rm GR32:$src2, addr:$src1)>;
def : Pat<(X86cmov (loadi16 addr:$src1), GR16:$src2, X86_COND_O, EFLAGS),
          (CMOVNO16rm GR16:$src2, addr:$src1)>;
def : Pat<(X86cmov (loadi32 addr:$src1), GR32:$src2, X86_COND_O, EFLAGS),
          (CMOVNO32rm GR32:$src2, addr:$src1)>;
def : Pat<(X86cmov (loadi16 addr:$src1), GR16:$src2, X86_COND_NO, EFLAGS),
          (CMOVO16rm GR16:$src2, addr:$src1)>;
def : Pat<(X86cmov (loadi32 addr:$src1), GR32:$src2, X86_COND_NO, EFLAGS),
          (CMOVO32rm GR32:$src2, addr:$src1)>;

// zextload bool -> zextload byte
def : Pat<(zextloadi8i1  addr:$src), (MOV8rm     addr:$src)>;
def : Pat<(zextloadi16i1 addr:$src), (MOVZX16rm8 addr:$src)>;
def : Pat<(zextloadi32i1 addr:$src), (MOVZX32rm8 addr:$src)>;

// extload bool -> extload byte
def : Pat<(extloadi8i1 addr:$src),   (MOV8rm      addr:$src)>;
def : Pat<(extloadi16i1 addr:$src),  (MOVZX16rm8  addr:$src)>;
def : Pat<(extloadi32i1 addr:$src),  (MOVZX32rm8  addr:$src)>;
def : Pat<(extloadi16i8 addr:$src),  (MOVZX16rm8  addr:$src)>;
def : Pat<(extloadi32i8 addr:$src),  (MOVZX32rm8  addr:$src)>;
def : Pat<(extloadi32i16 addr:$src), (MOVZX32rm16 addr:$src)>;

// anyext. Define these to do an explicit zero-extend to
// avoid partial-register updates.
def : Pat<(i16 (anyext GR8 :$src)), (MOVZX16rr8  GR8 :$src)>;
def : Pat<(i32 (anyext GR8 :$src)), (MOVZX32rr8  GR8 :$src)>;

// Except for i16 -> i32 since isel expect i16 ops to be promoted to i32.
def : Pat<(i32 (anyext GR16:$src)),
          (INSERT_SUBREG (i32 (IMPLICIT_DEF)), GR16:$src, sub_16bit)>;


//===----------------------------------------------------------------------===//
// Some peepholes
//===----------------------------------------------------------------------===//

// Odd encoding trick: -128 fits into an 8-bit immediate field while
// +128 doesn't, so in this special case use a sub instead of an add.
def : Pat<(add GR16:$src1, 128),
          (SUB16ri8 GR16:$src1, -128)>;
def : Pat<(store (add (loadi16 addr:$dst), 128), addr:$dst),
          (SUB16mi8 addr:$dst, -128)>;
def : Pat<(add GR32:$src1, 128),
          (SUB32ri8 GR32:$src1, -128)>;
def : Pat<(store (add (loadi32 addr:$dst), 128), addr:$dst),
          (SUB32mi8 addr:$dst, -128)>;

// r & (2^16-1) ==> movz
def : Pat<(and GR32:$src1, 0xffff),
          (MOVZX32rr16 (EXTRACT_SUBREG GR32:$src1, sub_16bit))>;
// r & (2^8-1) ==> movz
def : Pat<(and GR32:$src1, 0xff),
          (MOVZX32rr8 (EXTRACT_SUBREG (i32 (COPY_TO_REGCLASS GR32:$src1, 
                                                             GR32_ABCD)),
                                      sub_8bit))>,
      Requires<[In32BitMode]>;
// r & (2^8-1) ==> movz
def : Pat<(and GR16:$src1, 0xff),
          (MOVZX16rr8 (EXTRACT_SUBREG (i16 (COPY_TO_REGCLASS GR16:$src1, 
                                                             GR16_ABCD)),
                                      sub_8bit))>,
      Requires<[In32BitMode]>;

// sext_inreg patterns
def : Pat<(sext_inreg GR32:$src, i16),
          (MOVSX32rr16 (EXTRACT_SUBREG GR32:$src, sub_16bit))>;
def : Pat<(sext_inreg GR32:$src, i8),
          (MOVSX32rr8 (EXTRACT_SUBREG (i32 (COPY_TO_REGCLASS GR32:$src, 
                                                             GR32_ABCD)),
                                      sub_8bit))>,
      Requires<[In32BitMode]>;
def : Pat<(sext_inreg GR16:$src, i8),
          (MOVSX16rr8 (EXTRACT_SUBREG (i16 (COPY_TO_REGCLASS GR16:$src, 
                                                             GR16_ABCD)),
                                      sub_8bit))>,
      Requires<[In32BitMode]>;

// trunc patterns
def : Pat<(i16 (trunc GR32:$src)),
          (EXTRACT_SUBREG GR32:$src, sub_16bit)>;
def : Pat<(i8 (trunc GR32:$src)),
          (EXTRACT_SUBREG (i32 (COPY_TO_REGCLASS GR32:$src, GR32_ABCD)),
                          sub_8bit)>,
      Requires<[In32BitMode]>;
def : Pat<(i8 (trunc GR16:$src)),
          (EXTRACT_SUBREG (i16 (COPY_TO_REGCLASS GR16:$src, GR16_ABCD)),
                          sub_8bit)>,
      Requires<[In32BitMode]>;

// h-register tricks
def : Pat<(i8 (trunc (srl_su GR16:$src, (i8 8)))),
          (EXTRACT_SUBREG (i16 (COPY_TO_REGCLASS GR16:$src, GR16_ABCD)),
                          sub_8bit_hi)>,
      Requires<[In32BitMode]>;
def : Pat<(i8 (trunc (srl_su GR32:$src, (i8 8)))),
          (EXTRACT_SUBREG (i32 (COPY_TO_REGCLASS GR32:$src, GR32_ABCD)),
                          sub_8bit_hi)>,
      Requires<[In32BitMode]>;
def : Pat<(srl GR16:$src, (i8 8)),
          (EXTRACT_SUBREG
            (MOVZX32rr8
              (EXTRACT_SUBREG (i16 (COPY_TO_REGCLASS GR16:$src, GR16_ABCD)),
                              sub_8bit_hi)),
            sub_16bit)>,
      Requires<[In32BitMode]>;
def : Pat<(i32 (zext (srl_su GR16:$src, (i8 8)))),
          (MOVZX32rr8 (EXTRACT_SUBREG (i16 (COPY_TO_REGCLASS GR16:$src, 
                                                             GR16_ABCD)),
                                      sub_8bit_hi))>,
      Requires<[In32BitMode]>;
def : Pat<(i32 (anyext (srl_su GR16:$src, (i8 8)))),
          (MOVZX32rr8 (EXTRACT_SUBREG (i16 (COPY_TO_REGCLASS GR16:$src, 
                                                             GR16_ABCD)),
                                      sub_8bit_hi))>,
      Requires<[In32BitMode]>;
def : Pat<(and (srl_su GR32:$src, (i8 8)), (i32 255)),
          (MOVZX32rr8 (EXTRACT_SUBREG (i32 (COPY_TO_REGCLASS GR32:$src, 
                                                             GR32_ABCD)),
                                      sub_8bit_hi))>,
      Requires<[In32BitMode]>;
def : Pat<(srl (and_su GR32:$src, 0xff00), (i8 8)),
          (MOVZX32rr8 (EXTRACT_SUBREG (i32 (COPY_TO_REGCLASS GR32:$src, 
                                                             GR32_ABCD)),
                                      sub_8bit_hi))>,
      Requires<[In32BitMode]>;

// (shl x, 1) ==> (add x, x)
def : Pat<(shl GR8 :$src1, (i8 1)), (ADD8rr  GR8 :$src1, GR8 :$src1)>;
def : Pat<(shl GR16:$src1, (i8 1)), (ADD16rr GR16:$src1, GR16:$src1)>;
def : Pat<(shl GR32:$src1, (i8 1)), (ADD32rr GR32:$src1, GR32:$src1)>;

// (shl x (and y, 31)) ==> (shl x, y)
def : Pat<(shl GR8:$src1, (and CL, 31)),
          (SHL8rCL GR8:$src1)>;
def : Pat<(shl GR16:$src1, (and CL, 31)),
          (SHL16rCL GR16:$src1)>;
def : Pat<(shl GR32:$src1, (and CL, 31)),
          (SHL32rCL GR32:$src1)>;
def : Pat<(store (shl (loadi8 addr:$dst), (and CL, 31)), addr:$dst),
          (SHL8mCL addr:$dst)>;
def : Pat<(store (shl (loadi16 addr:$dst), (and CL, 31)), addr:$dst),
          (SHL16mCL addr:$dst)>;
def : Pat<(store (shl (loadi32 addr:$dst), (and CL, 31)), addr:$dst),
          (SHL32mCL addr:$dst)>;

def : Pat<(srl GR8:$src1, (and CL, 31)),
          (SHR8rCL GR8:$src1)>;
def : Pat<(srl GR16:$src1, (and CL, 31)),
          (SHR16rCL GR16:$src1)>;
def : Pat<(srl GR32:$src1, (and CL, 31)),
          (SHR32rCL GR32:$src1)>;
def : Pat<(store (srl (loadi8 addr:$dst), (and CL, 31)), addr:$dst),
          (SHR8mCL addr:$dst)>;
def : Pat<(store (srl (loadi16 addr:$dst), (and CL, 31)), addr:$dst),
          (SHR16mCL addr:$dst)>;
def : Pat<(store (srl (loadi32 addr:$dst), (and CL, 31)), addr:$dst),
          (SHR32mCL addr:$dst)>;

def : Pat<(sra GR8:$src1, (and CL, 31)),
          (SAR8rCL GR8:$src1)>;
def : Pat<(sra GR16:$src1, (and CL, 31)),
          (SAR16rCL GR16:$src1)>;
def : Pat<(sra GR32:$src1, (and CL, 31)),
          (SAR32rCL GR32:$src1)>;
def : Pat<(store (sra (loadi8 addr:$dst), (and CL, 31)), addr:$dst),
          (SAR8mCL addr:$dst)>;
def : Pat<(store (sra (loadi16 addr:$dst), (and CL, 31)), addr:$dst),
          (SAR16mCL addr:$dst)>;
def : Pat<(store (sra (loadi32 addr:$dst), (and CL, 31)), addr:$dst),
          (SAR32mCL addr:$dst)>;

// (anyext (setcc_carry)) -> (setcc_carry)
def : Pat<(i16 (anyext (i8 (X86setcc_c X86_COND_B, EFLAGS)))),
          (SETB_C16r)>;
def : Pat<(i32 (anyext (i8 (X86setcc_c X86_COND_B, EFLAGS)))),
          (SETB_C32r)>;
def : Pat<(i32 (anyext (i16 (X86setcc_c X86_COND_B, EFLAGS)))),
          (SETB_C32r)>;

// (or x1, x2) -> (add x1, x2) if two operands are known not to share bits.
let AddedComplexity = 5 in { // Try this before the selecting to OR
def : Pat<(or_is_add GR16:$src1, imm:$src2),
          (ADD16ri GR16:$src1, imm:$src2)>;
def : Pat<(or_is_add GR32:$src1, imm:$src2),
          (ADD32ri GR32:$src1, imm:$src2)>;
def : Pat<(or_is_add GR16:$src1, i16immSExt8:$src2),
          (ADD16ri8 GR16:$src1, i16immSExt8:$src2)>;
def : Pat<(or_is_add GR32:$src1, i32immSExt8:$src2),
          (ADD32ri8 GR32:$src1, i32immSExt8:$src2)>;
def : Pat<(or_is_add GR16:$src1, GR16:$src2),
          (ADD16rr GR16:$src1, GR16:$src2)>;
def : Pat<(or_is_add GR32:$src1, GR32:$src2),
          (ADD32rr GR32:$src1, GR32:$src2)>;
} // AddedComplexity

//===----------------------------------------------------------------------===//
// EFLAGS-defining Patterns
//===----------------------------------------------------------------------===//

// add reg, reg
def : Pat<(add GR8 :$src1, GR8 :$src2), (ADD8rr  GR8 :$src1, GR8 :$src2)>;
def : Pat<(add GR16:$src1, GR16:$src2), (ADD16rr GR16:$src1, GR16:$src2)>;
def : Pat<(add GR32:$src1, GR32:$src2), (ADD32rr GR32:$src1, GR32:$src2)>;

// add reg, mem
def : Pat<(add GR8:$src1, (loadi8 addr:$src2)),
          (ADD8rm GR8:$src1, addr:$src2)>;
def : Pat<(add GR16:$src1, (loadi16 addr:$src2)),
          (ADD16rm GR16:$src1, addr:$src2)>;
def : Pat<(add GR32:$src1, (loadi32 addr:$src2)),
          (ADD32rm GR32:$src1, addr:$src2)>;

// add reg, imm
def : Pat<(add GR8 :$src1, imm:$src2), (ADD8ri  GR8:$src1 , imm:$src2)>;
def : Pat<(add GR16:$src1, imm:$src2), (ADD16ri GR16:$src1, imm:$src2)>;
def : Pat<(add GR32:$src1, imm:$src2), (ADD32ri GR32:$src1, imm:$src2)>;
def : Pat<(add GR16:$src1, i16immSExt8:$src2),
          (ADD16ri8 GR16:$src1, i16immSExt8:$src2)>;
def : Pat<(add GR32:$src1, i32immSExt8:$src2),
          (ADD32ri8 GR32:$src1, i32immSExt8:$src2)>;

// sub reg, reg
def : Pat<(sub GR8 :$src1, GR8 :$src2), (SUB8rr  GR8 :$src1, GR8 :$src2)>;
def : Pat<(sub GR16:$src1, GR16:$src2), (SUB16rr GR16:$src1, GR16:$src2)>;
def : Pat<(sub GR32:$src1, GR32:$src2), (SUB32rr GR32:$src1, GR32:$src2)>;

// sub reg, mem
def : Pat<(sub GR8:$src1, (loadi8 addr:$src2)),
          (SUB8rm GR8:$src1, addr:$src2)>;
def : Pat<(sub GR16:$src1, (loadi16 addr:$src2)),
          (SUB16rm GR16:$src1, addr:$src2)>;
def : Pat<(sub GR32:$src1, (loadi32 addr:$src2)),
          (SUB32rm GR32:$src1, addr:$src2)>;

// sub reg, imm
def : Pat<(sub GR8:$src1, imm:$src2),
          (SUB8ri GR8:$src1, imm:$src2)>;
def : Pat<(sub GR16:$src1, imm:$src2),
          (SUB16ri GR16:$src1, imm:$src2)>;
def : Pat<(sub GR32:$src1, imm:$src2),
          (SUB32ri GR32:$src1, imm:$src2)>;
def : Pat<(sub GR16:$src1, i16immSExt8:$src2),
          (SUB16ri8 GR16:$src1, i16immSExt8:$src2)>;
def : Pat<(sub GR32:$src1, i32immSExt8:$src2),
          (SUB32ri8 GR32:$src1, i32immSExt8:$src2)>;

// mul reg, reg
def : Pat<(mul GR16:$src1, GR16:$src2),
          (IMUL16rr GR16:$src1, GR16:$src2)>;
def : Pat<(mul GR32:$src1, GR32:$src2),
          (IMUL32rr GR32:$src1, GR32:$src2)>;

// mul reg, mem
def : Pat<(mul GR16:$src1, (loadi16 addr:$src2)),
          (IMUL16rm GR16:$src1, addr:$src2)>;
def : Pat<(mul GR32:$src1, (loadi32 addr:$src2)),
          (IMUL32rm GR32:$src1, addr:$src2)>;

// mul reg, imm
def : Pat<(mul GR16:$src1, imm:$src2),
          (IMUL16rri GR16:$src1, imm:$src2)>;
def : Pat<(mul GR32:$src1, imm:$src2),
          (IMUL32rri GR32:$src1, imm:$src2)>;
def : Pat<(mul GR16:$src1, i16immSExt8:$src2),
          (IMUL16rri8 GR16:$src1, i16immSExt8:$src2)>;
def : Pat<(mul GR32:$src1, i32immSExt8:$src2),
          (IMUL32rri8 GR32:$src1, i32immSExt8:$src2)>;

// reg = mul mem, imm
def : Pat<(mul (loadi16 addr:$src1), imm:$src2),
          (IMUL16rmi addr:$src1, imm:$src2)>;
def : Pat<(mul (loadi32 addr:$src1), imm:$src2),
          (IMUL32rmi addr:$src1, imm:$src2)>;
def : Pat<(mul (loadi16 addr:$src1), i16immSExt8:$src2),
          (IMUL16rmi8 addr:$src1, i16immSExt8:$src2)>;
def : Pat<(mul (loadi32 addr:$src1), i32immSExt8:$src2),
          (IMUL32rmi8 addr:$src1, i32immSExt8:$src2)>;

// Optimize multiply by 2 with EFLAGS result.
let AddedComplexity = 2 in {
def : Pat<(X86smul_flag GR16:$src1, 2), (ADD16rr GR16:$src1, GR16:$src1)>;
def : Pat<(X86smul_flag GR32:$src1, 2), (ADD32rr GR32:$src1, GR32:$src1)>;
}

// Patterns for nodes that do not produce flags, for instructions that do.

// Increment reg.
def : Pat<(add GR8:$src1 ,  1), (INC8r  GR8:$src1)>;
def : Pat<(add GR16:$src1,  1), (INC16r GR16:$src1)>, Requires<[In32BitMode]>;
def : Pat<(add GR32:$src1,  1), (INC32r GR32:$src1)>, Requires<[In32BitMode]>;

// Decrement reg.
def : Pat<(add GR8:$src1 , -1), (DEC8r  GR8:$src1)>;
def : Pat<(add GR16:$src1, -1), (DEC16r GR16:$src1)>, Requires<[In32BitMode]>;
def : Pat<(add GR32:$src1, -1), (DEC32r GR32:$src1)>, Requires<[In32BitMode]>;

// or reg/reg.
def : Pat<(or GR8 :$src1, GR8 :$src2), (OR8rr  GR8 :$src1, GR8 :$src2)>;
def : Pat<(or GR16:$src1, GR16:$src2), (OR16rr GR16:$src1, GR16:$src2)>;
def : Pat<(or GR32:$src1, GR32:$src2), (OR32rr GR32:$src1, GR32:$src2)>;

// or reg/mem
def : Pat<(or GR8:$src1, (loadi8 addr:$src2)),
          (OR8rm GR8:$src1, addr:$src2)>;
def : Pat<(or GR16:$src1, (loadi16 addr:$src2)),
          (OR16rm GR16:$src1, addr:$src2)>;
def : Pat<(or GR32:$src1, (loadi32 addr:$src2)),
          (OR32rm GR32:$src1, addr:$src2)>;

// or reg/imm
def : Pat<(or GR8:$src1 , imm:$src2), (OR8ri  GR8 :$src1, imm:$src2)>;
def : Pat<(or GR16:$src1, imm:$src2), (OR16ri GR16:$src1, imm:$src2)>;
def : Pat<(or GR32:$src1, imm:$src2), (OR32ri GR32:$src1, imm:$src2)>;
def : Pat<(or GR16:$src1, i16immSExt8:$src2),
          (OR16ri8 GR16:$src1, i16immSExt8:$src2)>;
def : Pat<(or GR32:$src1, i32immSExt8:$src2),
          (OR32ri8 GR32:$src1, i32immSExt8:$src2)>;

// xor reg/reg
def : Pat<(xor GR8 :$src1, GR8 :$src2), (XOR8rr  GR8 :$src1, GR8 :$src2)>;
def : Pat<(xor GR16:$src1, GR16:$src2), (XOR16rr GR16:$src1, GR16:$src2)>;
def : Pat<(xor GR32:$src1, GR32:$src2), (XOR32rr GR32:$src1, GR32:$src2)>;

// xor reg/mem
def : Pat<(xor GR8:$src1, (loadi8 addr:$src2)),
          (XOR8rm GR8:$src1, addr:$src2)>;
def : Pat<(xor GR16:$src1, (loadi16 addr:$src2)),
          (XOR16rm GR16:$src1, addr:$src2)>;
def : Pat<(xor GR32:$src1, (loadi32 addr:$src2)),
          (XOR32rm GR32:$src1, addr:$src2)>;

// xor reg/imm
def : Pat<(xor GR8:$src1, imm:$src2),
          (XOR8ri GR8:$src1, imm:$src2)>;
def : Pat<(xor GR16:$src1, imm:$src2),
          (XOR16ri GR16:$src1, imm:$src2)>;
def : Pat<(xor GR32:$src1, imm:$src2),
          (XOR32ri GR32:$src1, imm:$src2)>;
def : Pat<(xor GR16:$src1, i16immSExt8:$src2),
          (XOR16ri8 GR16:$src1, i16immSExt8:$src2)>;
def : Pat<(xor GR32:$src1, i32immSExt8:$src2),
          (XOR32ri8 GR32:$src1, i32immSExt8:$src2)>;

// and reg/reg
def : Pat<(and GR8 :$src1, GR8 :$src2), (AND8rr  GR8 :$src1, GR8 :$src2)>;
def : Pat<(and GR16:$src1, GR16:$src2), (AND16rr GR16:$src1, GR16:$src2)>;
def : Pat<(and GR32:$src1, GR32:$src2), (AND32rr GR32:$src1, GR32:$src2)>;

// and reg/mem
def : Pat<(and GR8:$src1, (loadi8 addr:$src2)),
          (AND8rm GR8:$src1, addr:$src2)>;
def : Pat<(and GR16:$src1, (loadi16 addr:$src2)),
          (AND16rm GR16:$src1, addr:$src2)>;
def : Pat<(and GR32:$src1, (loadi32 addr:$src2)),
          (AND32rm GR32:$src1, addr:$src2)>;

// and reg/imm
def : Pat<(and GR8:$src1, imm:$src2),
          (AND8ri GR8:$src1, imm:$src2)>;
def : Pat<(and GR16:$src1, imm:$src2),
          (AND16ri GR16:$src1, imm:$src2)>;
def : Pat<(and GR32:$src1, imm:$src2),
          (AND32ri GR32:$src1, imm:$src2)>;
def : Pat<(and GR16:$src1, i16immSExt8:$src2),
          (AND16ri8 GR16:$src1, i16immSExt8:$src2)>;
def : Pat<(and GR32:$src1, i32immSExt8:$src2),
          (AND32ri8 GR32:$src1, i32immSExt8:$src2)>;

//===----------------------------------------------------------------------===//
// Floating Point Stack Support
//===----------------------------------------------------------------------===//

include "X86InstrFPStack.td"

//===----------------------------------------------------------------------===//
// X86-64 Support
//===----------------------------------------------------------------------===//

include "X86Instr64bit.td"

//===----------------------------------------------------------------------===//
// SIMD support (SSE, MMX and AVX)
//===----------------------------------------------------------------------===//

include "X86InstrFragmentsSIMD.td"

//===----------------------------------------------------------------------===//
// XMM Floating point support (requires SSE / SSE2)
//===----------------------------------------------------------------------===//

include "X86InstrSSE.td"

//===----------------------------------------------------------------------===//
// MMX and XMM Packed Integer support (requires MMX, SSE, and SSE2)
//===----------------------------------------------------------------------===//

include "X86InstrMMX.td"<|MERGE_RESOLUTION|>--- conflicted
+++ resolved
@@ -1726,31 +1726,19 @@
                "neg{l}\t$dst",
                [(set GR32:$dst, (ineg GR32:$src1)),
                 (implicit EFLAGS)]>;
-<<<<<<< HEAD
-let isTwoAddress = 0 in {
-  def NEG8m  : I<0xF6, MRM3m, (outs), (ins i8mem :$dst), "neg{b}\t$dst",
-                 [(dsstore (ineg (loadi8 addr:$dst)), addr:$dst),
-                  (implicit EFLAGS)]>;
-  def NEG16m : I<0xF7, MRM3m, (outs), (ins i16mem:$dst), "neg{w}\t$dst",
-                 [(dsstore (ineg (loadi16 addr:$dst)), addr:$dst),
-                  (implicit EFLAGS)]>, OpSize;
-  def NEG32m : I<0xF7, MRM3m, (outs), (ins i32mem:$dst), "neg{l}\t$dst",
-                 [(dsstore (ineg (loadi32 addr:$dst)), addr:$dst),
-=======
                 
 let Constraints = "" in {
   def NEG8m  : I<0xF6, MRM3m, (outs), (ins i8mem :$dst),
                  "neg{b}\t$dst",
-                 [(store (ineg (loadi8 addr:$dst)), addr:$dst),
+                 [(dsstore (ineg (loadi8 addr:$dst)), addr:$dst),
                   (implicit EFLAGS)]>;
   def NEG16m : I<0xF7, MRM3m, (outs), (ins i16mem:$dst),
                  "neg{w}\t$dst",
-                 [(store (ineg (loadi16 addr:$dst)), addr:$dst),
+                 [(dsstore (ineg (loadi16 addr:$dst)), addr:$dst),
                   (implicit EFLAGS)]>, OpSize;
   def NEG32m : I<0xF7, MRM3m, (outs), (ins i32mem:$dst),
                  "neg{l}\t$dst",
-                 [(store (ineg (loadi32 addr:$dst)), addr:$dst),
->>>>>>> 9b1529b4
+                 [(dsstore (ineg (loadi32 addr:$dst)), addr:$dst),
                   (implicit EFLAGS)]>;
 } // Constraints = ""
 } // Defs = [EFLAGS]
@@ -1767,28 +1755,17 @@
                "not{l}\t$dst",
                [(set GR32:$dst, (not GR32:$src1))]>;
 }
-<<<<<<< HEAD
-let isTwoAddress = 0 in {
-  def NOT8m  : I<0xF6, MRM2m, (outs), (ins i8mem :$dst), "not{b}\t$dst",
-                 [(dsstore (not (loadi8 addr:$dst)), addr:$dst)]>;
-  def NOT16m : I<0xF7, MRM2m, (outs), (ins i16mem:$dst), "not{w}\t$dst",
-                 [(dsstore (not (loadi16 addr:$dst)), addr:$dst)]>, OpSize;
-  def NOT32m : I<0xF7, MRM2m, (outs), (ins i32mem:$dst), "not{l}\t$dst",
-                 [(dsstore (not (loadi32 addr:$dst)), addr:$dst)]>;
-}
-=======
 let Constraints = "" in {
   def NOT8m  : I<0xF6, MRM2m, (outs), (ins i8mem :$dst),
                  "not{b}\t$dst",
-                 [(store (not (loadi8 addr:$dst)), addr:$dst)]>;
+                 [(dsstore (not (loadi8 addr:$dst)), addr:$dst)]>;
   def NOT16m : I<0xF7, MRM2m, (outs), (ins i16mem:$dst),
                  "not{w}\t$dst",
-                 [(store (not (loadi16 addr:$dst)), addr:$dst)]>, OpSize;
+                 [(dsstore (not (loadi16 addr:$dst)), addr:$dst)]>, OpSize;
   def NOT32m : I<0xF7, MRM2m, (outs), (ins i32mem:$dst),
                  "not{l}\t$dst",
-                 [(store (not (loadi32 addr:$dst)), addr:$dst)]>;
+                 [(dsstore (not (loadi32 addr:$dst)), addr:$dst)]>;
 } // Constraints = ""
->>>>>>> 9b1529b4
 } // CodeSize
 
 // TODO: inc/dec is slow for P4, but fast for Pentium-M.
@@ -2298,13 +2275,8 @@
                      OpSize;
   def SHL32m1  : I<0xD1, MRM4m, (outs), (ins i32mem:$dst),
                    "shl{l}\t$dst",
-<<<<<<< HEAD
                  [(dsstore (shl (loadi32 addr:$dst), (i8 1)), addr:$dst)]>;
-}
-=======
-                 [(store (shl (loadi32 addr:$dst), (i8 1)), addr:$dst)]>;
 } // Constraints = ""
->>>>>>> 9b1529b4
 
 let Uses = [CL] in {
 def SHR8rCL  : I<0xD2, MRM5r, (outs GR8 :$dst), (ins GR8 :$src1),
@@ -2372,13 +2344,8 @@
                  [(dsstore (srl (loadi16 addr:$dst), (i8 1)), addr:$dst)]>,OpSize;
   def SHR32m1  : I<0xD1, MRM5m, (outs), (ins i32mem:$dst),
                    "shr{l}\t$dst",
-<<<<<<< HEAD
                  [(dsstore (srl (loadi32 addr:$dst), (i8 1)), addr:$dst)]>;
-}
-=======
-                 [(store (srl (loadi32 addr:$dst), (i8 1)), addr:$dst)]>;
 } // Constraints = ""
->>>>>>> 9b1529b4
 
 let Uses = [CL] in {
 def SAR8rCL  : I<0xD2, MRM7r, (outs GR8 :$dst), (ins GR8 :$src1),
@@ -2447,13 +2414,8 @@
                      OpSize;
   def SAR32m1  : I<0xD1, MRM7m, (outs), (ins i32mem:$dst),
                    "sar{l}\t$dst",
-<<<<<<< HEAD
                  [(dsstore (sra (loadi32 addr:$dst), (i8 1)), addr:$dst)]>;
-}
-=======
-                 [(store (sra (loadi32 addr:$dst), (i8 1)), addr:$dst)]>;
 } // Constraints = ""
->>>>>>> 9b1529b4
 
 // Rotate instructions
 
@@ -2621,13 +2583,8 @@
                      OpSize;
   def ROL32m1  : I<0xD1, MRM0m, (outs), (ins i32mem:$dst),
                    "rol{l}\t$dst",
-<<<<<<< HEAD
                 [(dsstore (rotl (loadi32 addr:$dst), (i8 1)), addr:$dst)]>;
-}
-=======
-                [(store (rotl (loadi32 addr:$dst), (i8 1)), addr:$dst)]>;
 } // Constraints = ""
->>>>>>> 9b1529b4
 
 let Uses = [CL] in {
 def ROR8rCL  : I<0xD2, MRM1r, (outs GR8 :$dst), (ins GR8 :$src1),
@@ -2696,14 +2653,8 @@
                      OpSize;
   def ROR32m1  : I<0xD1, MRM1m, (outs), (ins i32mem:$dst),
                    "ror{l}\t$dst",
-<<<<<<< HEAD
                 [(dsstore (rotr (loadi32 addr:$dst), (i8 1)), addr:$dst)]>;
-}
-
-=======
-                [(store (rotr (loadi32 addr:$dst), (i8 1)), addr:$dst)]>;
 } // Constraints = ""
->>>>>>> 9b1529b4
 
 
 // Double shift instructions (generalizations of rotate)
