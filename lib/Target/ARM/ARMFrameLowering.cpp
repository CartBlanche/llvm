//=======- ARMFrameLowering.cpp - ARM Frame Information --------*- C++ -*-====//
//
//                     The LLVM Compiler Infrastructure
//
// This file is distributed under the University of Illinois Open Source
// License. See LICENSE.TXT for details.
//
//===----------------------------------------------------------------------===//
//
// This file contains the ARM implementation of TargetFrameLowering class.
//
//===----------------------------------------------------------------------===//

#include "ARMFrameLowering.h"
#include "ARMAddressingModes.h"
#include "ARMBaseInstrInfo.h"
#include "ARMBaseRegisterInfo.h"
#include "ARMMachineFunctionInfo.h"
#include "llvm/CodeGen/MachineFrameInfo.h"
#include "llvm/CodeGen/MachineFunction.h"
#include "llvm/CodeGen/MachineInstrBuilder.h"
#include "llvm/CodeGen/MachineRegisterInfo.h"
#include "llvm/CodeGen/MachineModuleInfo.h"
#include "llvm/CodeGen/RegisterScavenging.h"
#include "llvm/Target/TargetOptions.h"

using namespace llvm;

/// hasFP - Return true if the specified function should have a dedicated frame
/// pointer register.  This is true if the function has variable sized allocas
/// or if frame pointer elimination is disabled.
bool ARMFrameLowering::hasFP(const MachineFunction &MF) const {
  const TargetRegisterInfo *RegInfo = MF.getTarget().getRegisterInfo();

  // Mac OS X requires FP not to be clobbered for backtracing purpose.
  if (STI.isTargetDarwin())
    return true;

  const MachineFrameInfo *MFI = MF.getFrameInfo();
  // Always eliminate non-leaf frame pointers.
  return ((DisableFramePointerElim(MF) && MFI->hasCalls()) ||
          RegInfo->needsStackRealignment(MF) ||
          MFI->hasVarSizedObjects() ||
          MFI->isFrameAddressTaken());
}

/// hasReservedCallFrame - Under normal circumstances, when a frame pointer is
/// not required, we reserve argument space for call sites in the function
/// immediately on entry to the current function.  This eliminates the need for
/// add/sub sp brackets around call sites.  Returns true if the call frame is
/// included as part of the stack frame.
bool ARMFrameLowering::hasReservedCallFrame(const MachineFunction &MF) const {
  const MachineFrameInfo *FFI = MF.getFrameInfo();
  unsigned CFSize = FFI->getMaxCallFrameSize();
  // It's not always a good idea to include the call frame as part of the
  // stack frame. ARM (especially Thumb) has small immediate offset to
  // address the stack frame. So a large call frame can cause poor codegen
  // and may even makes it impossible to scavenge a register.
  if (CFSize >= ((1 << 12) - 1) / 2)  // Half of imm12
    return false;

  return !MF.getFrameInfo()->hasVarSizedObjects();
}

/// canSimplifyCallFramePseudos - If there is a reserved call frame, the
/// call frame pseudos can be simplified.  Unlike most targets, having a FP
/// is not sufficient here since we still may reference some objects via SP
/// even when FP is available in Thumb2 mode.
bool
ARMFrameLowering::canSimplifyCallFramePseudos(const MachineFunction &MF) const {
  return hasReservedCallFrame(MF) || MF.getFrameInfo()->hasVarSizedObjects();
}

static bool isCalleeSavedRegister(unsigned Reg, const unsigned *CSRegs) {
  for (unsigned i = 0; CSRegs[i]; ++i)
    if (Reg == CSRegs[i])
      return true;
  return false;
}

static bool isCSRestore(MachineInstr *MI,
                        const ARMBaseInstrInfo &TII,
                        const unsigned *CSRegs) {
  // Integer spill area is handled with "pop".
  if (MI->getOpcode() == ARM::LDMIA_RET ||
      MI->getOpcode() == ARM::t2LDMIA_RET ||
      MI->getOpcode() == ARM::LDMIA_UPD ||
      MI->getOpcode() == ARM::t2LDMIA_UPD ||
      MI->getOpcode() == ARM::VLDMDIA_UPD) {
    // The first two operands are predicates. The last two are
    // imp-def and imp-use of SP. Check everything in between.
    for (int i = 5, e = MI->getNumOperands(); i != e; ++i)
      if (!isCalleeSavedRegister(MI->getOperand(i).getReg(), CSRegs))
        return false;
    return true;
  }
  if ((MI->getOpcode() == ARM::LDR_POST ||
       MI->getOpcode() == ARM::t2LDR_POST) &&
      isCalleeSavedRegister(MI->getOperand(0).getReg(), CSRegs) &&
      MI->getOperand(1).getReg() == ARM::SP)
    return true;

  if (MI->getOpcode() == ARM::LDR_POST && isCalleeSavedRegister(MI->getOperand(0).getReg(), CSRegs))
    return true;

  return false;
}

static void
emitSPUpdate(bool isARM,
             MachineBasicBlock &MBB, MachineBasicBlock::iterator &MBBI,
             DebugLoc dl, const ARMBaseInstrInfo &TII,
             int NumBytes, unsigned MIFlags = MachineInstr::NoFlags) {
  if (isARM)
    emitARMRegPlusImmediate(MBB, MBBI, dl, ARM::SP, ARM::SP, NumBytes,
                            ARMCC::AL, 0, TII, MIFlags);
  else
    emitT2RegPlusImmediate(MBB, MBBI, dl, ARM::SP, ARM::SP, NumBytes,
                           ARMCC::AL, 0, TII, MIFlags);
}

//
// Functions to emit MachineMoves. These use the DWARF unwind terminology, i.e
// CFA == VirtualFP
//

// emitDefCfaOffset - Emit a MachineMove to set the CFA offset
static void
emitDefCfaOffset(MachineBasicBlock &MBB, MachineBasicBlock::iterator &MBBI,
                 DebugLoc dl, const ARMBaseInstrInfo &TII,
                 MachineModuleInfo &MMI,
                 std::vector<MachineMove> &Moves, MCSymbol *FrameLabel,
                 int CfaOffset) {
  if (!FrameLabel) {
    FrameLabel = MMI.getContext().CreateTempSymbol();
    BuildMI(MBB, MBBI, dl, TII.get(ARM::PROLOG_LABEL)).addSym(FrameLabel);
  }
  MachineLocation SPDst(MachineLocation::VirtualFP);
  MachineLocation SPSrc(MachineLocation::VirtualFP, -CfaOffset);
  Moves.push_back(MachineMove(FrameLabel, SPDst, SPSrc));
}

// emitDefCfa - Emit a MachineMove to set the CFA register+offset
static void
emitDefCfa(MachineBasicBlock &MBB, MachineBasicBlock::iterator &MBBI,
           DebugLoc dl, const ARMBaseInstrInfo &TII,
           MachineModuleInfo &MMI,
           std::vector<MachineMove> &Moves,
           int CfaReg, int CfaOffset) {
  MCSymbol *FrameLabel = MMI.getContext().CreateTempSymbol();
  BuildMI(MBB, MBBI, dl, TII.get(ARM::PROLOG_LABEL)).addSym(FrameLabel);

  MachineLocation SPDst(MachineLocation::VirtualFP);
  MachineLocation SPSrc(CfaReg, CfaOffset);
  Moves.push_back(MachineMove(FrameLabel, SPDst, SPSrc));
}

// emitCfaOffset - Emit a MachineMove to define where Reg is saved
static void
emitCfaOffset(MachineBasicBlock &MBB, MachineBasicBlock::iterator &MBBI,
              DebugLoc dl, const ARMBaseInstrInfo &TII,
              MachineModuleInfo &MMI,
              std::vector<MachineMove> &Moves, MCSymbol *FrameLabel,
              int Reg, int Offset) {
  MachineLocation CSDst(MachineLocation::VirtualFP, Offset);
  MachineLocation CSSrc(Reg);
  Moves.push_back(MachineMove(FrameLabel, CSDst, CSSrc));
}

void ARMFrameLowering::emitPrologue(MachineFunction &MF) const {
  MachineBasicBlock &MBB = MF.front();
  MachineBasicBlock::iterator MBBI = MBB.begin();
  MachineFrameInfo  *MFI = MF.getFrameInfo();
  ARMFunctionInfo *AFI = MF.getInfo<ARMFunctionInfo>();
  const ARMBaseRegisterInfo *RegInfo =
    static_cast<const ARMBaseRegisterInfo*>(MF.getTarget().getRegisterInfo());
  const ARMBaseInstrInfo &TII =
    *static_cast<const ARMBaseInstrInfo*>(MF.getTarget().getInstrInfo());
  assert(!AFI->isThumb1OnlyFunction() &&
         "This emitPrologue does not support Thumb1!");
  bool isARM = !AFI->isThumbFunction();
  unsigned VARegSaveSize = AFI->getVarArgsRegSaveSize();
  unsigned NumBytes = MFI->getStackSize();
  const std::vector<CalleeSavedInfo> &CSI = MFI->getCalleeSavedInfo();
  DebugLoc dl = MBBI != MBB.end() ? MBBI->getDebugLoc() : DebugLoc();
  unsigned FramePtr = RegInfo->getFrameRegister(MF);
  MachineModuleInfo &MMI = MF.getMMI();
  bool NeedsFrameMoves = UnwindTablesMandatory;
  // The cfa register
  int CfaReg = ARM::SP;
  // The offset between the value of CfaReg and the CFA
  int CfaOffset = 0;
  std::vector<MachineMove> &Moves = MMI.getFrameMoves();

  // Determine the sizes of each callee-save spill areas and record which frame
  // belongs to which callee-save spill areas.
  unsigned GPRCS1Size = 0, GPRCS2Size = 0, DPRCSSize = 0;
  int FramePtrSpillFI = 0;

  // Allocate the vararg register save area. This is not counted in NumBytes.
  if (VARegSaveSize)
<<<<<<< HEAD
    emitSPUpdate(isARM, MBB, MBBI, dl, TII, -VARegSaveSize);
  CfaOffset += VARegSaveSize;

  if (!AFI->hasStackFrame()) {
    if (NumBytes != 0)
      emitSPUpdate(isARM, MBB, MBBI, dl, TII, -NumBytes);
    CfaOffset += NumBytes;
    if (NeedsFrameMoves && CfaOffset)
      emitDefCfaOffset(MBB, MBBI, dl, TII, MMI, Moves, NULL, CfaOffset);
=======
    emitSPUpdate(isARM, MBB, MBBI, dl, TII, -VARegSaveSize,
                 MachineInstr::FrameSetup);

  if (!AFI->hasStackFrame()) {
    if (NumBytes != 0)
      emitSPUpdate(isARM, MBB, MBBI, dl, TII, -NumBytes,
                   MachineInstr::FrameSetup);
>>>>>>> 17708c79
    return;
  }

  for (unsigned i = 0, e = CSI.size(); i != e; ++i) {
    unsigned Reg = CSI[i].getReg();
    int FI = CSI[i].getFrameIdx();
    switch (Reg) {
    case ARM::R4:
    case ARM::R5:
    case ARM::R6:
    case ARM::R7:
    case ARM::LR:
      if (Reg == FramePtr)
        FramePtrSpillFI = FI;
      AFI->addGPRCalleeSavedArea1Frame(FI);
      GPRCS1Size += 4;
      break;
    case ARM::R8:
    case ARM::R9:
    case ARM::R10:
    case ARM::R11:
      if (Reg == FramePtr)
        FramePtrSpillFI = FI;
      if (STI.isTargetDarwin()) {
        AFI->addGPRCalleeSavedArea2Frame(FI);
        GPRCS2Size += 4;
      } else {
        AFI->addGPRCalleeSavedArea1Frame(FI);
        GPRCS1Size += 4;
      }
      break;
    default:
      AFI->addDPRCalleeSavedAreaFrame(FI);
      DPRCSSize += 8;
    }
  }

  // Move past area 1.
  if (GPRCS1Size > 0) MBBI++;

  CfaOffset += GPRCS1Size;
  if (NeedsFrameMoves) {
    MCSymbol *FrameLabel = MMI.getContext().CreateTempSymbol();
    BuildMI(MBB, MBBI, dl, TII.get(ARM::PROLOG_LABEL)).addSym(FrameLabel);
    // CFA = sp + offset
    emitDefCfaOffset(MBB, MBBI, dl, TII, MMI, Moves, FrameLabel, CfaOffset);

    // Emit moves for the registers in spill area 1
    for (unsigned i = 0, e = CSI.size(); i != e; ++i) {
      unsigned Reg = CSI[i].getReg();
      int FI = CSI[i].getFrameIdx();
      int64_t Offset = MFI->getObjectOffset(FI);

      // The offset is relative to the incoming stack pointer which is 
      // the cfa
      if (AFI->isGPRCalleeSavedArea1Frame(FI)) {
        // Reg is saved at cfa + offset
        emitCfaOffset(MBB, MBBI, dl, TII, MMI, Moves, FrameLabel, Reg, Offset);
      }
    }
  }

  // Set FP to point to the stack slot that contains the previous FP.
  // For Darwin, FP is R7, which has now been stored in spill area 1.
  // Otherwise, if this is not Darwin, all the callee-saved registers go
  // into spill area 1, including the FP in R11.  In either case, it is
  // now safe to emit this assignment.
  bool HasFP = hasFP(MF);
  if (HasFP) {
    unsigned ADDriOpc = !AFI->isThumbFunction() ? ARM::ADDri : ARM::t2ADDri;
    MachineInstrBuilder MIB =
      BuildMI(MBB, MBBI, dl, TII.get(ADDriOpc), FramePtr)
      .addFrameIndex(FramePtrSpillFI).addImm(0)
      .setMIFlag(MachineInstr::FrameSetup);
    AddDefaultCC(AddDefaultPred(MIB));

    if (NeedsFrameMoves) {
      // CFA = FramePtr + offset from cfa where fp was stored
      CfaReg = FramePtr;
      CfaOffset = MFI->getObjectOffset (FramePtrSpillFI);
      emitDefCfa(MBB, MBBI, dl, TII, MMI, Moves, CfaReg, CfaOffset);
    }
  }

  // Move past area 2.
  if (GPRCS2Size > 0) MBBI++;

  if (NeedsFrameMoves) {
    MCSymbol *FrameLabel = MMI.getContext().CreateTempSymbol();
    BuildMI(MBB, MBBI, dl, TII.get(ARM::PROLOG_LABEL)).addSym(FrameLabel);

    // Emit moves for the registers in spill area 2
    for (unsigned i = 0, e = CSI.size(); i != e; ++i) {
      unsigned Reg = CSI[i].getReg();
      int FI = CSI[i].getFrameIdx();
      int64_t Offset = MFI->getObjectOffset(FI);

      // The offset is relative to the incoming stack pointer which is 
      // the cfa
      if (AFI->isGPRCalleeSavedArea2Frame(FI)) {
        // Reg is saved at cfa + offset
        emitCfaOffset(MBB, MBBI, dl, TII, MMI, Moves, FrameLabel, Reg, Offset);
      }
    }
  }

  // Determine starting offsets of spill areas.
  unsigned DPRCSOffset  = NumBytes - (GPRCS1Size + GPRCS2Size + DPRCSSize);
  unsigned GPRCS2Offset = DPRCSOffset + DPRCSSize;
  unsigned GPRCS1Offset = GPRCS2Offset + GPRCS2Size;
  if (HasFP)
    AFI->setFramePtrSpillOffset(MFI->getObjectOffset(FramePtrSpillFI) +
                                NumBytes);
  AFI->setGPRCalleeSavedArea1Offset(GPRCS1Offset);
  AFI->setGPRCalleeSavedArea2Offset(GPRCS2Offset);
  AFI->setDPRCalleeSavedAreaOffset(DPRCSOffset);

  // Move past area 3.
  if (DPRCSSize > 0) {
    MBBI++;
    // Since vpush register list cannot have gaps, there may be multiple vpush
    // instructions in the prologue.
    while (MBBI->getOpcode() == ARM::VSTMDDB_UPD)
      MBBI++;
  }

  NumBytes = DPRCSOffset;
  if (NumBytes) {
    // Adjust SP after all the callee-save spills.
    emitSPUpdate(isARM, MBB, MBBI, dl, TII, -NumBytes,
                 MachineInstr::FrameSetup);
    if (HasFP && isARM)
      // Restore from fp only in ARM mode: e.g. sub sp, r7, #24
      // Note it's not safe to do this in Thumb2 mode because it would have
      // taken two instructions:
      // mov sp, r7
      // sub sp, #24
      // If an interrupt is taken between the two instructions, then sp is in
      // an inconsistent state (pointing to the middle of callee-saved area).
      // The interrupt handler can end up clobbering the registers.
      AFI->setShouldRestoreSPFromFP(true);

    if (NeedsFrameMoves && CfaReg == ARM::SP) {
      CfaOffset += NumBytes;
      emitDefCfaOffset(MBB, MBBI, dl, TII, MMI, Moves, NULL, CfaOffset);
    }
  }

  if (STI.isTargetELF() && hasFP(MF))
    MFI->setOffsetAdjustment(MFI->getOffsetAdjustment() -
                             AFI->getFramePtrSpillOffset());

  AFI->setGPRCalleeSavedArea1Size(GPRCS1Size);
  AFI->setGPRCalleeSavedArea2Size(GPRCS2Size);
  AFI->setDPRCalleeSavedAreaSize(DPRCSSize);

  // If we need dynamic stack realignment, do it here. Be paranoid and make
  // sure if we also have VLAs, we have a base pointer for frame access.
  if (RegInfo->needsStackRealignment(MF)) {
    unsigned MaxAlign = MFI->getMaxAlignment();
    assert (!AFI->isThumb1OnlyFunction());
    if (!AFI->isThumbFunction()) {
      // Emit bic sp, sp, MaxAlign
      AddDefaultCC(AddDefaultPred(BuildMI(MBB, MBBI, dl,
                                          TII.get(ARM::BICri), ARM::SP)
                                  .addReg(ARM::SP, RegState::Kill)
                                  .addImm(MaxAlign-1)));
    } else {
      // We cannot use sp as source/dest register here, thus we're emitting the
      // following sequence:
      // mov r4, sp
      // bic r4, r4, MaxAlign
      // mov sp, r4
      // FIXME: It will be better just to find spare register here.
      BuildMI(MBB, MBBI, dl, TII.get(ARM::tMOVgpr2tgpr), ARM::R4)
        .addReg(ARM::SP, RegState::Kill);
      AddDefaultCC(AddDefaultPred(BuildMI(MBB, MBBI, dl,
                                          TII.get(ARM::t2BICri), ARM::R4)
                                  .addReg(ARM::R4, RegState::Kill)
                                  .addImm(MaxAlign-1)));
      BuildMI(MBB, MBBI, dl, TII.get(ARM::tMOVtgpr2gpr), ARM::SP)
        .addReg(ARM::R4, RegState::Kill);
    }

    AFI->setShouldRestoreSPFromFP(true);
  }

  // If we need a base pointer, set it up here. It's whatever the value
  // of the stack pointer is at this point. Any variable size objects
  // will be allocated after this, so we can still use the base pointer
  // to reference locals.
  // FIXME: Clarify FrameSetup flags here.
  if (RegInfo->hasBasePointer(MF)) {
    if (isARM)
      BuildMI(MBB, MBBI, dl,
              TII.get(ARM::MOVr), RegInfo->getBaseRegister())
        .addReg(ARM::SP)
        .addImm((unsigned)ARMCC::AL).addReg(0).addReg(0);
    else
      BuildMI(MBB, MBBI, dl,
              TII.get(ARM::tMOVgpr2gpr), RegInfo->getBaseRegister())
        .addReg(ARM::SP);
  }

  // If the frame has variable sized objects then the epilogue must restore
  // the sp from fp. We can assume there's an FP here since hasFP already
  // checks for hasVarSizedObjects.
  if (MFI->hasVarSizedObjects())
    AFI->setShouldRestoreSPFromFP(true);
}

void ARMFrameLowering::emitEpilogue(MachineFunction &MF,
                                    MachineBasicBlock &MBB) const {
  MachineBasicBlock::iterator MBBI = MBB.getLastNonDebugInstr();
  assert(MBBI->getDesc().isReturn() &&
         "Can only insert epilog into returning blocks");
  unsigned RetOpcode = MBBI->getOpcode();
  DebugLoc dl = MBBI->getDebugLoc();
  MachineFrameInfo *MFI = MF.getFrameInfo();
  ARMFunctionInfo *AFI = MF.getInfo<ARMFunctionInfo>();
  const TargetRegisterInfo *RegInfo = MF.getTarget().getRegisterInfo();
  const ARMBaseInstrInfo &TII =
    *static_cast<const ARMBaseInstrInfo*>(MF.getTarget().getInstrInfo());
  assert(!AFI->isThumb1OnlyFunction() &&
         "This emitEpilogue does not support Thumb1!");
  bool isARM = !AFI->isThumbFunction();

  unsigned VARegSaveSize = AFI->getVarArgsRegSaveSize();
  int NumBytes = (int)MFI->getStackSize();
  unsigned FramePtr = RegInfo->getFrameRegister(MF);

  if (!AFI->hasStackFrame()) {
    if (NumBytes != 0)
      emitSPUpdate(isARM, MBB, MBBI, dl, TII, NumBytes);
  } else {
    // Unwind MBBI to point to first LDR / VLDRD.
    const unsigned *CSRegs = RegInfo->getCalleeSavedRegs();
    if (MBBI != MBB.begin()) {
      do
        --MBBI;
      while (MBBI != MBB.begin() && isCSRestore(MBBI, TII, CSRegs));
      if (!isCSRestore(MBBI, TII, CSRegs))
        ++MBBI;
    }

    // Move SP to start of FP callee save spill area.
    NumBytes -= (AFI->getGPRCalleeSavedArea1Size() +
                 AFI->getGPRCalleeSavedArea2Size() +
                 AFI->getDPRCalleeSavedAreaSize());

    // Reset SP based on frame pointer only if the stack frame extends beyond
    // frame pointer stack slot or target is ELF and the function has FP.
    if (AFI->shouldRestoreSPFromFP()) {
      NumBytes = AFI->getFramePtrSpillOffset() - NumBytes;
      if (NumBytes) {
        if (isARM)
          emitARMRegPlusImmediate(MBB, MBBI, dl, ARM::SP, FramePtr, -NumBytes,
                                  ARMCC::AL, 0, TII);
        else {
          // It's not possible to restore SP from FP in a single instruction.
          // For Darwin, this looks like:
          // mov sp, r7
          // sub sp, #24
          // This is bad, if an interrupt is taken after the mov, sp is in an
          // inconsistent state.
          // Use the first callee-saved register as a scratch register.
          assert(MF.getRegInfo().isPhysRegUsed(ARM::R4) &&
                 "No scratch register to restore SP from FP!");
          emitT2RegPlusImmediate(MBB, MBBI, dl, ARM::R4, FramePtr, -NumBytes,
                                 ARMCC::AL, 0, TII);
          BuildMI(MBB, MBBI, dl, TII.get(ARM::tMOVgpr2gpr), ARM::SP)
            .addReg(ARM::R4);
        }
      } else {
        // Thumb2 or ARM.
        if (isARM)
          BuildMI(MBB, MBBI, dl, TII.get(ARM::MOVr), ARM::SP)
            .addReg(FramePtr).addImm((unsigned)ARMCC::AL).addReg(0).addReg(0);
        else
          BuildMI(MBB, MBBI, dl, TII.get(ARM::tMOVgpr2gpr), ARM::SP)
            .addReg(FramePtr);
      }
    } else if (NumBytes) {
      emitSPUpdate(isARM, MBB, MBBI, dl, TII, NumBytes);
    }

    // Increment past our save areas.
    if (AFI->getDPRCalleeSavedAreaSize()) {
      MBBI++;
      // Since vpop register list cannot have gaps, there may be multiple vpop
      // instructions in the epilogue.
      while (MBBI->getOpcode() == ARM::VLDMDIA_UPD)
        MBBI++;
    }
    if (AFI->getGPRCalleeSavedArea2Size()) MBBI++;
    if (AFI->getGPRCalleeSavedArea1Size()) MBBI++;
  }

  if (RetOpcode == ARM::TCRETURNdi || RetOpcode == ARM::TCRETURNdiND ||
      RetOpcode == ARM::TCRETURNri || RetOpcode == ARM::TCRETURNriND) {
    // Tail call return: adjust the stack pointer and jump to callee.
    MBBI = MBB.getLastNonDebugInstr();
    MachineOperand &JumpTarget = MBBI->getOperand(0);

    // Jump to label or value in register.
    if (RetOpcode == ARM::TCRETURNdi || RetOpcode == ARM::TCRETURNdiND) {
      unsigned TCOpcode = (RetOpcode == ARM::TCRETURNdi)
        ? (STI.isThumb() ? ARM::TAILJMPdt : ARM::TAILJMPd)
        : (STI.isThumb() ? ARM::TAILJMPdNDt : ARM::TAILJMPdND);
      MachineInstrBuilder MIB = BuildMI(MBB, MBBI, dl, TII.get(TCOpcode));
      if (JumpTarget.isGlobal())
        MIB.addGlobalAddress(JumpTarget.getGlobal(), JumpTarget.getOffset(),
                             JumpTarget.getTargetFlags());
      else {
        assert(JumpTarget.isSymbol());
        MIB.addExternalSymbol(JumpTarget.getSymbolName(),
                              JumpTarget.getTargetFlags());
      }
    } else if (RetOpcode == ARM::TCRETURNri) {
      BuildMI(MBB, MBBI, dl, TII.get(ARM::TAILJMPr)).
        addReg(JumpTarget.getReg(), RegState::Kill);
    } else if (RetOpcode == ARM::TCRETURNriND) {
      BuildMI(MBB, MBBI, dl, TII.get(ARM::TAILJMPrND)).
        addReg(JumpTarget.getReg(), RegState::Kill);
    }

    MachineInstr *NewMI = prior(MBBI);
    for (unsigned i = 1, e = MBBI->getNumOperands(); i != e; ++i)
      NewMI->addOperand(MBBI->getOperand(i));

    // Delete the pseudo instruction TCRETURN.
    MBB.erase(MBBI);
  }

  if (VARegSaveSize)
    emitSPUpdate(isARM, MBB, MBBI, dl, TII, VARegSaveSize);
}

/// getFrameIndexReference - Provide a base+offset reference to an FI slot for
/// debug info.  It's the same as what we use for resolving the code-gen
/// references for now.  FIXME: This can go wrong when references are
/// SP-relative and simple call frames aren't used.
int
ARMFrameLowering::getFrameIndexReference(const MachineFunction &MF, int FI,
                                         unsigned &FrameReg) const {
  return ResolveFrameIndexReference(MF, FI, FrameReg, 0);
}

int
ARMFrameLowering::ResolveFrameIndexReference(const MachineFunction &MF,
                                             int FI,
                                             unsigned &FrameReg,
                                             int SPAdj) const {
  const MachineFrameInfo *MFI = MF.getFrameInfo();
  const ARMBaseRegisterInfo *RegInfo =
    static_cast<const ARMBaseRegisterInfo*>(MF.getTarget().getRegisterInfo());
  const ARMFunctionInfo *AFI = MF.getInfo<ARMFunctionInfo>();
  int Offset = MFI->getObjectOffset(FI) + MFI->getStackSize();
  int FPOffset = Offset - AFI->getFramePtrSpillOffset();
  bool isFixed = MFI->isFixedObjectIndex(FI);

  FrameReg = ARM::SP;
  Offset += SPAdj;
  if (AFI->isGPRCalleeSavedArea1Frame(FI))
    return Offset - AFI->getGPRCalleeSavedArea1Offset();
  else if (AFI->isGPRCalleeSavedArea2Frame(FI))
    return Offset - AFI->getGPRCalleeSavedArea2Offset();
  else if (AFI->isDPRCalleeSavedAreaFrame(FI))
    return Offset - AFI->getDPRCalleeSavedAreaOffset();

  // When dynamically realigning the stack, use the frame pointer for
  // parameters, and the stack/base pointer for locals.
  if (RegInfo->needsStackRealignment(MF)) {
    assert (hasFP(MF) && "dynamic stack realignment without a FP!");
    if (isFixed) {
      FrameReg = RegInfo->getFrameRegister(MF);
      Offset = FPOffset;
    } else if (MFI->hasVarSizedObjects()) {
      assert(RegInfo->hasBasePointer(MF) &&
             "VLAs and dynamic stack alignment, but missing base pointer!");
      FrameReg = RegInfo->getBaseRegister();
    }
    return Offset;
  }

  // If there is a frame pointer, use it when we can.
  if (hasFP(MF) && AFI->hasStackFrame()) {
    // Use frame pointer to reference fixed objects. Use it for locals if
    // there are VLAs (and thus the SP isn't reliable as a base).
    if (isFixed || (MFI->hasVarSizedObjects() &&
                    !RegInfo->hasBasePointer(MF))) {
      FrameReg = RegInfo->getFrameRegister(MF);
      return FPOffset;
    } else if (MFI->hasVarSizedObjects()) {
      assert(RegInfo->hasBasePointer(MF) && "missing base pointer!");
      // Try to use the frame pointer if we can, else use the base pointer
      // since it's available. This is handy for the emergency spill slot, in
      // particular.
      if (AFI->isThumb2Function()) {
        if (FPOffset >= -255 && FPOffset < 0) {
          FrameReg = RegInfo->getFrameRegister(MF);
          return FPOffset;
        }
      } else
        FrameReg = RegInfo->getBaseRegister();
    } else if (AFI->isThumb2Function()) {
      // In Thumb2 mode, the negative offset is very limited. Try to avoid
      // out of range references.
      if (FPOffset >= -255 && FPOffset < 0) {
        FrameReg = RegInfo->getFrameRegister(MF);
        return FPOffset;
      }
    } else if (Offset > (FPOffset < 0 ? -FPOffset : FPOffset)) {
      // Otherwise, use SP or FP, whichever is closer to the stack slot.
      FrameReg = RegInfo->getFrameRegister(MF);
      return FPOffset;
    }
  }
  // Use the base pointer if we have one.
  if (RegInfo->hasBasePointer(MF))
    FrameReg = RegInfo->getBaseRegister();
  return Offset;
}

int ARMFrameLowering::getFrameIndexOffset(const MachineFunction &MF,
                                          int FI) const {
  unsigned FrameReg;
  return getFrameIndexReference(MF, FI, FrameReg);
}

void ARMFrameLowering::emitPushInst(MachineBasicBlock &MBB,
                                    MachineBasicBlock::iterator MI,
                                    const std::vector<CalleeSavedInfo> &CSI,
                                    unsigned StmOpc, unsigned StrOpc,
                                    bool NoGap,
                                    bool(*Func)(unsigned, bool),
                                    unsigned MIFlags) const {
  MachineFunction &MF = *MBB.getParent();
  const TargetInstrInfo &TII = *MF.getTarget().getInstrInfo();

  DebugLoc DL;
  if (MI != MBB.end()) DL = MI->getDebugLoc();

  SmallVector<std::pair<unsigned,bool>, 4> Regs;
  unsigned i = CSI.size();
  while (i != 0) {
    unsigned LastReg = 0;
    for (; i != 0; --i) {
      unsigned Reg = CSI[i-1].getReg();
      if (!(Func)(Reg, STI.isTargetDarwin())) continue;

      // Add the callee-saved register as live-in unless it's LR and
      // @llvm.returnaddress is called. If LR is returned for
      // @llvm.returnaddress then it's already added to the function and
      // entry block live-in sets.
      bool isKill = true;
      if (Reg == ARM::LR) {
        if (MF.getFrameInfo()->isReturnAddressTaken() &&
            MF.getRegInfo().isLiveIn(Reg))
          isKill = false;
      }

      if (isKill)
        MBB.addLiveIn(Reg);

      // If NoGap is true, push consecutive registers and then leave the rest
      // for other instructions. e.g.
      // vpush {d8, d10, d11} -> vpush {d8}, vpush {d10, d11}
      if (NoGap && LastReg && LastReg != Reg-1)
        break;
      LastReg = Reg;
      Regs.push_back(std::make_pair(Reg, isKill));
    }

    if (Regs.empty())
      continue;
    if (Regs.size() > 1 || StrOpc== 0) {
      MachineInstrBuilder MIB =
        AddDefaultPred(BuildMI(MBB, MI, DL, TII.get(StmOpc), ARM::SP)
                       .addReg(ARM::SP).setMIFlags(MIFlags));
      for (unsigned i = 0, e = Regs.size(); i < e; ++i)
        MIB.addReg(Regs[i].first, getKillRegState(Regs[i].second));
    } else if (Regs.size() == 1) {
      MachineInstrBuilder MIB = BuildMI(MBB, MI, DL, TII.get(StrOpc),
                                        ARM::SP)
        .addReg(Regs[0].first, getKillRegState(Regs[0].second))
        .addReg(ARM::SP).setMIFlags(MIFlags);
      // ARM mode needs an extra reg0 here due to addrmode2. Will go away once
      // that refactoring is complete (eventually).
      if (StrOpc == ARM::STR_PRE) {
        MIB.addReg(0);
        MIB.addImm(ARM_AM::getAM2Opc(ARM_AM::sub, 4, ARM_AM::no_shift));
      } else
        MIB.addImm(-4);
      AddDefaultPred(MIB);
    }
    Regs.clear();
  }
}

void ARMFrameLowering::emitPopInst(MachineBasicBlock &MBB,
                                   MachineBasicBlock::iterator MI,
                                   const std::vector<CalleeSavedInfo> &CSI,
                                   unsigned LdmOpc, unsigned LdrOpc,
                                   bool isVarArg, bool NoGap,
                                   bool(*Func)(unsigned, bool)) const {
  MachineFunction &MF = *MBB.getParent();
  const TargetInstrInfo &TII = *MF.getTarget().getInstrInfo();
  ARMFunctionInfo *AFI = MF.getInfo<ARMFunctionInfo>();
  DebugLoc DL = MI->getDebugLoc();
  unsigned RetOpcode = MI->getOpcode();
  bool isTailCall = (RetOpcode == ARM::TCRETURNdi ||
                     RetOpcode == ARM::TCRETURNdiND ||
                     RetOpcode == ARM::TCRETURNri ||
                     RetOpcode == ARM::TCRETURNriND);

  SmallVector<unsigned, 4> Regs;
  unsigned i = CSI.size();
  while (i != 0) {
    unsigned LastReg = 0;
    bool DeleteRet = false;
    for (; i != 0; --i) {
      unsigned Reg = CSI[i-1].getReg();
      if (!(Func)(Reg, STI.isTargetDarwin())) continue;

      if (Reg == ARM::LR && !isTailCall && !isVarArg && STI.hasV5TOps()) {
        Reg = ARM::PC;
        LdmOpc = AFI->isThumbFunction() ? ARM::t2LDMIA_RET : ARM::LDMIA_RET;
        // Fold the return instruction into the LDM.
        DeleteRet = true;
      }

      // If NoGap is true, pop consecutive registers and then leave the rest
      // for other instructions. e.g.
      // vpop {d8, d10, d11} -> vpop {d8}, vpop {d10, d11}
      if (NoGap && LastReg && LastReg != Reg-1)
        break;

      LastReg = Reg;
      Regs.push_back(Reg);
    }

    if (Regs.empty())
      continue;
    if (Regs.size() > 1 || LdrOpc == 0) {
      MachineInstrBuilder MIB =
        AddDefaultPred(BuildMI(MBB, MI, DL, TII.get(LdmOpc), ARM::SP)
                       .addReg(ARM::SP));
      for (unsigned i = 0, e = Regs.size(); i < e; ++i)
        MIB.addReg(Regs[i], getDefRegState(true));
      if (DeleteRet)
        MI->eraseFromParent();
      MI = MIB;
    } else if (Regs.size() == 1) {
      // If we adjusted the reg to PC from LR above, switch it back here. We
      // only do that for LDM.
      if (Regs[0] == ARM::PC)
        Regs[0] = ARM::LR;
      MachineInstrBuilder MIB =
        BuildMI(MBB, MI, DL, TII.get(LdrOpc), Regs[0])
          .addReg(ARM::SP, RegState::Define)
          .addReg(ARM::SP);
      // ARM mode needs an extra reg0 here due to addrmode2. Will go away once
      // that refactoring is complete (eventually).
      if (LdrOpc == ARM::LDR_POST) {
        MIB.addReg(0);
        MIB.addImm(ARM_AM::getAM2Opc(ARM_AM::add, 4, ARM_AM::no_shift));
      } else
        MIB.addImm(4);
      AddDefaultPred(MIB);
    }
    Regs.clear();
  }
}

bool ARMFrameLowering::spillCalleeSavedRegisters(MachineBasicBlock &MBB,
                                        MachineBasicBlock::iterator MI,
                                        const std::vector<CalleeSavedInfo> &CSI,
                                        const TargetRegisterInfo *TRI) const {
  if (CSI.empty())
    return false;

  MachineFunction &MF = *MBB.getParent();
  ARMFunctionInfo *AFI = MF.getInfo<ARMFunctionInfo>();

  unsigned PushOpc = AFI->isThumbFunction() ? ARM::t2STMDB_UPD : ARM::STMDB_UPD;
  unsigned PushOneOpc = AFI->isThumbFunction() ? ARM::t2STR_PRE : ARM::STR_PRE;
  unsigned FltOpc = ARM::VSTMDDB_UPD;
  emitPushInst(MBB, MI, CSI, PushOpc, PushOneOpc, false, &isARMArea1Register,
               MachineInstr::FrameSetup);
  emitPushInst(MBB, MI, CSI, PushOpc, PushOneOpc, false, &isARMArea2Register,
               MachineInstr::FrameSetup);
  emitPushInst(MBB, MI, CSI, FltOpc, 0, true, &isARMArea3Register,
               MachineInstr::FrameSetup);

  return true;
}

bool ARMFrameLowering::restoreCalleeSavedRegisters(MachineBasicBlock &MBB,
                                        MachineBasicBlock::iterator MI,
                                        const std::vector<CalleeSavedInfo> &CSI,
                                        const TargetRegisterInfo *TRI) const {
  if (CSI.empty())
    return false;

  MachineFunction &MF = *MBB.getParent();
  ARMFunctionInfo *AFI = MF.getInfo<ARMFunctionInfo>();
  bool isVarArg = AFI->getVarArgsRegSaveSize() > 0;

  unsigned PopOpc = AFI->isThumbFunction() ? ARM::t2LDMIA_UPD : ARM::LDMIA_UPD;
  unsigned LdrOpc = AFI->isThumbFunction() ? ARM::t2LDR_POST : ARM::LDR_POST;
  unsigned FltOpc = ARM::VLDMDIA_UPD;
  emitPopInst(MBB, MI, CSI, FltOpc, 0, isVarArg, true, &isARMArea3Register);
  emitPopInst(MBB, MI, CSI, PopOpc, LdrOpc, isVarArg, false,
              &isARMArea2Register);
  emitPopInst(MBB, MI, CSI, PopOpc, LdrOpc, isVarArg, false,
              &isARMArea1Register);

  return true;
}

// FIXME: Make generic?
static unsigned GetFunctionSizeInBytes(const MachineFunction &MF,
                                       const ARMBaseInstrInfo &TII) {
  unsigned FnSize = 0;
  for (MachineFunction::const_iterator MBBI = MF.begin(), E = MF.end();
       MBBI != E; ++MBBI) {
    const MachineBasicBlock &MBB = *MBBI;
    for (MachineBasicBlock::const_iterator I = MBB.begin(),E = MBB.end();
         I != E; ++I)
      FnSize += TII.GetInstSizeInBytes(I);
  }
  return FnSize;
}

/// estimateStackSize - Estimate and return the size of the frame.
/// FIXME: Make generic?
static unsigned estimateStackSize(MachineFunction &MF) {
  const MachineFrameInfo *FFI = MF.getFrameInfo();
  int Offset = 0;
  for (int i = FFI->getObjectIndexBegin(); i != 0; ++i) {
    int FixedOff = -FFI->getObjectOffset(i);
    if (FixedOff > Offset) Offset = FixedOff;
  }
  for (unsigned i = 0, e = FFI->getObjectIndexEnd(); i != e; ++i) {
    if (FFI->isDeadObjectIndex(i))
      continue;
    Offset += FFI->getObjectSize(i);
    unsigned Align = FFI->getObjectAlignment(i);
    // Adjust to alignment boundary
    Offset = (Offset+Align-1)/Align*Align;
  }
  return (unsigned)Offset;
}

/// estimateRSStackSizeLimit - Look at each instruction that references stack
/// frames and return the stack size limit beyond which some of these
/// instructions will require a scratch register during their expansion later.
// FIXME: Move to TII?
static unsigned estimateRSStackSizeLimit(MachineFunction &MF,
                                         const TargetFrameLowering *TFI) {
  const ARMFunctionInfo *AFI = MF.getInfo<ARMFunctionInfo>();
  unsigned Limit = (1 << 12) - 1;
  for (MachineFunction::iterator BB = MF.begin(),E = MF.end(); BB != E; ++BB) {
    for (MachineBasicBlock::iterator I = BB->begin(), E = BB->end();
         I != E; ++I) {
      for (unsigned i = 0, e = I->getNumOperands(); i != e; ++i) {
        if (!I->getOperand(i).isFI()) continue;

        // When using ADDri to get the address of a stack object, 255 is the
        // largest offset guaranteed to fit in the immediate offset.
        if (I->getOpcode() == ARM::ADDri) {
          Limit = std::min(Limit, (1U << 8) - 1);
          break;
        }

        // Otherwise check the addressing mode.
        switch (I->getDesc().TSFlags & ARMII::AddrModeMask) {
        case ARMII::AddrMode3:
        case ARMII::AddrModeT2_i8:
          Limit = std::min(Limit, (1U << 8) - 1);
          break;
        case ARMII::AddrMode5:
        case ARMII::AddrModeT2_i8s4:
          Limit = std::min(Limit, ((1U << 8) - 1) * 4);
          break;
        case ARMII::AddrModeT2_i12:
          // i12 supports only positive offset so these will be converted to
          // i8 opcodes. See llvm::rewriteT2FrameIndex.
          if (TFI->hasFP(MF) && AFI->hasStackFrame())
            Limit = std::min(Limit, (1U << 8) - 1);
          break;
        case ARMII::AddrMode4:
        case ARMII::AddrMode6:
          // Addressing modes 4 & 6 (load/store) instructions can't encode an
          // immediate offset for stack references.
          return 0;
        default:
          break;
        }
        break; // At most one FI per instruction
      }
    }
  }

  return Limit;
}

void
ARMFrameLowering::processFunctionBeforeCalleeSavedScan(MachineFunction &MF,
                                                       RegScavenger *RS) const {
  // This tells PEI to spill the FP as if it is any other callee-save register
  // to take advantage the eliminateFrameIndex machinery. This also ensures it
  // is spilled in the order specified by getCalleeSavedRegs() to make it easier
  // to combine multiple loads / stores.
  bool CanEliminateFrame = true;
  bool CS1Spilled = false;
  bool LRSpilled = false;
  unsigned NumGPRSpills = 0;
  SmallVector<unsigned, 4> UnspilledCS1GPRs;
  SmallVector<unsigned, 4> UnspilledCS2GPRs;
  const ARMBaseRegisterInfo *RegInfo =
    static_cast<const ARMBaseRegisterInfo*>(MF.getTarget().getRegisterInfo());
  const ARMBaseInstrInfo &TII =
    *static_cast<const ARMBaseInstrInfo*>(MF.getTarget().getInstrInfo());
  ARMFunctionInfo *AFI = MF.getInfo<ARMFunctionInfo>();
  MachineFrameInfo *MFI = MF.getFrameInfo();
  unsigned FramePtr = RegInfo->getFrameRegister(MF);

  // Spill R4 if Thumb2 function requires stack realignment - it will be used as
  // scratch register. Also spill R4 if Thumb2 function has varsized objects,
  // since it's not always possible to restore sp from fp in a single
  // instruction.
  // FIXME: It will be better just to find spare register here.
  if (AFI->isThumb2Function() &&
      (MFI->hasVarSizedObjects() || RegInfo->needsStackRealignment(MF)))
    MF.getRegInfo().setPhysRegUsed(ARM::R4);

  if (AFI->isThumb1OnlyFunction()) {
    // Spill LR if Thumb1 function uses variable length argument lists.
    if (AFI->getVarArgsRegSaveSize() > 0)
      MF.getRegInfo().setPhysRegUsed(ARM::LR);

    // Spill R4 if Thumb1 epilogue has to restore SP from FP since 
    // FIXME: It will be better just to find spare register here.
    if (MFI->hasVarSizedObjects())
      MF.getRegInfo().setPhysRegUsed(ARM::R4);
  }

  // Spill the BasePtr if it's used.
  if (RegInfo->hasBasePointer(MF))
    MF.getRegInfo().setPhysRegUsed(RegInfo->getBaseRegister());

  // Don't spill FP if the frame can be eliminated. This is determined
  // by scanning the callee-save registers to see if any is used.
  const unsigned *CSRegs = RegInfo->getCalleeSavedRegs();
  for (unsigned i = 0; CSRegs[i]; ++i) {
    unsigned Reg = CSRegs[i];
    bool Spilled = false;
    if (MF.getRegInfo().isPhysRegUsed(Reg)) {
      Spilled = true;
      CanEliminateFrame = false;
    } else {
      // Check alias registers too.
      for (const unsigned *Aliases =
             RegInfo->getAliasSet(Reg); *Aliases; ++Aliases) {
        if (MF.getRegInfo().isPhysRegUsed(*Aliases)) {
          Spilled = true;
          CanEliminateFrame = false;
        }
      }
    }

    if (!ARM::GPRRegisterClass->contains(Reg))
      continue;

    if (Spilled) {
      NumGPRSpills++;

      if (!STI.isTargetDarwin()) {
        if (Reg == ARM::LR)
          LRSpilled = true;
        CS1Spilled = true;
        continue;
      }

      // Keep track if LR and any of R4, R5, R6, and R7 is spilled.
      switch (Reg) {
      case ARM::LR:
        LRSpilled = true;
        // Fallthrough
      case ARM::R4: case ARM::R5:
      case ARM::R6: case ARM::R7:
        CS1Spilled = true;
        break;
      default:
        break;
      }
    } else {
      if (!STI.isTargetDarwin()) {
        UnspilledCS1GPRs.push_back(Reg);
        continue;
      }

      switch (Reg) {
      case ARM::R4: case ARM::R5:
      case ARM::R6: case ARM::R7:
      case ARM::LR:
        UnspilledCS1GPRs.push_back(Reg);
        break;
      default:
        UnspilledCS2GPRs.push_back(Reg);
        break;
      }
    }
  }

  bool ForceLRSpill = false;
  if (!LRSpilled && AFI->isThumb1OnlyFunction()) {
    unsigned FnSize = GetFunctionSizeInBytes(MF, TII);
    // Force LR to be spilled if the Thumb function size is > 2048. This enables
    // use of BL to implement far jump. If it turns out that it's not needed
    // then the branch fix up path will undo it.
    if (FnSize >= (1 << 11)) {
      CanEliminateFrame = false;
      ForceLRSpill = true;
    }
  }

  // If any of the stack slot references may be out of range of an immediate
  // offset, make sure a register (or a spill slot) is available for the
  // register scavenger. Note that if we're indexing off the frame pointer, the
  // effective stack size is 4 bytes larger since the FP points to the stack
  // slot of the previous FP. Also, if we have variable sized objects in the
  // function, stack slot references will often be negative, and some of
  // our instructions are positive-offset only, so conservatively consider
  // that case to want a spill slot (or register) as well. Similarly, if
  // the function adjusts the stack pointer during execution and the
  // adjustments aren't already part of our stack size estimate, our offset
  // calculations may be off, so be conservative.
  // FIXME: We could add logic to be more precise about negative offsets
  //        and which instructions will need a scratch register for them. Is it
  //        worth the effort and added fragility?
  bool BigStack =
    (RS &&
     (estimateStackSize(MF) + ((hasFP(MF) && AFI->hasStackFrame()) ? 4:0) >=
      estimateRSStackSizeLimit(MF, this)))
    || MFI->hasVarSizedObjects()
    || (MFI->adjustsStack() && !canSimplifyCallFramePseudos(MF));

  bool ExtraCSSpill = false;
  if (BigStack || !CanEliminateFrame || RegInfo->cannotEliminateFrame(MF)) {
    AFI->setHasStackFrame(true);

    // If LR is not spilled, but at least one of R4, R5, R6, and R7 is spilled.
    // Spill LR as well so we can fold BX_RET to the registers restore (LDM).
    if (!LRSpilled && CS1Spilled) {
      MF.getRegInfo().setPhysRegUsed(ARM::LR);
      NumGPRSpills++;
      UnspilledCS1GPRs.erase(std::find(UnspilledCS1GPRs.begin(),
                                    UnspilledCS1GPRs.end(), (unsigned)ARM::LR));
      ForceLRSpill = false;
      ExtraCSSpill = true;
    }

    if (hasFP(MF)) {
      MF.getRegInfo().setPhysRegUsed(FramePtr);
      NumGPRSpills++;
    }

    // If stack and double are 8-byte aligned and we are spilling an odd number
    // of GPRs, spill one extra callee save GPR so we won't have to pad between
    // the integer and double callee save areas.
    unsigned TargetAlign = getStackAlignment();
    if (TargetAlign == 8 && (NumGPRSpills & 1)) {
      if (CS1Spilled && !UnspilledCS1GPRs.empty()) {
        for (unsigned i = 0, e = UnspilledCS1GPRs.size(); i != e; ++i) {
          unsigned Reg = UnspilledCS1GPRs[i];
          // Don't spill high register if the function is thumb1
          if (!AFI->isThumb1OnlyFunction() ||
              isARMLowRegister(Reg) || Reg == ARM::LR) {
            MF.getRegInfo().setPhysRegUsed(Reg);
            if (!RegInfo->isReservedReg(MF, Reg))
              ExtraCSSpill = true;
            break;
          }
        }
      } else if (!UnspilledCS2GPRs.empty() && !AFI->isThumb1OnlyFunction()) {
        unsigned Reg = UnspilledCS2GPRs.front();
        MF.getRegInfo().setPhysRegUsed(Reg);
        if (!RegInfo->isReservedReg(MF, Reg))
          ExtraCSSpill = true;
      }
    }

    // Estimate if we might need to scavenge a register at some point in order
    // to materialize a stack offset. If so, either spill one additional
    // callee-saved register or reserve a special spill slot to facilitate
    // register scavenging. Thumb1 needs a spill slot for stack pointer
    // adjustments also, even when the frame itself is small.
    if (BigStack && !ExtraCSSpill) {
      // If any non-reserved CS register isn't spilled, just spill one or two
      // extra. That should take care of it!
      unsigned NumExtras = TargetAlign / 4;
      SmallVector<unsigned, 2> Extras;
      while (NumExtras && !UnspilledCS1GPRs.empty()) {
        unsigned Reg = UnspilledCS1GPRs.back();
        UnspilledCS1GPRs.pop_back();
        if (!RegInfo->isReservedReg(MF, Reg) &&
            (!AFI->isThumb1OnlyFunction() || isARMLowRegister(Reg) ||
             Reg == ARM::LR)) {
          Extras.push_back(Reg);
          NumExtras--;
        }
      }
      // For non-Thumb1 functions, also check for hi-reg CS registers
      if (!AFI->isThumb1OnlyFunction()) {
        while (NumExtras && !UnspilledCS2GPRs.empty()) {
          unsigned Reg = UnspilledCS2GPRs.back();
          UnspilledCS2GPRs.pop_back();
          if (!RegInfo->isReservedReg(MF, Reg)) {
            Extras.push_back(Reg);
            NumExtras--;
          }
        }
      }
      if (Extras.size() && NumExtras == 0) {
        for (unsigned i = 0, e = Extras.size(); i != e; ++i) {
          MF.getRegInfo().setPhysRegUsed(Extras[i]);
        }
      } else if (!AFI->isThumb1OnlyFunction()) {
        // note: Thumb1 functions spill to R12, not the stack.  Reserve a slot
        // closest to SP or frame pointer.
        const TargetRegisterClass *RC = ARM::GPRRegisterClass;
        RS->setScavengingFrameIndex(MFI->CreateStackObject(RC->getSize(),
                                                           RC->getAlignment(),
                                                           false));
      }
    }
  }

  if (ForceLRSpill) {
    MF.getRegInfo().setPhysRegUsed(ARM::LR);
    AFI->setLRIsSpilledForFarJump(true);
  }
}

void
ARMFrameLowering::getInitialFrameState(std::vector<MachineMove> &Moves) const {
  // Initial state of the frame pointer is sp
  MachineLocation Dst(MachineLocation::VirtualFP);
  MachineLocation Src(ARM::SP, 0);
  Moves.push_back(MachineMove(0, Dst, Src));
}<|MERGE_RESOLUTION|>--- conflicted
+++ resolved
@@ -199,25 +199,17 @@
 
   // Allocate the vararg register save area. This is not counted in NumBytes.
   if (VARegSaveSize)
-<<<<<<< HEAD
-    emitSPUpdate(isARM, MBB, MBBI, dl, TII, -VARegSaveSize);
-  CfaOffset += VARegSaveSize;
-
-  if (!AFI->hasStackFrame()) {
-    if (NumBytes != 0)
-      emitSPUpdate(isARM, MBB, MBBI, dl, TII, -NumBytes);
-    CfaOffset += NumBytes;
-    if (NeedsFrameMoves && CfaOffset)
-      emitDefCfaOffset(MBB, MBBI, dl, TII, MMI, Moves, NULL, CfaOffset);
-=======
     emitSPUpdate(isARM, MBB, MBBI, dl, TII, -VARegSaveSize,
                  MachineInstr::FrameSetup);
+  CfaOffset += VARegSaveSize;
 
   if (!AFI->hasStackFrame()) {
     if (NumBytes != 0)
       emitSPUpdate(isARM, MBB, MBBI, dl, TII, -NumBytes,
                    MachineInstr::FrameSetup);
->>>>>>> 17708c79
+    CfaOffset += NumBytes;
+    if (NeedsFrameMoves && CfaOffset)
+      emitDefCfaOffset(MBB, MBBI, dl, TII, MMI, Moves, NULL, CfaOffset);
     return;
   }
 
