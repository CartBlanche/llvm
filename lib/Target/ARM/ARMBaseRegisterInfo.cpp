--- conflicted
+++ resolved
@@ -1689,16 +1689,13 @@
   if (NumBytes) {
     // Adjust SP after all the callee-save spills.
     emitSPUpdate(isARM, MBB, MBBI, dl, TII, -NumBytes);
-<<<<<<< HEAD
 
     if (NeedsFrameMoves && CfaReg == ARM::SP) {
       CfaOffset += NumBytes;
       emitDefCfaOffset(MBB, MBBI, dl, TII, MMI, Moves, CfaOffset);
     }
-=======
     if (HasFP)
       AFI->setShouldRestoreSPFromFP(true);
->>>>>>> 8be033d8
   }
 
   if (STI.isTargetELF() && hasFP(MF)) {
