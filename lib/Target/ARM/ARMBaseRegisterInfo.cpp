//===- ARMBaseRegisterInfo.cpp - ARM Register Information -------*- C++ -*-===//
//
//                     The LLVM Compiler Infrastructure
//
// This file is distributed under the University of Illinois Open Source
// License. See LICENSE.TXT for details.
//
//===----------------------------------------------------------------------===//
//
// This file contains the base ARM implementation of TargetRegisterInfo class.
//
//===----------------------------------------------------------------------===//

#include "ARM.h"
#include "ARMBaseInstrInfo.h"
#include "ARMBaseRegisterInfo.h"
#include "ARMFrameLowering.h"
#include "ARMInstrInfo.h"
#include "ARMMachineFunctionInfo.h"
#include "ARMSubtarget.h"
#include "MCTargetDesc/ARMAddressingModes.h"
#include "llvm/Constants.h"
#include "llvm/DerivedTypes.h"
#include "llvm/Function.h"
#include "llvm/LLVMContext.h"
#include "llvm/CodeGen/MachineConstantPool.h"
#include "llvm/CodeGen/MachineFrameInfo.h"
#include "llvm/CodeGen/MachineFunction.h"
#include "llvm/CodeGen/MachineInstrBuilder.h"
#include "llvm/CodeGen/MachineModuleInfo.h"
#include "llvm/CodeGen/MachineRegisterInfo.h"
#include "llvm/CodeGen/RegisterScavenging.h"
#include "llvm/Support/Debug.h"
#include "llvm/Support/ErrorHandling.h"
#include "llvm/Support/raw_ostream.h"
#include "llvm/Target/TargetFrameLowering.h"
#include "llvm/Target/TargetMachine.h"
#include "llvm/Target/TargetOptions.h"
#include "llvm/ADT/BitVector.h"
#include "llvm/ADT/SmallVector.h"
#include "llvm/Support/CommandLine.h"

#define GET_REGINFO_TARGET_DESC
#include "ARMGenRegisterInfo.inc"

using namespace llvm;

static cl::opt<bool>
ForceAllBaseRegAlloc("arm-force-base-reg-alloc", cl::Hidden, cl::init(false),
          cl::desc("Force use of virtual base registers for stack load/store"));
static cl::opt<bool>
EnableLocalStackAlloc("enable-local-stack-alloc", cl::init(true), cl::Hidden,
          cl::desc("Enable pre-regalloc stack frame index allocation"));
static cl::opt<bool>
EnableBasePointer("arm-use-base-pointer", cl::Hidden, cl::init(true),
          cl::desc("Enable use of a base pointer for complex stack frames"));

ARMBaseRegisterInfo::ARMBaseRegisterInfo(const ARMBaseInstrInfo &tii,
                                         const ARMSubtarget &sti)
  : ARMGenRegisterInfo(ARM::LR), TII(tii), STI(sti),
    FramePtr((STI.isTargetDarwin() || STI.isThumb()) ? ARM::R7 : ARM::R11),
    BasePtr(ARM::R6) {
}

const unsigned*
ARMBaseRegisterInfo::getCalleeSavedRegs(const MachineFunction *MF) const {
  static const unsigned CalleeSavedRegs[] = {
    ARM::LR, ARM::R11, ARM::R10, ARM::R9, ARM::R8,
    ARM::R7, ARM::R6,  ARM::R5,  ARM::R4,

    ARM::D15, ARM::D14, ARM::D13, ARM::D12,
    ARM::D11, ARM::D10, ARM::D9,  ARM::D8,
    0
  };

  static const unsigned iOSCalleeSavedRegs[] = {
    // iOS ABI deviates from ARM standard ABI. R9 is not a callee-saved
    // register.
    ARM::LR,  ARM::R7,  ARM::R6, ARM::R5, ARM::R4,
    ARM::R11, ARM::R10, ARM::R8,

    ARM::D15, ARM::D14, ARM::D13, ARM::D12,
    ARM::D11, ARM::D10, ARM::D9,  ARM::D8,
    0
  };
<<<<<<< HEAD

  return STI.isTargetDarwin() ? DarwinCalleeSavedRegs : CalleeSavedRegs;
=======
  return (STI.isTargetIOS()) ? iOSCalleeSavedRegs : CalleeSavedRegs;
>>>>>>> 4cb68933
}

BitVector ARMBaseRegisterInfo::
getReservedRegs(const MachineFunction &MF) const {
  const TargetFrameLowering *TFI = MF.getTarget().getFrameLowering();

  // FIXME: avoid re-calculating this every time.
  BitVector Reserved(getNumRegs());
  Reserved.set(ARM::SP);
  Reserved.set(ARM::PC);
  Reserved.set(ARM::FPSCR);
  if (TFI->hasFP(MF))
    Reserved.set(FramePtr);
  if (hasBasePointer(MF))
    Reserved.set(BasePtr);
  // Some targets reserve R9.
  if (STI.isR9Reserved())
    Reserved.set(ARM::R9);

  const Function *F = MF.getFunction();
  if (F && F->getCallingConv() == CallingConv::Mono1)
    // FIXME: This is required for some reason, otherwise llvm treats R8 as a callee-saved registers
    // even if we exclude it in getCalleeSavedRegs (). Luckily, R8 can still be used for argument
    // passing even if it is 'reserved'.
    Reserved.set(ARM::R8);

  // Reserve D16-D31 if the subtarget doesn't support them.
  if (!STI.hasVFP3() || STI.hasD16()) {
    assert(ARM::D31 == ARM::D16 + 15);
    for (unsigned i = 0; i != 16; ++i)
      Reserved.set(ARM::D16 + i);
  }
  return Reserved;
}

bool ARMBaseRegisterInfo::isReservedReg(const MachineFunction &MF,
                                        unsigned Reg) const {
  const TargetFrameLowering *TFI = MF.getTarget().getFrameLowering();

  switch (Reg) {
  default: break;
  case ARM::SP:
  case ARM::PC:
    return true;
  case ARM::R6:
    if (hasBasePointer(MF))
      return true;
    break;
  case ARM::R7:
  case ARM::R11:
    if (FramePtr == Reg && TFI->hasFP(MF))
      return true;
    break;
  case ARM::R9:
    return STI.isR9Reserved();
  }

  return false;
}

bool
ARMBaseRegisterInfo::canCombineSubRegIndices(const TargetRegisterClass *RC,
                                          SmallVectorImpl<unsigned> &SubIndices,
                                          unsigned &NewSubIdx) const {

  unsigned Size = RC->getSize() * 8;
  if (Size < 6)
    return 0;

  NewSubIdx = 0;  // Whole register.
  unsigned NumRegs = SubIndices.size();
  if (NumRegs == 8) {
    // 8 D registers -> 1 QQQQ register.
    return (Size == 512 &&
            SubIndices[0] == ARM::dsub_0 &&
            SubIndices[1] == ARM::dsub_1 &&
            SubIndices[2] == ARM::dsub_2 &&
            SubIndices[3] == ARM::dsub_3 &&
            SubIndices[4] == ARM::dsub_4 &&
            SubIndices[5] == ARM::dsub_5 &&
            SubIndices[6] == ARM::dsub_6 &&
            SubIndices[7] == ARM::dsub_7);
  } else if (NumRegs == 4) {
    if (SubIndices[0] == ARM::qsub_0) {
      // 4 Q registers -> 1 QQQQ register.
      return (Size == 512 &&
              SubIndices[1] == ARM::qsub_1 &&
              SubIndices[2] == ARM::qsub_2 &&
              SubIndices[3] == ARM::qsub_3);
    } else if (SubIndices[0] == ARM::dsub_0) {
      // 4 D registers -> 1 QQ register.
      if (Size >= 256 &&
          SubIndices[1] == ARM::dsub_1 &&
          SubIndices[2] == ARM::dsub_2 &&
          SubIndices[3] == ARM::dsub_3) {
        if (Size == 512)
          NewSubIdx = ARM::qqsub_0;
        return true;
      }
    } else if (SubIndices[0] == ARM::dsub_4) {
      // 4 D registers -> 1 QQ register (2nd).
      if (Size == 512 &&
          SubIndices[1] == ARM::dsub_5 &&
          SubIndices[2] == ARM::dsub_6 &&
          SubIndices[3] == ARM::dsub_7) {
        NewSubIdx = ARM::qqsub_1;
        return true;
      }
    } else if (SubIndices[0] == ARM::ssub_0) {
      // 4 S registers -> 1 Q register.
      if (Size >= 128 &&
          SubIndices[1] == ARM::ssub_1 &&
          SubIndices[2] == ARM::ssub_2 &&
          SubIndices[3] == ARM::ssub_3) {
        if (Size >= 256)
          NewSubIdx = ARM::qsub_0;
        return true;
      }
    }
  } else if (NumRegs == 2) {
    if (SubIndices[0] == ARM::qsub_0) {
      // 2 Q registers -> 1 QQ register.
      if (Size >= 256 && SubIndices[1] == ARM::qsub_1) {
        if (Size == 512)
          NewSubIdx = ARM::qqsub_0;
        return true;
      }
    } else if (SubIndices[0] == ARM::qsub_2) {
      // 2 Q registers -> 1 QQ register (2nd).
      if (Size == 512 && SubIndices[1] == ARM::qsub_3) {
        NewSubIdx = ARM::qqsub_1;
        return true;
      }
    } else if (SubIndices[0] == ARM::dsub_0) {
      // 2 D registers -> 1 Q register.
      if (Size >= 128 && SubIndices[1] == ARM::dsub_1) {
        if (Size >= 256)
          NewSubIdx = ARM::qsub_0;
        return true;
      }
    } else if (SubIndices[0] == ARM::dsub_2) {
      // 2 D registers -> 1 Q register (2nd).
      if (Size >= 256 && SubIndices[1] == ARM::dsub_3) {
        NewSubIdx = ARM::qsub_1;
        return true;
      }
    } else if (SubIndices[0] == ARM::dsub_4) {
      // 2 D registers -> 1 Q register (3rd).
      if (Size == 512 && SubIndices[1] == ARM::dsub_5) {
        NewSubIdx = ARM::qsub_2;
        return true;
      }
    } else if (SubIndices[0] == ARM::dsub_6) {
      // 2 D registers -> 1 Q register (3rd).
      if (Size == 512 && SubIndices[1] == ARM::dsub_7) {
        NewSubIdx = ARM::qsub_3;
        return true;
      }
    } else if (SubIndices[0] == ARM::ssub_0) {
      // 2 S registers -> 1 D register.
      if (SubIndices[1] == ARM::ssub_1) {
        if (Size >= 128)
          NewSubIdx = ARM::dsub_0;
        return true;
      }
    } else if (SubIndices[0] == ARM::ssub_2) {
      // 2 S registers -> 1 D register (2nd).
      if (Size >= 128 && SubIndices[1] == ARM::ssub_3) {
        NewSubIdx = ARM::dsub_1;
        return true;
      }
    }
  }
  return false;
}

const TargetRegisterClass*
ARMBaseRegisterInfo::getLargestLegalSuperClass(const TargetRegisterClass *RC)
                                                                         const {
  const TargetRegisterClass *Super = RC;
  TargetRegisterClass::sc_iterator I = RC->getSuperClasses();
  do {
    switch (Super->getID()) {
    case ARM::GPRRegClassID:
    case ARM::SPRRegClassID:
    case ARM::DPRRegClassID:
    case ARM::QPRRegClassID:
    case ARM::QQPRRegClassID:
    case ARM::QQQQPRRegClassID:
      return Super;
    }
    Super = *I++;
  } while (Super);
  return RC;
}

const TargetRegisterClass *
ARMBaseRegisterInfo::getPointerRegClass(unsigned Kind) const {
  return ARM::GPRRegisterClass;
}

const TargetRegisterClass *
ARMBaseRegisterInfo::getCrossCopyRegClass(const TargetRegisterClass *RC) const {
  if (RC == &ARM::CCRRegClass)
    return 0;  // Can't copy CCR registers.
  return RC;
}

unsigned
ARMBaseRegisterInfo::getRegPressureLimit(const TargetRegisterClass *RC,
                                         MachineFunction &MF) const {
  const TargetFrameLowering *TFI = MF.getTarget().getFrameLowering();

  switch (RC->getID()) {
  default:
    return 0;
  case ARM::tGPRRegClassID:
    return TFI->hasFP(MF) ? 4 : 5;
  case ARM::GPRRegClassID: {
    unsigned FP = TFI->hasFP(MF) ? 1 : 0;
    return 10 - FP - (STI.isR9Reserved() ? 1 : 0);
  }
  case ARM::SPRRegClassID:  // Currently not used as 'rep' register class.
  case ARM::DPRRegClassID:
    return 32 - 10;
  }
}

/// getRawAllocationOrder - Returns the register allocation order for a
/// specified register class with a target-dependent hint.
ArrayRef<unsigned>
ARMBaseRegisterInfo::getRawAllocationOrder(const TargetRegisterClass *RC,
                                           unsigned HintType, unsigned HintReg,
                                           const MachineFunction &MF) const {
  const TargetFrameLowering *TFI = MF.getTarget().getFrameLowering();
  // Alternative register allocation orders when favoring even / odd registers
  // of register pairs.

  // No FP, R9 is available.
  static const unsigned GPREven1[] = {
    ARM::R0, ARM::R2, ARM::R4, ARM::R6, ARM::R8, ARM::R10,
    ARM::R1, ARM::R3, ARM::R12,ARM::LR, ARM::R5, ARM::R7,
    ARM::R9, ARM::R11
  };
  static const unsigned GPROdd1[] = {
    ARM::R1, ARM::R3, ARM::R5, ARM::R7, ARM::R9, ARM::R11,
    ARM::R0, ARM::R2, ARM::R12,ARM::LR, ARM::R4, ARM::R6,
    ARM::R8, ARM::R10
  };

  // FP is R7, R9 is available.
  static const unsigned GPREven2[] = {
    ARM::R0, ARM::R2, ARM::R4,          ARM::R8, ARM::R10,
    ARM::R1, ARM::R3, ARM::R12,ARM::LR, ARM::R5, ARM::R6,
    ARM::R9, ARM::R11
  };
  static const unsigned GPROdd2[] = {
    ARM::R1, ARM::R3, ARM::R5,          ARM::R9, ARM::R11,
    ARM::R0, ARM::R2, ARM::R12,ARM::LR, ARM::R4, ARM::R6,
    ARM::R8, ARM::R10
  };

  // FP is R11, R9 is available.
  static const unsigned GPREven3[] = {
    ARM::R0, ARM::R2, ARM::R4, ARM::R6, ARM::R8,
    ARM::R1, ARM::R3, ARM::R10,ARM::R12,ARM::LR, ARM::R5, ARM::R7,
    ARM::R9
  };
  static const unsigned GPROdd3[] = {
    ARM::R1, ARM::R3, ARM::R5, ARM::R6, ARM::R9,
    ARM::R0, ARM::R2, ARM::R10,ARM::R12,ARM::LR, ARM::R4, ARM::R7,
    ARM::R8
  };

  // No FP, R9 is not available.
  static const unsigned GPREven4[] = {
    ARM::R0, ARM::R2, ARM::R4, ARM::R6,          ARM::R10,
    ARM::R1, ARM::R3, ARM::R12,ARM::LR, ARM::R5, ARM::R7, ARM::R8,
    ARM::R11
  };
  static const unsigned GPROdd4[] = {
    ARM::R1, ARM::R3, ARM::R5, ARM::R7,          ARM::R11,
    ARM::R0, ARM::R2, ARM::R12,ARM::LR, ARM::R4, ARM::R6, ARM::R8,
    ARM::R10
  };

  // FP is R7, R9 is not available.
  static const unsigned GPREven5[] = {
    ARM::R0, ARM::R2, ARM::R4,                   ARM::R10,
    ARM::R1, ARM::R3, ARM::R12,ARM::LR, ARM::R5, ARM::R6, ARM::R8,
    ARM::R11
  };
  static const unsigned GPROdd5[] = {
    ARM::R1, ARM::R3, ARM::R5,                   ARM::R11,
    ARM::R0, ARM::R2, ARM::R12,ARM::LR, ARM::R4, ARM::R6, ARM::R8,
    ARM::R10
  };

  // FP is R11, R9 is not available.
  static const unsigned GPREven6[] = {
    ARM::R0, ARM::R2, ARM::R4, ARM::R6,
    ARM::R1, ARM::R3, ARM::R10,ARM::R12,ARM::LR, ARM::R5, ARM::R7, ARM::R8
  };
  static const unsigned GPROdd6[] = {
    ARM::R1, ARM::R3, ARM::R5, ARM::R7,
    ARM::R0, ARM::R2, ARM::R10,ARM::R12,ARM::LR, ARM::R4, ARM::R6, ARM::R8
  };

  // We only support even/odd hints for GPR and rGPR.
  if (RC != ARM::GPRRegisterClass && RC != ARM::rGPRRegisterClass)
    return RC->getRawAllocationOrder(MF);

  if (HintType == ARMRI::RegPairEven) {
    if (isPhysicalRegister(HintReg) && getRegisterPairEven(HintReg, MF) == 0)
      // It's no longer possible to fulfill this hint. Return the default
      // allocation order.
      return RC->getRawAllocationOrder(MF);

    if (!TFI->hasFP(MF)) {
      if (!STI.isR9Reserved())
        return makeArrayRef(GPREven1);
      else
        return makeArrayRef(GPREven4);
    } else if (FramePtr == ARM::R7) {
      if (!STI.isR9Reserved())
        return makeArrayRef(GPREven2);
      else
        return makeArrayRef(GPREven5);
    } else { // FramePtr == ARM::R11
      if (!STI.isR9Reserved())
        return makeArrayRef(GPREven3);
      else
        return makeArrayRef(GPREven6);
    }
  } else if (HintType == ARMRI::RegPairOdd) {
    if (isPhysicalRegister(HintReg) && getRegisterPairOdd(HintReg, MF) == 0)
      // It's no longer possible to fulfill this hint. Return the default
      // allocation order.
      return RC->getRawAllocationOrder(MF);

    if (!TFI->hasFP(MF)) {
      if (!STI.isR9Reserved())
        return makeArrayRef(GPROdd1);
      else
        return makeArrayRef(GPROdd4);
    } else if (FramePtr == ARM::R7) {
      if (!STI.isR9Reserved())
        return makeArrayRef(GPROdd2);
      else
        return makeArrayRef(GPROdd5);
    } else { // FramePtr == ARM::R11
      if (!STI.isR9Reserved())
        return makeArrayRef(GPROdd3);
      else
        return makeArrayRef(GPROdd6);
    }
  }
  return RC->getRawAllocationOrder(MF);
}

/// ResolveRegAllocHint - Resolves the specified register allocation hint
/// to a physical register. Returns the physical register if it is successful.
unsigned
ARMBaseRegisterInfo::ResolveRegAllocHint(unsigned Type, unsigned Reg,
                                         const MachineFunction &MF) const {
  if (Reg == 0 || !isPhysicalRegister(Reg))
    return 0;
  if (Type == 0)
    return Reg;
  else if (Type == (unsigned)ARMRI::RegPairOdd)
    // Odd register.
    return getRegisterPairOdd(Reg, MF);
  else if (Type == (unsigned)ARMRI::RegPairEven)
    // Even register.
    return getRegisterPairEven(Reg, MF);
  return 0;
}

void
ARMBaseRegisterInfo::UpdateRegAllocHint(unsigned Reg, unsigned NewReg,
                                        MachineFunction &MF) const {
  MachineRegisterInfo *MRI = &MF.getRegInfo();
  std::pair<unsigned, unsigned> Hint = MRI->getRegAllocationHint(Reg);
  if ((Hint.first == (unsigned)ARMRI::RegPairOdd ||
       Hint.first == (unsigned)ARMRI::RegPairEven) &&
      TargetRegisterInfo::isVirtualRegister(Hint.second)) {
    // If 'Reg' is one of the even / odd register pair and it's now changed
    // (e.g. coalesced) into a different register. The other register of the
    // pair allocation hint must be updated to reflect the relationship
    // change.
    unsigned OtherReg = Hint.second;
    Hint = MRI->getRegAllocationHint(OtherReg);
    if (Hint.second == Reg)
      // Make sure the pair has not already divorced.
      MRI->setRegAllocationHint(OtherReg, Hint.first, NewReg);
  }
}

bool
ARMBaseRegisterInfo::avoidWriteAfterWrite(const TargetRegisterClass *RC) const {
  // CortexA9 has a Write-after-write hazard for NEON registers.
  if (!STI.isCortexA9())
    return false;

  switch (RC->getID()) {
  case ARM::DPRRegClassID:
  case ARM::DPR_8RegClassID:
  case ARM::DPR_VFP2RegClassID:
  case ARM::QPRRegClassID:
  case ARM::QPR_8RegClassID:
  case ARM::QPR_VFP2RegClassID:
  case ARM::SPRRegClassID:
  case ARM::SPR_8RegClassID:
    // Avoid reusing S, D, and Q registers.
    // Don't increase register pressure for QQ and QQQQ.
    return true;
  default:
    return false;
  }
}

bool ARMBaseRegisterInfo::hasBasePointer(const MachineFunction &MF) const {
  const MachineFrameInfo *MFI = MF.getFrameInfo();
  const ARMFunctionInfo *AFI = MF.getInfo<ARMFunctionInfo>();

  if (!EnableBasePointer)
    return false;

  if (needsStackRealignment(MF) && MFI->hasVarSizedObjects())
    return true;

  // Thumb has trouble with negative offsets from the FP. Thumb2 has a limited
  // negative range for ldr/str (255), and thumb1 is positive offsets only.
  // It's going to be better to use the SP or Base Pointer instead. When there
  // are variable sized objects, we can't reference off of the SP, so we
  // reserve a Base Pointer.
  if (AFI->isThumbFunction() && MFI->hasVarSizedObjects()) {
    // Conservatively estimate whether the negative offset from the frame
    // pointer will be sufficient to reach. If a function has a smallish
    // frame, it's less likely to have lots of spills and callee saved
    // space, so it's all more likely to be within range of the frame pointer.
    // If it's wrong, the scavenger will still enable access to work, it just
    // won't be optimal.
    if (AFI->isThumb2Function() && MFI->getLocalFrameSize() < 128)
      return false;
    return true;
  }

  return false;
}

bool ARMBaseRegisterInfo::canRealignStack(const MachineFunction &MF) const {
  const MachineFrameInfo *MFI = MF.getFrameInfo();
  const ARMFunctionInfo *AFI = MF.getInfo<ARMFunctionInfo>();
  // We can't realign the stack if:
  // 1. Dynamic stack realignment is explicitly disabled,
  // 2. This is a Thumb1 function (it's not useful, so we don't bother), or
  // 3. There are VLAs in the function and the base pointer is disabled.
  return (MF.getTarget().Options.RealignStack && !AFI->isThumb1OnlyFunction() &&
          (!MFI->hasVarSizedObjects() || EnableBasePointer));
}

bool ARMBaseRegisterInfo::
needsStackRealignment(const MachineFunction &MF) const {
  const MachineFrameInfo *MFI = MF.getFrameInfo();
  const Function *F = MF.getFunction();
  unsigned StackAlign = MF.getTarget().getFrameLowering()->getStackAlignment();
  bool requiresRealignment = ((MFI->getMaxAlignment() > StackAlign) ||
                               F->hasFnAttr(Attribute::StackAlignment));

  return requiresRealignment && canRealignStack(MF);
}

bool ARMBaseRegisterInfo::
cannotEliminateFrame(const MachineFunction &MF) const {
  const MachineFrameInfo *MFI = MF.getFrameInfo();
  if (MF.getTarget().Options.DisableFramePointerElim(MF) && MFI->adjustsStack())
    return true;
  return MFI->hasVarSizedObjects() || MFI->isFrameAddressTaken()
    || needsStackRealignment(MF);
}

unsigned
ARMBaseRegisterInfo::getFrameRegister(const MachineFunction &MF) const {
  const TargetFrameLowering *TFI = MF.getTarget().getFrameLowering();

  if (TFI->hasFP(MF))
    return FramePtr;
  return ARM::SP;
}

unsigned ARMBaseRegisterInfo::getEHExceptionRegister() const {
  llvm_unreachable("What is the exception register");
  return 0;
}

unsigned ARMBaseRegisterInfo::getEHHandlerRegister() const {
  llvm_unreachable("What is the exception handler register");
  return 0;
}

unsigned ARMBaseRegisterInfo::getRegisterPairEven(unsigned Reg,
                                              const MachineFunction &MF) const {
  switch (Reg) {
  default: break;
  // Return 0 if either register of the pair is a special register.
  // So no R12, etc.
  case ARM::R1: return ARM::R0;
  case ARM::R3: return ARM::R2;
  case ARM::R5: return ARM::R4;
  case ARM::R7:
    return (isReservedReg(MF, ARM::R7) || isReservedReg(MF, ARM::R6))
      ? 0 : ARM::R6;
  case ARM::R9: return isReservedReg(MF, ARM::R9)  ? 0 :ARM::R8;
  case ARM::R11: return isReservedReg(MF, ARM::R11) ? 0 : ARM::R10;

  case ARM::S1: return ARM::S0;
  case ARM::S3: return ARM::S2;
  case ARM::S5: return ARM::S4;
  case ARM::S7: return ARM::S6;
  case ARM::S9: return ARM::S8;
  case ARM::S11: return ARM::S10;
  case ARM::S13: return ARM::S12;
  case ARM::S15: return ARM::S14;
  case ARM::S17: return ARM::S16;
  case ARM::S19: return ARM::S18;
  case ARM::S21: return ARM::S20;
  case ARM::S23: return ARM::S22;
  case ARM::S25: return ARM::S24;
  case ARM::S27: return ARM::S26;
  case ARM::S29: return ARM::S28;
  case ARM::S31: return ARM::S30;

  case ARM::D1: return ARM::D0;
  case ARM::D3: return ARM::D2;
  case ARM::D5: return ARM::D4;
  case ARM::D7: return ARM::D6;
  case ARM::D9: return ARM::D8;
  case ARM::D11: return ARM::D10;
  case ARM::D13: return ARM::D12;
  case ARM::D15: return ARM::D14;
  case ARM::D17: return ARM::D16;
  case ARM::D19: return ARM::D18;
  case ARM::D21: return ARM::D20;
  case ARM::D23: return ARM::D22;
  case ARM::D25: return ARM::D24;
  case ARM::D27: return ARM::D26;
  case ARM::D29: return ARM::D28;
  case ARM::D31: return ARM::D30;
  }

  return 0;
}

unsigned ARMBaseRegisterInfo::getRegisterPairOdd(unsigned Reg,
                                             const MachineFunction &MF) const {
  switch (Reg) {
  default: break;
  // Return 0 if either register of the pair is a special register.
  // So no R12, etc.
  case ARM::R0: return ARM::R1;
  case ARM::R2: return ARM::R3;
  case ARM::R4: return ARM::R5;
  case ARM::R6:
    return (isReservedReg(MF, ARM::R7) || isReservedReg(MF, ARM::R6))
      ? 0 : ARM::R7;
  case ARM::R8: return isReservedReg(MF, ARM::R9)  ? 0 :ARM::R9;
  case ARM::R10: return isReservedReg(MF, ARM::R11) ? 0 : ARM::R11;

  case ARM::S0: return ARM::S1;
  case ARM::S2: return ARM::S3;
  case ARM::S4: return ARM::S5;
  case ARM::S6: return ARM::S7;
  case ARM::S8: return ARM::S9;
  case ARM::S10: return ARM::S11;
  case ARM::S12: return ARM::S13;
  case ARM::S14: return ARM::S15;
  case ARM::S16: return ARM::S17;
  case ARM::S18: return ARM::S19;
  case ARM::S20: return ARM::S21;
  case ARM::S22: return ARM::S23;
  case ARM::S24: return ARM::S25;
  case ARM::S26: return ARM::S27;
  case ARM::S28: return ARM::S29;
  case ARM::S30: return ARM::S31;

  case ARM::D0: return ARM::D1;
  case ARM::D2: return ARM::D3;
  case ARM::D4: return ARM::D5;
  case ARM::D6: return ARM::D7;
  case ARM::D8: return ARM::D9;
  case ARM::D10: return ARM::D11;
  case ARM::D12: return ARM::D13;
  case ARM::D14: return ARM::D15;
  case ARM::D16: return ARM::D17;
  case ARM::D18: return ARM::D19;
  case ARM::D20: return ARM::D21;
  case ARM::D22: return ARM::D23;
  case ARM::D24: return ARM::D25;
  case ARM::D26: return ARM::D27;
  case ARM::D28: return ARM::D29;
  case ARM::D30: return ARM::D31;
  }

  return 0;
}

/// emitLoadConstPool - Emits a load from constpool to materialize the
/// specified immediate.
void ARMBaseRegisterInfo::
emitLoadConstPool(MachineBasicBlock &MBB,
                  MachineBasicBlock::iterator &MBBI,
                  DebugLoc dl,
                  unsigned DestReg, unsigned SubIdx, int Val,
                  ARMCC::CondCodes Pred,
                  unsigned PredReg, unsigned MIFlags) const {
  MachineFunction &MF = *MBB.getParent();
  MachineConstantPool *ConstantPool = MF.getConstantPool();
  const Constant *C =
        ConstantInt::get(Type::getInt32Ty(MF.getFunction()->getContext()), Val);
  unsigned Idx = ConstantPool->getConstantPoolIndex(C, 4);

  BuildMI(MBB, MBBI, dl, TII.get(ARM::LDRcp))
    .addReg(DestReg, getDefRegState(true), SubIdx)
    .addConstantPoolIndex(Idx)
    .addImm(0).addImm(Pred).addReg(PredReg)
    .setMIFlags(MIFlags);
}

bool ARMBaseRegisterInfo::
requiresRegisterScavenging(const MachineFunction &MF) const {
  return true;
}

bool ARMBaseRegisterInfo::
requiresFrameIndexScavenging(const MachineFunction &MF) const {
  return true;
}

bool ARMBaseRegisterInfo::
requiresVirtualBaseRegisters(const MachineFunction &MF) const {
  return EnableLocalStackAlloc;
}

static void
emitSPUpdate(bool isARM,
             MachineBasicBlock &MBB, MachineBasicBlock::iterator &MBBI,
             DebugLoc dl, const ARMBaseInstrInfo &TII,
             int NumBytes,
             ARMCC::CondCodes Pred = ARMCC::AL, unsigned PredReg = 0) {
  if (isARM)
    emitARMRegPlusImmediate(MBB, MBBI, dl, ARM::SP, ARM::SP, NumBytes,
                            Pred, PredReg, TII);
  else
    emitT2RegPlusImmediate(MBB, MBBI, dl, ARM::SP, ARM::SP, NumBytes,
                           Pred, PredReg, TII);
}

void ARMBaseRegisterInfo::
eliminateCallFramePseudoInstr(MachineFunction &MF, MachineBasicBlock &MBB,
                              MachineBasicBlock::iterator I) const {
  const TargetFrameLowering *TFI = MF.getTarget().getFrameLowering();
  if (!TFI->hasReservedCallFrame(MF)) {
    // If we have alloca, convert as follows:
    // ADJCALLSTACKDOWN -> sub, sp, sp, amount
    // ADJCALLSTACKUP   -> add, sp, sp, amount
    MachineInstr *Old = I;
    DebugLoc dl = Old->getDebugLoc();
    unsigned Amount = Old->getOperand(0).getImm();
    if (Amount != 0) {
      // We need to keep the stack aligned properly.  To do this, we round the
      // amount of space needed for the outgoing arguments up to the next
      // alignment boundary.
      unsigned Align = TFI->getStackAlignment();
      Amount = (Amount+Align-1)/Align*Align;

      ARMFunctionInfo *AFI = MF.getInfo<ARMFunctionInfo>();
      assert(!AFI->isThumb1OnlyFunction() &&
             "This eliminateCallFramePseudoInstr does not support Thumb1!");
      bool isARM = !AFI->isThumbFunction();

      // Replace the pseudo instruction with a new instruction...
      unsigned Opc = Old->getOpcode();
      int PIdx = Old->findFirstPredOperandIdx();
      ARMCC::CondCodes Pred = (PIdx == -1)
        ? ARMCC::AL : (ARMCC::CondCodes)Old->getOperand(PIdx).getImm();
      if (Opc == ARM::ADJCALLSTACKDOWN || Opc == ARM::tADJCALLSTACKDOWN) {
        // Note: PredReg is operand 2 for ADJCALLSTACKDOWN.
        unsigned PredReg = Old->getOperand(2).getReg();
        emitSPUpdate(isARM, MBB, I, dl, TII, -Amount, Pred, PredReg);
      } else {
        // Note: PredReg is operand 3 for ADJCALLSTACKUP.
        unsigned PredReg = Old->getOperand(3).getReg();
        assert(Opc == ARM::ADJCALLSTACKUP || Opc == ARM::tADJCALLSTACKUP);
        emitSPUpdate(isARM, MBB, I, dl, TII, Amount, Pred, PredReg);
      }
    }
  }
  MBB.erase(I);
}

int64_t ARMBaseRegisterInfo::
getFrameIndexInstrOffset(const MachineInstr *MI, int Idx) const {
  const MCInstrDesc &Desc = MI->getDesc();
  unsigned AddrMode = (Desc.TSFlags & ARMII::AddrModeMask);
  int64_t InstrOffs = 0;;
  int Scale = 1;
  unsigned ImmIdx = 0;
  switch (AddrMode) {
  case ARMII::AddrModeT2_i8:
  case ARMII::AddrModeT2_i12:
  case ARMII::AddrMode_i12:
    InstrOffs = MI->getOperand(Idx+1).getImm();
    Scale = 1;
    break;
  case ARMII::AddrMode5: {
    // VFP address mode.
    const MachineOperand &OffOp = MI->getOperand(Idx+1);
    InstrOffs = ARM_AM::getAM5Offset(OffOp.getImm());
    if (ARM_AM::getAM5Op(OffOp.getImm()) == ARM_AM::sub)
      InstrOffs = -InstrOffs;
    Scale = 4;
    break;
  }
  case ARMII::AddrMode2: {
    ImmIdx = Idx+2;
    InstrOffs = ARM_AM::getAM2Offset(MI->getOperand(ImmIdx).getImm());
    if (ARM_AM::getAM2Op(MI->getOperand(ImmIdx).getImm()) == ARM_AM::sub)
      InstrOffs = -InstrOffs;
    break;
  }
  case ARMII::AddrMode3: {
    ImmIdx = Idx+2;
    InstrOffs = ARM_AM::getAM3Offset(MI->getOperand(ImmIdx).getImm());
    if (ARM_AM::getAM3Op(MI->getOperand(ImmIdx).getImm()) == ARM_AM::sub)
      InstrOffs = -InstrOffs;
    break;
  }
  case ARMII::AddrModeT1_s: {
    ImmIdx = Idx+1;
    InstrOffs = MI->getOperand(ImmIdx).getImm();
    Scale = 4;
    break;
  }
  default:
    llvm_unreachable("Unsupported addressing mode!");
    break;
  }

  return InstrOffs * Scale;
}

/// needsFrameBaseReg - Returns true if the instruction's frame index
/// reference would be better served by a base register other than FP
/// or SP. Used by LocalStackFrameAllocation to determine which frame index
/// references it should create new base registers for.
bool ARMBaseRegisterInfo::
needsFrameBaseReg(MachineInstr *MI, int64_t Offset) const {
  for (unsigned i = 0; !MI->getOperand(i).isFI(); ++i) {
    assert(i < MI->getNumOperands() &&"Instr doesn't have FrameIndex operand!");
  }

  // It's the load/store FI references that cause issues, as it can be difficult
  // to materialize the offset if it won't fit in the literal field. Estimate
  // based on the size of the local frame and some conservative assumptions
  // about the rest of the stack frame (note, this is pre-regalloc, so
  // we don't know everything for certain yet) whether this offset is likely
  // to be out of range of the immediate. Return true if so.

  // We only generate virtual base registers for loads and stores, so
  // return false for everything else.
  unsigned Opc = MI->getOpcode();
  switch (Opc) {
  case ARM::LDRi12: case ARM::LDRH: case ARM::LDRBi12:
  case ARM::STRi12: case ARM::STRH: case ARM::STRBi12:
  case ARM::t2LDRi12: case ARM::t2LDRi8:
  case ARM::t2STRi12: case ARM::t2STRi8:
  case ARM::VLDRS: case ARM::VLDRD:
  case ARM::VSTRS: case ARM::VSTRD:
  case ARM::tSTRspi: case ARM::tLDRspi:
    if (ForceAllBaseRegAlloc)
      return true;
    break;
  default:
    return false;
  }

  // Without a virtual base register, if the function has variable sized
  // objects, all fixed-size local references will be via the frame pointer,
  // Approximate the offset and see if it's legal for the instruction.
  // Note that the incoming offset is based on the SP value at function entry,
  // so it'll be negative.
  MachineFunction &MF = *MI->getParent()->getParent();
  const TargetFrameLowering *TFI = MF.getTarget().getFrameLowering();
  MachineFrameInfo *MFI = MF.getFrameInfo();
  ARMFunctionInfo *AFI = MF.getInfo<ARMFunctionInfo>();

  // Estimate an offset from the frame pointer.
  // Conservatively assume all callee-saved registers get pushed. R4-R6
  // will be earlier than the FP, so we ignore those.
  // R7, LR
  int64_t FPOffset = Offset - 8;
  // ARM and Thumb2 functions also need to consider R8-R11 and D8-D15
  if (!AFI->isThumbFunction() || !AFI->isThumb1OnlyFunction())
    FPOffset -= 80;
  // Estimate an offset from the stack pointer.
  // The incoming offset is relating to the SP at the start of the function,
  // but when we access the local it'll be relative to the SP after local
  // allocation, so adjust our SP-relative offset by that allocation size.
  Offset = -Offset;
  Offset += MFI->getLocalFrameSize();
  // Assume that we'll have at least some spill slots allocated.
  // FIXME: This is a total SWAG number. We should run some statistics
  //        and pick a real one.
  Offset += 128; // 128 bytes of spill slots

  // If there is a frame pointer, try using it.
  // The FP is only available if there is no dynamic realignment. We
  // don't know for sure yet whether we'll need that, so we guess based
  // on whether there are any local variables that would trigger it.
  unsigned StackAlign = TFI->getStackAlignment();
  if (TFI->hasFP(MF) &&
      !((MFI->getLocalFrameMaxAlign() > StackAlign) && canRealignStack(MF))) {
    if (isFrameOffsetLegal(MI, FPOffset))
      return false;
  }
  // If we can reference via the stack pointer, try that.
  // FIXME: This (and the code that resolves the references) can be improved
  //        to only disallow SP relative references in the live range of
  //        the VLA(s). In practice, it's unclear how much difference that
  //        would make, but it may be worth doing.
  if (!MFI->hasVarSizedObjects() && isFrameOffsetLegal(MI, Offset))
    return false;

  // The offset likely isn't legal, we want to allocate a virtual base register.
  return true;
}

/// materializeFrameBaseRegister - Insert defining instruction(s) for BaseReg to
/// be a pointer to FrameIdx at the beginning of the basic block.
void ARMBaseRegisterInfo::
materializeFrameBaseRegister(MachineBasicBlock *MBB,
                             unsigned BaseReg, int FrameIdx,
                             int64_t Offset) const {
  ARMFunctionInfo *AFI = MBB->getParent()->getInfo<ARMFunctionInfo>();
  unsigned ADDriOpc = !AFI->isThumbFunction() ? ARM::ADDri :
    (AFI->isThumb1OnlyFunction() ? ARM::tADDrSPi : ARM::t2ADDri);

  MachineBasicBlock::iterator Ins = MBB->begin();
  DebugLoc DL;                  // Defaults to "unknown"
  if (Ins != MBB->end())
    DL = Ins->getDebugLoc();

  const MCInstrDesc &MCID = TII.get(ADDriOpc);
  MachineRegisterInfo &MRI = MBB->getParent()->getRegInfo();
  MRI.constrainRegClass(BaseReg, TII.getRegClass(MCID, 0, this));

  MachineInstrBuilder MIB = AddDefaultPred(BuildMI(*MBB, Ins, DL, MCID, BaseReg)
    .addFrameIndex(FrameIdx).addImm(Offset));

  if (!AFI->isThumb1OnlyFunction())
    AddDefaultCC(MIB);
}

void
ARMBaseRegisterInfo::resolveFrameIndex(MachineBasicBlock::iterator I,
                                       unsigned BaseReg, int64_t Offset) const {
  MachineInstr &MI = *I;
  MachineBasicBlock &MBB = *MI.getParent();
  MachineFunction &MF = *MBB.getParent();
  ARMFunctionInfo *AFI = MF.getInfo<ARMFunctionInfo>();
  int Off = Offset; // ARM doesn't need the general 64-bit offsets
  unsigned i = 0;

  assert(!AFI->isThumb1OnlyFunction() &&
         "This resolveFrameIndex does not support Thumb1!");

  while (!MI.getOperand(i).isFI()) {
    ++i;
    assert(i < MI.getNumOperands() && "Instr doesn't have FrameIndex operand!");
  }
  bool Done = false;
  if (!AFI->isThumbFunction())
    Done = rewriteARMFrameIndex(MI, i, BaseReg, Off, TII);
  else {
    assert(AFI->isThumb2Function());
    Done = rewriteT2FrameIndex(MI, i, BaseReg, Off, TII);
  }
  assert (Done && "Unable to resolve frame index!");
  (void)Done;
}

bool ARMBaseRegisterInfo::isFrameOffsetLegal(const MachineInstr *MI,
                                             int64_t Offset) const {
  const MCInstrDesc &Desc = MI->getDesc();
  unsigned AddrMode = (Desc.TSFlags & ARMII::AddrModeMask);
  unsigned i = 0;

  while (!MI->getOperand(i).isFI()) {
    ++i;
    assert(i < MI->getNumOperands() &&"Instr doesn't have FrameIndex operand!");
  }

  // AddrMode4 and AddrMode6 cannot handle any offset.
  if (AddrMode == ARMII::AddrMode4 || AddrMode == ARMII::AddrMode6)
    return Offset == 0;

  unsigned NumBits = 0;
  unsigned Scale = 1;
  bool isSigned = true;
  switch (AddrMode) {
  case ARMII::AddrModeT2_i8:
  case ARMII::AddrModeT2_i12:
    // i8 supports only negative, and i12 supports only positive, so
    // based on Offset sign, consider the appropriate instruction
    Scale = 1;
    if (Offset < 0) {
      NumBits = 8;
      Offset = -Offset;
    } else {
      NumBits = 12;
    }
    break;
  case ARMII::AddrMode5:
    // VFP address mode.
    NumBits = 8;
    Scale = 4;
    break;
  case ARMII::AddrMode_i12:
  case ARMII::AddrMode2:
    NumBits = 12;
    break;
  case ARMII::AddrMode3:
    NumBits = 8;
    break;
  case ARMII::AddrModeT1_s:
    NumBits = 5;
    Scale = 4;
    isSigned = false;
    break;
  default:
    llvm_unreachable("Unsupported addressing mode!");
    break;
  }

  Offset += getFrameIndexInstrOffset(MI, i);
  // Make sure the offset is encodable for instructions that scale the
  // immediate.
  if ((Offset & (Scale-1)) != 0)
    return false;

  if (isSigned && Offset < 0)
    Offset = -Offset;

  unsigned Mask = (1 << NumBits) - 1;
  if ((unsigned)Offset <= Mask * Scale)
    return true;

  return false;
}

void
ARMBaseRegisterInfo::eliminateFrameIndex(MachineBasicBlock::iterator II,
                                         int SPAdj, RegScavenger *RS) const {
  unsigned i = 0;
  MachineInstr &MI = *II;
  MachineBasicBlock &MBB = *MI.getParent();
  MachineFunction &MF = *MBB.getParent();
  const ARMFrameLowering *TFI =
    static_cast<const ARMFrameLowering*>(MF.getTarget().getFrameLowering());
  ARMFunctionInfo *AFI = MF.getInfo<ARMFunctionInfo>();
  assert(!AFI->isThumb1OnlyFunction() &&
         "This eliminateFrameIndex does not support Thumb1!");

  while (!MI.getOperand(i).isFI()) {
    ++i;
    assert(i < MI.getNumOperands() && "Instr doesn't have FrameIndex operand!");
  }

  int FrameIndex = MI.getOperand(i).getIndex();
  unsigned FrameReg;

  int Offset = TFI->ResolveFrameIndexReference(MF, FrameIndex, FrameReg, SPAdj);

  // Special handling of dbg_value instructions.
  if (MI.isDebugValue()) {
    MI.getOperand(i).  ChangeToRegister(FrameReg, false /*isDef*/);
    MI.getOperand(i+1).ChangeToImmediate(Offset);
    return;
  }

  // Modify MI as necessary to handle as much of 'Offset' as possible
  bool Done = false;
  if (!AFI->isThumbFunction())
    Done = rewriteARMFrameIndex(MI, i, FrameReg, Offset, TII);
  else {
    assert(AFI->isThumb2Function());
    Done = rewriteT2FrameIndex(MI, i, FrameReg, Offset, TII);
  }
  if (Done)
    return;

  // If we get here, the immediate doesn't fit into the instruction.  We folded
  // as much as possible above, handle the rest, providing a register that is
  // SP+LargeImm.
  assert((Offset ||
          (MI.getDesc().TSFlags & ARMII::AddrModeMask) == ARMII::AddrMode4 ||
          (MI.getDesc().TSFlags & ARMII::AddrModeMask) == ARMII::AddrMode6) &&
         "This code isn't needed if offset already handled!");

  unsigned ScratchReg = 0;
  int PIdx = MI.findFirstPredOperandIdx();
  ARMCC::CondCodes Pred = (PIdx == -1)
    ? ARMCC::AL : (ARMCC::CondCodes)MI.getOperand(PIdx).getImm();
  unsigned PredReg = (PIdx == -1) ? 0 : MI.getOperand(PIdx+1).getReg();
  if (Offset == 0)
    // Must be addrmode4/6.
    MI.getOperand(i).ChangeToRegister(FrameReg, false, false, false);
  else {
    ScratchReg = MF.getRegInfo().createVirtualRegister(ARM::GPRRegisterClass);
    if (!AFI->isThumbFunction())
      emitARMRegPlusImmediate(MBB, II, MI.getDebugLoc(), ScratchReg, FrameReg,
                              Offset, Pred, PredReg, TII);
    else {
      assert(AFI->isThumb2Function());
      emitT2RegPlusImmediate(MBB, II, MI.getDebugLoc(), ScratchReg, FrameReg,
                             Offset, Pred, PredReg, TII);
    }
    // Update the original instruction to use the scratch register.
    MI.getOperand(i).ChangeToRegister(ScratchReg, false, false, true);
  }
}<|MERGE_RESOLUTION|>--- conflicted
+++ resolved
@@ -83,12 +83,7 @@
     ARM::D11, ARM::D10, ARM::D9,  ARM::D8,
     0
   };
-<<<<<<< HEAD
-
-  return STI.isTargetDarwin() ? DarwinCalleeSavedRegs : CalleeSavedRegs;
-=======
   return (STI.isTargetIOS()) ? iOSCalleeSavedRegs : CalleeSavedRegs;
->>>>>>> 4cb68933
 }
 
 BitVector ARMBaseRegisterInfo::
