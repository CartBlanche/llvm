--- conflicted
+++ resolved
@@ -1584,365 +1584,4 @@
   }
 }
 
-<<<<<<< HEAD
-/// Move iterator past the next bunch of callee save load / store ops for
-/// the particular spill area (1: integer area 1, 2: fp area, 0: don't care).
-static void movePastCSLoadStoreOps(MachineBasicBlock &MBB,
-                                   MachineBasicBlock::iterator &MBBI,
-                                   int Opc1, int Opc2, unsigned Area,
-                                   const ARMSubtarget &STI) {
-  while (MBBI != MBB.end() &&
-         ((MBBI->getOpcode() == Opc1) || (MBBI->getOpcode() == Opc2)) &&
-         MBBI->getOperand(1).isFI()) {
-    if (Area != 0) {
-      bool Done = false;
-      unsigned Category = 0;
-      switch (MBBI->getOperand(0).getReg()) {
-      case ARM::R4:  case ARM::R5:  case ARM::R6: case ARM::R7:
-      case ARM::R8:  case ARM::R9:  case ARM::R10: case ARM::R11:
-      case ARM::LR:
-        Category = 1;
-        break;
-      case ARM::D8:  case ARM::D9:  case ARM::D10: case ARM::D11:
-      case ARM::D12: case ARM::D13: case ARM::D14: case ARM::D15:
-        Category = 2;
-        break;
-      default:
-        Done = true;
-        break;
-      }
-      if (Done || Category != Area)
-        break;
-    }
-
-    ++MBBI;
-  }
-}
-
-void ARMBaseRegisterInfo::
-emitPrologue(MachineFunction &MF) const {
-  MachineBasicBlock &MBB = MF.front();
-  MachineBasicBlock::iterator MBBI = MBB.begin();
-  MachineFrameInfo  *MFI = MF.getFrameInfo();
-  ARMFunctionInfo *AFI = MF.getInfo<ARMFunctionInfo>();
-  assert(!AFI->isThumb1OnlyFunction() &&
-         "This emitPrologue does not support Thumb1!");
-  bool isARM = !AFI->isThumbFunction();
-  unsigned VARegSaveSize = AFI->getVarArgsRegSaveSize();
-  unsigned NumBytes = MFI->getStackSize();
-  MachineModuleInfo &MMI = MF.getMMI();
-  const std::vector<CalleeSavedInfo> &CSI = MFI->getCalleeSavedInfo();
-  DebugLoc dl = MBBI != MBB.end() ? MBBI->getDebugLoc() : DebugLoc();
-  bool NeedsFrameMoves = UnwindTablesMandatory;
-  // The cfa register
-  int CfaReg = ARM::SP;
-  // The offset between the value of CfaReg and the CFA
-  int CfaOffset = 0;
-
-  // Determine the sizes of each callee-save spill areas and record which frame
-  // belongs to which callee-save spill areas.
-  unsigned GPRCSSize = 0, DPRCSSize = 0;
-  int FramePtrSpillFI = 0;
-
-  std::vector<MachineMove> &Moves = MMI.getFrameMoves();
-
-  // Allocate the vararg register save area. This is not counted in NumBytes.
-  if (VARegSaveSize)
-    emitSPUpdate(isARM, MBB, MBBI, dl, TII, -VARegSaveSize);
-  CfaOffset += VARegSaveSize;
-
-  if (!AFI->hasStackFrame()) {
-    if (NumBytes != 0)
-      emitSPUpdate(isARM, MBB, MBBI, dl, TII, -NumBytes);
-    CfaOffset += NumBytes;
-    if (NeedsFrameMoves && CfaOffset)
-      emitDefCfaOffset(MBB, MBBI, dl, TII, MMI, Moves, CfaOffset);
-    return;
-  }
-
-  for (unsigned i = 0, e = CSI.size(); i != e; ++i) {
-    unsigned Reg = CSI[i].getReg();
-    int FI = CSI[i].getFrameIdx();
-    switch (Reg) {
-    case ARM::R4:
-    case ARM::R5:
-    case ARM::R6:
-    case ARM::R7:
-    case ARM::R8:
-    case ARM::R9:
-    case ARM::R10:
-    case ARM::R11:
-    case ARM::LR:
-      if (Reg == FramePtr)
-        FramePtrSpillFI = FI;
-      AFI->addGPRCalleeSavedAreaFrame(FI);
-      GPRCSSize += 4;
-      break;
-    default:
-      AFI->addDPRCalleeSavedAreaFrame(FI);
-      DPRCSSize += 8;
-    }
-  }
-
-  // Build the new SUBri to adjust SP for integer callee-save spill area.
-  emitSPUpdate(isARM, MBB, MBBI, dl, TII, -GPRCSSize);
-  CfaOffset += GPRCSSize;
-  movePastCSLoadStoreOps(MBB, MBBI, ARM::STRi12, ARM::t2STRi12, 1, STI);
-
-  if (NeedsFrameMoves) {
-    // CFA = sp + offset
-    emitDefCfaOffset(MBB, MBBI, dl, TII, MMI, Moves, CfaOffset);
-
-    MCSymbol *FrameLabel = MMI.getContext().CreateTempSymbol();
-    BuildMI(MBB, MBBI, dl, TII.get(ARM::PROLOG_LABEL)).addSym(FrameLabel);
-
-    // Emit moves for the registers in spill area 1
-    for (unsigned i = 0, e = CSI.size(); i != e; ++i) {
-      unsigned Reg = CSI[i].getReg();
-      int FI = CSI[i].getFrameIdx();
-      int64_t Offset = MFI->getObjectOffset(FI);
-
-      // The offset is relative to the incoming stack pointer which is 
-      // the cfa
-      if (AFI->isGPRCalleeSavedAreaFrame(FI)) {
-        // Reg is saved at cfa + offset
-        emitCfaOffset(MBB, MBBI, dl, TII, MMI, Moves, Reg, Offset);
-      }
-    }
-  }
-
-  // Set FP to point to the stack slot that contains the previous FP.
-  bool HasFP = hasFP(MF);
-  if (HasFP) {
-    unsigned ADDriOpc = !AFI->isThumbFunction() ? ARM::ADDri : ARM::t2ADDri;
-    MachineInstrBuilder MIB =
-      BuildMI(MBB, MBBI, dl, TII.get(ADDriOpc), FramePtr)
-      .addFrameIndex(FramePtrSpillFI).addImm(0);
-    AddDefaultCC(AddDefaultPred(MIB));
-
-    if (NeedsFrameMoves) {
-      // CFA = FramePtr + offset from cfa where fp was stored
-      CfaReg = FramePtr;
-      CfaOffset = MFI->getObjectOffset (FramePtrSpillFI);
-      emitDefCfa(MBB, MBBI, dl, TII, MMI, Moves, CfaReg, CfaOffset);
-    }
-  }
-
-  // Build the new SUBri to adjust SP for FP callee-save spill area.
-  emitSPUpdate(isARM, MBB, MBBI, dl, TII, -DPRCSSize);
-
-  // Determine starting offsets of spill areas.
-  unsigned DPRCSOffset  = NumBytes - (GPRCSSize + DPRCSSize);
-  unsigned GPRCSOffset = DPRCSOffset + DPRCSSize;
-  if (HasFP)
-    AFI->setFramePtrSpillOffset(MFI->getObjectOffset(FramePtrSpillFI) +
-                                NumBytes);
-  AFI->setGPRCalleeSavedAreaOffset(GPRCSOffset);
-  AFI->setDPRCalleeSavedAreaOffset(DPRCSOffset);
-
-  movePastCSLoadStoreOps(MBB, MBBI, ARM::VSTRD, 0, 2, STI);
-  NumBytes = DPRCSOffset;
-  if (NumBytes) {
-    // Adjust SP after all the callee-save spills.
-    emitSPUpdate(isARM, MBB, MBBI, dl, TII, -NumBytes);
-
-    if (NeedsFrameMoves && CfaReg == ARM::SP) {
-      CfaOffset += NumBytes;
-      emitDefCfaOffset(MBB, MBBI, dl, TII, MMI, Moves, CfaOffset);
-    }
-    if (HasFP)
-      AFI->setShouldRestoreSPFromFP(true);
-  }
-
-  if (STI.isTargetELF() && hasFP(MF)) {
-    MFI->setOffsetAdjustment(MFI->getOffsetAdjustment() -
-                             AFI->getFramePtrSpillOffset());
-    AFI->setShouldRestoreSPFromFP(true);
-  }
-
-  AFI->setGPRCalleeSavedAreaSize(GPRCSSize);
-  AFI->setDPRCalleeSavedAreaSize(DPRCSSize);
-
-  // If we need dynamic stack realignment, do it here. Be paranoid and make
-  // sure if we also have VLAs, we have a base pointer for frame access.
-  if (needsStackRealignment(MF)) {
-    unsigned MaxAlign = MFI->getMaxAlignment();
-    assert (!AFI->isThumb1OnlyFunction());
-    if (!AFI->isThumbFunction()) {
-      // Emit bic sp, sp, MaxAlign
-      AddDefaultCC(AddDefaultPred(BuildMI(MBB, MBBI, dl,
-                                          TII.get(ARM::BICri), ARM::SP)
-                                  .addReg(ARM::SP, RegState::Kill)
-                                  .addImm(MaxAlign-1)));
-    } else {
-      // We cannot use sp as source/dest register here, thus we're emitting the
-      // following sequence:
-      // mov r4, sp
-      // bic r4, r4, MaxAlign
-      // mov sp, r4
-      // FIXME: It will be better just to find spare register here.
-      BuildMI(MBB, MBBI, dl, TII.get(ARM::tMOVgpr2tgpr), ARM::R4)
-        .addReg(ARM::SP, RegState::Kill);
-      AddDefaultCC(AddDefaultPred(BuildMI(MBB, MBBI, dl,
-                                          TII.get(ARM::t2BICri), ARM::R4)
-                                  .addReg(ARM::R4, RegState::Kill)
-                                  .addImm(MaxAlign-1)));
-      BuildMI(MBB, MBBI, dl, TII.get(ARM::tMOVtgpr2gpr), ARM::SP)
-        .addReg(ARM::R4, RegState::Kill);
-    }
-
-    AFI->setShouldRestoreSPFromFP(true);
-  }
-
-  // If we need a base pointer, set it up here. It's whatever the value
-  // of the stack pointer is at this point. Any variable size objects
-  // will be allocated after this, so we can still use the base pointer
-  // to reference locals.
-  if (hasBasePointer(MF)) {
-    if (isARM)
-      BuildMI(MBB, MBBI, dl, TII.get(ARM::MOVr), BasePtr)
-        .addReg(ARM::SP)
-        .addImm((unsigned)ARMCC::AL).addReg(0).addReg(0);
-    else
-      BuildMI(MBB, MBBI, dl, TII.get(ARM::tMOVgpr2gpr), BasePtr)
-        .addReg(ARM::SP);
-  }
-
-  // If the frame has variable sized objects then the epilogue must restore
-  // the sp from fp.
-  if (!AFI->shouldRestoreSPFromFP() && MFI->hasVarSizedObjects())
-    AFI->setShouldRestoreSPFromFP(true);
-}
-
-static bool isCalleeSavedRegister(unsigned Reg, const unsigned *CSRegs) {
-  for (unsigned i = 0; CSRegs[i]; ++i)
-    if (Reg == CSRegs[i])
-      return true;
-  return false;
-}
-
-static bool isCSRestore(MachineInstr *MI,
-                        const ARMBaseInstrInfo &TII,
-                        const unsigned *CSRegs) {
-  return ((MI->getOpcode() == (int)ARM::VLDRD ||
-           MI->getOpcode() == (int)ARM::LDRi12 ||
-           MI->getOpcode() == (int)ARM::t2LDRi12) &&
-          MI->getOperand(1).isFI() &&
-          isCalleeSavedRegister(MI->getOperand(0).getReg(), CSRegs));
-}
-
-void ARMBaseRegisterInfo::
-emitEpilogue(MachineFunction &MF, MachineBasicBlock &MBB) const {
-  MachineBasicBlock::iterator MBBI = prior(MBB.end());
-  assert(MBBI->getDesc().isReturn() &&
-         "Can only insert epilog into returning blocks");
-  unsigned RetOpcode = MBBI->getOpcode();
-  DebugLoc dl = MBBI->getDebugLoc();
-  MachineFrameInfo *MFI = MF.getFrameInfo();
-  ARMFunctionInfo *AFI = MF.getInfo<ARMFunctionInfo>();
-  assert(!AFI->isThumb1OnlyFunction() &&
-         "This emitEpilogue does not support Thumb1!");
-  bool isARM = !AFI->isThumbFunction();
-
-  unsigned VARegSaveSize = AFI->getVarArgsRegSaveSize();
-  int NumBytes = (int)MFI->getStackSize();
-
-  if (!AFI->hasStackFrame()) {
-    if (NumBytes != 0)
-      emitSPUpdate(isARM, MBB, MBBI, dl, TII, NumBytes);
-  } else {
-    // Unwind MBBI to point to first LDR / VLDRD.
-    const unsigned *CSRegs = getCalleeSavedRegs();
-    if (MBBI != MBB.begin()) {
-      do
-        --MBBI;
-      while (MBBI != MBB.begin() && isCSRestore(MBBI, TII, CSRegs));
-      if (!isCSRestore(MBBI, TII, CSRegs))
-        ++MBBI;
-    }
-
-    // Move SP to start of FP callee save spill area.
-    NumBytes -= (AFI->getGPRCalleeSavedAreaSize() +
-                 AFI->getDPRCalleeSavedAreaSize());
-
-    // Reset SP based on frame pointer only if the stack frame extends beyond
-    // frame pointer stack slot or target is ELF and the function has FP.
-    if (AFI->shouldRestoreSPFromFP()) {
-      NumBytes = AFI->getFramePtrSpillOffset() - NumBytes;
-      if (NumBytes) {
-        if (isARM)
-          emitARMRegPlusImmediate(MBB, MBBI, dl, ARM::SP, FramePtr, -NumBytes,
-                                  ARMCC::AL, 0, TII);
-        else
-          emitT2RegPlusImmediate(MBB, MBBI, dl, ARM::SP, FramePtr, -NumBytes,
-                                 ARMCC::AL, 0, TII);
-      } else {
-        // Thumb2 or ARM.
-        if (isARM)
-          BuildMI(MBB, MBBI, dl, TII.get(ARM::MOVr), ARM::SP)
-            .addReg(FramePtr).addImm((unsigned)ARMCC::AL).addReg(0).addReg(0);
-        else
-          BuildMI(MBB, MBBI, dl, TII.get(ARM::tMOVgpr2gpr), ARM::SP)
-            .addReg(FramePtr);
-      }
-    } else if (NumBytes)
-      emitSPUpdate(isARM, MBB, MBBI, dl, TII, NumBytes);
-
-    // Move SP to start of integer callee save spill area.
-    movePastCSLoadStoreOps(MBB, MBBI, ARM::VLDRD, 0, 2, STI);
-    emitSPUpdate(isARM, MBB, MBBI, dl, TII, AFI->getDPRCalleeSavedAreaSize());
-
-    // Move SP to SP upon entry to the function.
-    movePastCSLoadStoreOps(MBB, MBBI, ARM::LDRi12, ARM::t2LDRi12, 1, STI);
-    emitSPUpdate(isARM, MBB, MBBI, dl, TII, AFI->getGPRCalleeSavedAreaSize());
-  }
-
-  if (RetOpcode == ARM::TCRETURNdi || RetOpcode == ARM::TCRETURNdiND ||
-      RetOpcode == ARM::TCRETURNri || RetOpcode == ARM::TCRETURNriND) {
-    // Tail call return: adjust the stack pointer and jump to callee.
-    MBBI = prior(MBB.end());
-    MachineOperand &JumpTarget = MBBI->getOperand(0);
-
-    // Jump to label or value in register.
-    if (RetOpcode == ARM::TCRETURNdi) {
-      BuildMI(MBB, MBBI, dl,
-            TII.get(STI.isThumb() ? ARM::TAILJMPdt : ARM::TAILJMPd)).
-        addGlobalAddress(JumpTarget.getGlobal(), JumpTarget.getOffset(),
-                         JumpTarget.getTargetFlags());
-    } else if (RetOpcode == ARM::TCRETURNdiND) {
-      BuildMI(MBB, MBBI, dl,
-            TII.get(STI.isThumb() ? ARM::TAILJMPdNDt : ARM::TAILJMPdND)).
-        addGlobalAddress(JumpTarget.getGlobal(), JumpTarget.getOffset(),
-                         JumpTarget.getTargetFlags());
-    } else if (RetOpcode == ARM::TCRETURNri) {
-      BuildMI(MBB, MBBI, dl, TII.get(ARM::TAILJMPr)).
-        addReg(JumpTarget.getReg(), RegState::Kill);
-    } else if (RetOpcode == ARM::TCRETURNriND) {
-      BuildMI(MBB, MBBI, dl, TII.get(ARM::TAILJMPrND)).
-        addReg(JumpTarget.getReg(), RegState::Kill);
-    }
-
-    MachineInstr *NewMI = prior(MBBI);
-    for (unsigned i = 1, e = MBBI->getNumOperands(); i != e; ++i)
-      NewMI->addOperand(MBBI->getOperand(i));
-
-    // Delete the pseudo instruction TCRETURN.
-    MBB.erase(MBBI);
-  }
-
-  if (VARegSaveSize)
-    emitSPUpdate(isARM, MBB, MBBI, dl, TII, VARegSaveSize);
-}
-
-void
-ARMBaseRegisterInfo::getInitialFrameState(std::vector<MachineMove> &Moves) 
-  const {
-  // Initial state of the frame pointer is sp+0.
-  MachineLocation Dst(MachineLocation::VirtualFP);
-  MachineLocation Src(ARM::SP, 0);
-  Moves.push_back(MachineMove(0, Dst, Src));
-}
-
-=======
->>>>>>> 0c108645
 #include "ARMGenRegisterInfo.inc"