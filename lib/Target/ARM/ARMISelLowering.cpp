--- conflicted
+++ resolved
@@ -559,19 +559,9 @@
   setOperationAction(ISD::STACKRESTORE,       MVT::Other, Expand);
   setOperationAction(ISD::EHSELECTION,        MVT::i32,   Expand);
   setOperationAction(ISD::EXCEPTIONADDR,      MVT::i32,   Expand);
-<<<<<<< HEAD
-  // FIXME: Shouldn't need this, since no register is used, but the legalizer
-  // doesn't yet know how to not do that for SjLj.
-  //
-  // For mono, we pass the exception object in R0
-  //
   setExceptionPointerRegister(ARM::R0);
   setExceptionSelectorRegister(ARM::R1);
-=======
-  setExceptionPointerRegister(ARM::R0);
-  setExceptionSelectorRegister(ARM::R1);
-
->>>>>>> de364e58
+
   setOperationAction(ISD::DYNAMIC_STACKALLOC, MVT::i32, Expand);
   // ARMv6 Thumb1 (except for CPUs that support dmb / dsb) and earlier use
   // the default expansion.
