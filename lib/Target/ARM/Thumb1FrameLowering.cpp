//======- Thumb1FrameLowering.cpp - Thumb1 Frame Information ---*- C++ -*-====//
//
//                     The LLVM Compiler Infrastructure
//
// This file is distributed under the University of Illinois Open Source
// License. See LICENSE.TXT for details.
//
//===----------------------------------------------------------------------===//
//
// This file contains the Thumb1 implementation of TargetFrameLowering class.
//
//===----------------------------------------------------------------------===//

#include "Thumb1FrameLowering.h"
#include "ARMBaseInstrInfo.h"
#include "ARMMachineFunctionInfo.h"
#include "llvm/CodeGen/MachineFrameInfo.h"
#include "llvm/CodeGen/MachineFunction.h"
#include "llvm/CodeGen/MachineInstrBuilder.h"
#include "llvm/CodeGen/MachineRegisterInfo.h"
#include "llvm/CodeGen/MachineModuleInfo.h"
#include "llvm/Target/TargetOptions.h"
#include "llvm/Support/raw_ostream.h"

using namespace llvm;

bool Thumb1FrameLowering::hasReservedCallFrame(const MachineFunction &MF) const {
  const MachineFrameInfo *FFI = MF.getFrameInfo();
  unsigned CFSize = FFI->getMaxCallFrameSize();
  // It's not always a good idea to include the call frame as part of the
  // stack frame. ARM (especially Thumb) has small immediate offset to
  // address the stack frame. So a large call frame can cause poor codegen
  // and may even makes it impossible to scavenge a register.
  if (CFSize >= ((1 << 8) - 1) * 4 / 2) // Half of imm8 * 4
    return false;

  return !MF.getFrameInfo()->hasVarSizedObjects();
}

static void
emitSPUpdate(MachineBasicBlock &MBB,
             MachineBasicBlock::iterator &MBBI,
             const TargetInstrInfo &TII, DebugLoc dl,
             const Thumb1RegisterInfo &MRI,
             int NumBytes, unsigned MIFlags = MachineInstr::NoFlags)  {
  emitThumbRegPlusImmediate(MBB, MBBI, dl, ARM::SP, ARM::SP, NumBytes, TII,
                            MRI, MIFlags);
}

//
// Functions to emit MachineMoves. These use the DWARF unwind terminology, i.e
// CFA == VirtualFP
//

// emitDefCfaOffset - Emit a MachineMove to set the CFA offset
static void
emitDefCfaOffset(MachineBasicBlock &MBB, MachineBasicBlock::iterator &MBBI,
                 DebugLoc dl, const ARMBaseInstrInfo &TII,
                 MachineModuleInfo &MMI,
                 std::vector<MachineMove> &Moves, MCSymbol *FrameLabel,
                 int CfaOffset) {
  if (!FrameLabel) {
    FrameLabel = MMI.getContext().CreateTempSymbol();
    BuildMI(MBB, MBBI, dl, TII.get(ARM::PROLOG_LABEL)).addSym(FrameLabel);
  }
  MachineLocation SPDst(MachineLocation::VirtualFP);
  MachineLocation SPSrc(MachineLocation::VirtualFP, -CfaOffset);
  Moves.push_back(MachineMove(FrameLabel, SPDst, SPSrc));
}

// emitDefCfa - Emit a MachineMove to set the CFA register+offset
static void
emitDefCfa(MachineBasicBlock &MBB, MachineBasicBlock::iterator &MBBI,
           DebugLoc dl, const ARMBaseInstrInfo &TII,
           MachineModuleInfo &MMI,
           std::vector<MachineMove> &Moves,
           int CfaReg, int CfaOffset) {
  MCSymbol *FrameLabel = MMI.getContext().CreateTempSymbol();
  BuildMI(MBB, MBBI, dl, TII.get(ARM::PROLOG_LABEL)).addSym(FrameLabel);

  MachineLocation SPDst(MachineLocation::VirtualFP);
  MachineLocation SPSrc(CfaReg, CfaOffset);
  Moves.push_back(MachineMove(FrameLabel, SPDst, SPSrc));
}

// emitCfaOffset - Emit a MachineMove to define where Reg is saved
static void
emitCfaOffset(MachineBasicBlock &MBB, MachineBasicBlock::iterator &MBBI,
              DebugLoc dl, const ARMBaseInstrInfo &TII,
              MachineModuleInfo &MMI,
              std::vector<MachineMove> &Moves, MCSymbol *FrameLabel,
              int Reg, int Offset) {
  MachineLocation CSDst(MachineLocation::VirtualFP, Offset);
  MachineLocation CSSrc(Reg);
  Moves.push_back(MachineMove(FrameLabel, CSDst, CSSrc));
}

void Thumb1FrameLowering::emitPrologue(MachineFunction &MF) const {
  MachineBasicBlock &MBB = MF.front();
  MachineBasicBlock::iterator MBBI = MBB.begin();
  MachineFrameInfo  *MFI = MF.getFrameInfo();
  ARMFunctionInfo *AFI = MF.getInfo<ARMFunctionInfo>();
  const Thumb1RegisterInfo *RegInfo =
    static_cast<const Thumb1RegisterInfo*>(MF.getTarget().getRegisterInfo());
  const Thumb1InstrInfo &TII =
    *static_cast<const Thumb1InstrInfo*>(MF.getTarget().getInstrInfo());

  unsigned VARegSaveSize = AFI->getVarArgsRegSaveSize();
  unsigned NumBytes = MFI->getStackSize();
  const std::vector<CalleeSavedInfo> &CSI = MFI->getCalleeSavedInfo();
  DebugLoc dl = MBBI != MBB.end() ? MBBI->getDebugLoc() : DebugLoc();
  unsigned FramePtr = RegInfo->getFrameRegister(MF);
  unsigned BasePtr = RegInfo->getBaseRegister();
  MachineModuleInfo &MMI = MF.getMMI();
  bool NeedsFrameMoves = UnwindTablesMandatory;
  // The cfa register
  int CfaReg = ARM::SP;
  // The offset between the value of CfaReg and the CFA
  int CfaOffset = 0;
  std::vector<MachineMove> &Moves = MMI.getFrameMoves();

  // Thumb add/sub sp, imm8 instructions implicitly multiply the offset by 4.
  NumBytes = (NumBytes + 3) & ~3;
  MFI->setStackSize(NumBytes);

  // Determine the sizes of each callee-save spill areas and record which frame
  // belongs to which callee-save spill areas.
  unsigned GPRCS1Size = 0, GPRCS2Size = 0, DPRCSSize = 0;
  int FramePtrSpillFI = 0;

  if (VARegSaveSize)
<<<<<<< HEAD
    emitSPUpdate(MBB, MBBI, TII, dl, *RegInfo, -VARegSaveSize);
  CfaOffset += VARegSaveSize;

  if (!AFI->hasStackFrame()) {
    if (NumBytes != 0)
      emitSPUpdate(MBB, MBBI, TII, dl, *RegInfo, -NumBytes);
    CfaOffset += NumBytes;
    if (NeedsFrameMoves && CfaOffset)
      emitDefCfaOffset(MBB, MBBI, dl, TII, MMI, Moves, NULL, CfaOffset);
=======
    emitSPUpdate(MBB, MBBI, TII, dl, *RegInfo, -VARegSaveSize,
                 MachineInstr::FrameSetup);

  if (!AFI->hasStackFrame()) {
    if (NumBytes != 0)
      emitSPUpdate(MBB, MBBI, TII, dl, *RegInfo, -NumBytes,
                   MachineInstr::FrameSetup);
>>>>>>> 17708c79
    return;
  }

  for (unsigned i = 0, e = CSI.size(); i != e; ++i) {
    unsigned Reg = CSI[i].getReg();
    int FI = CSI[i].getFrameIdx();
    switch (Reg) {
    case ARM::R4:
    case ARM::R5:
    case ARM::R6:
    case ARM::R7:
    case ARM::LR:
      if (Reg == FramePtr)
        FramePtrSpillFI = FI;
      AFI->addGPRCalleeSavedArea1Frame(FI);
      GPRCS1Size += 4;
      break;
    case ARM::R8:
    case ARM::R9:
    case ARM::R10:
    case ARM::R11:
      if (Reg == FramePtr)
        FramePtrSpillFI = FI;
      if (STI.isTargetDarwin()) {
        AFI->addGPRCalleeSavedArea2Frame(FI);
        GPRCS2Size += 4;
      } else {
        AFI->addGPRCalleeSavedArea1Frame(FI);
        GPRCS1Size += 4;
      }
      break;
    default:
      AFI->addDPRCalleeSavedAreaFrame(FI);
      DPRCSSize += 8;
    }
  }

  if (MBBI != MBB.end() && MBBI->getOpcode() == ARM::tPUSH) {
    ++MBBI;
    if (MBBI != MBB.end())
      dl = MBBI->getDebugLoc();
  }

  CfaOffset += GPRCS1Size;
  if (NeedsFrameMoves) {
    MCSymbol *FrameLabel = MMI.getContext().CreateTempSymbol();
    BuildMI(MBB, MBBI, dl, TII.get(ARM::PROLOG_LABEL)).addSym(FrameLabel);
    // CFA = sp + offset
    emitDefCfaOffset(MBB, MBBI, dl, TII, MMI, Moves, FrameLabel, CfaOffset);

    // Emit moves for the registers in spill area 1
    for (unsigned i = 0, e = CSI.size(); i != e; ++i) {
      unsigned Reg = CSI[i].getReg();
      int FI = CSI[i].getFrameIdx();
      int64_t Offset = MFI->getObjectOffset(FI);

      // The offset is relative to the incoming stack pointer which is 
      // the cfa
      if (AFI->isGPRCalleeSavedArea1Frame(FI)) {
        // Reg is saved at cfa + offset
        emitCfaOffset(MBB, MBBI, dl, TII, MMI, Moves, FrameLabel, Reg, Offset);
      }
    }
  }

  // Determine starting offsets of spill areas.
  unsigned DPRCSOffset  = NumBytes - (GPRCS1Size + GPRCS2Size + DPRCSSize);
  unsigned GPRCS2Offset = DPRCSOffset + DPRCSSize;
  unsigned GPRCS1Offset = GPRCS2Offset + GPRCS2Size;
  if (hasFP(MF))
    AFI->setFramePtrSpillOffset(MFI->getObjectOffset(FramePtrSpillFI) + NumBytes);
  AFI->setGPRCalleeSavedArea1Offset(GPRCS1Offset);
  AFI->setGPRCalleeSavedArea2Offset(GPRCS2Offset);
  AFI->setDPRCalleeSavedAreaOffset(DPRCSOffset);
  NumBytes = DPRCSOffset;

  // Adjust FP so it point to the stack slot that contains the previous FP.
  if (hasFP(MF)) {
    BuildMI(MBB, MBBI, dl, TII.get(ARM::tADDrSPi), FramePtr)
      .addFrameIndex(FramePtrSpillFI).addImm(0)
      .setMIFlags(MachineInstr::FrameSetup);
    if (NumBytes > 7)
      // If offset is > 7 then sp cannot be adjusted in a single instruction,
      // try restoring from fp instead.
      AFI->setShouldRestoreSPFromFP(true);

    if (NeedsFrameMoves) {
      // CFA = FramePtr + offset from cfa where fp was stored
      CfaReg = FramePtr;
      CfaOffset = MFI->getObjectOffset (FramePtrSpillFI);
      emitDefCfa(MBB, MBBI, dl, TII, MMI, Moves, CfaReg, CfaOffset);
    }
  }

  if (NumBytes) {
    // Insert it after all the callee-save spills.
    emitSPUpdate(MBB, MBBI, TII, dl, *RegInfo, -NumBytes,
                 MachineInstr::FrameSetup);

    if (NeedsFrameMoves && CfaReg == ARM::SP) {
      CfaOffset += NumBytes;
      emitDefCfaOffset(MBB, MBBI, dl, TII, MMI, Moves, NULL, CfaOffset);
    }
  }

  if (STI.isTargetELF() && hasFP(MF))
    MFI->setOffsetAdjustment(MFI->getOffsetAdjustment() -
                             AFI->getFramePtrSpillOffset());

  AFI->setGPRCalleeSavedArea1Size(GPRCS1Size);
  AFI->setGPRCalleeSavedArea2Size(GPRCS2Size);
  AFI->setDPRCalleeSavedAreaSize(DPRCSSize);

  // If we need a base pointer, set it up here. It's whatever the value
  // of the stack pointer is at this point. Any variable size objects
  // will be allocated after this, so we can still use the base pointer
  // to reference locals.
  if (RegInfo->hasBasePointer(MF))
    BuildMI(MBB, MBBI, dl, TII.get(ARM::tMOVgpr2gpr), BasePtr).addReg(ARM::SP);

  // If the frame has variable sized objects then the epilogue must restore
  // the sp from fp. We can assume there's an FP here since hasFP already
  // checks for hasVarSizedObjects.
  if (MFI->hasVarSizedObjects())
    AFI->setShouldRestoreSPFromFP(true);
}

static bool isCalleeSavedRegister(unsigned Reg, const unsigned *CSRegs) {
  for (unsigned i = 0; CSRegs[i]; ++i)
    if (Reg == CSRegs[i])
      return true;
  return false;
}

static bool isCSRestore(MachineInstr *MI, const unsigned *CSRegs) {
  if (MI->getOpcode() == ARM::tRestore &&
      MI->getOperand(1).isFI() &&
      isCalleeSavedRegister(MI->getOperand(0).getReg(), CSRegs))
    return true;
  else if (MI->getOpcode() == ARM::tPOP) {
    // The first two operands are predicates. The last two are
    // imp-def and imp-use of SP. Check everything in between.
    for (int i = 2, e = MI->getNumOperands() - 2; i != e; ++i)
      if (!isCalleeSavedRegister(MI->getOperand(i).getReg(), CSRegs))
        return false;
    return true;
  }
  return false;
}

void Thumb1FrameLowering::emitEpilogue(MachineFunction &MF,
                                   MachineBasicBlock &MBB) const {
  MachineBasicBlock::iterator MBBI = MBB.getLastNonDebugInstr();
  assert((MBBI->getOpcode() == ARM::tBX_RET ||
          MBBI->getOpcode() == ARM::tPOP_RET) &&
         "Can only insert epilog into returning blocks");
  DebugLoc dl = MBBI->getDebugLoc();
  MachineFrameInfo *MFI = MF.getFrameInfo();
  ARMFunctionInfo *AFI = MF.getInfo<ARMFunctionInfo>();
  const Thumb1RegisterInfo *RegInfo =
    static_cast<const Thumb1RegisterInfo*>(MF.getTarget().getRegisterInfo());
  const Thumb1InstrInfo &TII =
    *static_cast<const Thumb1InstrInfo*>(MF.getTarget().getInstrInfo());

  unsigned VARegSaveSize = AFI->getVarArgsRegSaveSize();
  int NumBytes = (int)MFI->getStackSize();
  const unsigned *CSRegs = RegInfo->getCalleeSavedRegs();
  unsigned FramePtr = RegInfo->getFrameRegister(MF);

  if (!AFI->hasStackFrame()) {
    if (NumBytes != 0)
      emitSPUpdate(MBB, MBBI, TII, dl, *RegInfo, NumBytes);
  } else {
    // Unwind MBBI to point to first LDR / VLDRD.
    if (MBBI != MBB.begin()) {
      do
        --MBBI;
      while (MBBI != MBB.begin() && isCSRestore(MBBI, CSRegs));
      if (!isCSRestore(MBBI, CSRegs))
        ++MBBI;
    }

    // Move SP to start of FP callee save spill area.
    NumBytes -= (AFI->getGPRCalleeSavedArea1Size() +
                 AFI->getGPRCalleeSavedArea2Size() +
                 AFI->getDPRCalleeSavedAreaSize());

    if (AFI->shouldRestoreSPFromFP()) {
      NumBytes = AFI->getFramePtrSpillOffset() - NumBytes;
      // Reset SP based on frame pointer only if the stack frame extends beyond
      // frame pointer stack slot, the target is ELF and the function has FP, or
      // the target uses var sized objects.
      if (NumBytes) {
        assert(MF.getRegInfo().isPhysRegUsed(ARM::R4) &&
               "No scratch register to restore SP from FP!");
        emitThumbRegPlusImmediate(MBB, MBBI, dl, ARM::R4, FramePtr, -NumBytes,
                                  TII, *RegInfo);
        BuildMI(MBB, MBBI, dl, TII.get(ARM::tMOVtgpr2gpr), ARM::SP)
          .addReg(ARM::R4);
      } else
        BuildMI(MBB, MBBI, dl, TII.get(ARM::tMOVtgpr2gpr), ARM::SP)
          .addReg(FramePtr);
    } else {
      if (MBBI->getOpcode() == ARM::tBX_RET &&
          &MBB.front() != MBBI &&
          prior(MBBI)->getOpcode() == ARM::tPOP) {
        MachineBasicBlock::iterator PMBBI = prior(MBBI);
        emitSPUpdate(MBB, PMBBI, TII, dl, *RegInfo, NumBytes);
      } else
        emitSPUpdate(MBB, MBBI, TII, dl, *RegInfo, NumBytes);
    }
  }

  if (VARegSaveSize) {
    // Unlike T2 and ARM mode, the T1 pop instruction cannot restore
    // to LR, and we can't pop the value directly to the PC since
    // we need to update the SP after popping the value. Therefore, we
    // pop the old LR into R3 as a temporary.

    // Move back past the callee-saved register restoration
    while (MBBI != MBB.end() && isCSRestore(MBBI, CSRegs))
      ++MBBI;
    // Epilogue for vararg functions: pop LR to R3 and branch off it.
    AddDefaultPred(BuildMI(MBB, MBBI, dl, TII.get(ARM::tPOP)))
      .addReg(ARM::R3, RegState::Define);

    emitSPUpdate(MBB, MBBI, TII, dl, *RegInfo, VARegSaveSize);

    BuildMI(MBB, MBBI, dl, TII.get(ARM::tBX_RET_vararg))
      .addReg(ARM::R3, RegState::Kill);
    // erase the old tBX_RET instruction
    MBB.erase(MBBI);
  }
}

bool Thumb1FrameLowering::
spillCalleeSavedRegisters(MachineBasicBlock &MBB,
                          MachineBasicBlock::iterator MI,
                          const std::vector<CalleeSavedInfo> &CSI,
                          const TargetRegisterInfo *TRI) const {
  if (CSI.empty())
    return false;

  DebugLoc DL;
  MachineFunction &MF = *MBB.getParent();
  const TargetInstrInfo &TII = *MF.getTarget().getInstrInfo();

  if (MI != MBB.end()) DL = MI->getDebugLoc();

  MachineInstrBuilder MIB = BuildMI(MBB, MI, DL, TII.get(ARM::tPUSH));
  AddDefaultPred(MIB);
  for (unsigned i = CSI.size(); i != 0; --i) {
    unsigned Reg = CSI[i-1].getReg();
    bool isKill = true;

    // Add the callee-saved register as live-in unless it's LR and
    // @llvm.returnaddress is called. If LR is returned for @llvm.returnaddress
    // then it's already added to the function and entry block live-in sets.
    if (Reg == ARM::LR) {
      MachineFunction &MF = *MBB.getParent();
      if (MF.getFrameInfo()->isReturnAddressTaken() &&
          MF.getRegInfo().isLiveIn(Reg))
        isKill = false;
    }

    if (isKill)
      MBB.addLiveIn(Reg);

    MIB.addReg(Reg, getKillRegState(isKill));
  }
  MIB.setMIFlags(MachineInstr::FrameSetup);
  return true;
}

bool Thumb1FrameLowering::
restoreCalleeSavedRegisters(MachineBasicBlock &MBB,
                            MachineBasicBlock::iterator MI,
                            const std::vector<CalleeSavedInfo> &CSI,
                            const TargetRegisterInfo *TRI) const {
  if (CSI.empty())
    return false;

  MachineFunction &MF = *MBB.getParent();
  ARMFunctionInfo *AFI = MF.getInfo<ARMFunctionInfo>();
  const TargetInstrInfo &TII = *MF.getTarget().getInstrInfo();

  bool isVarArg = AFI->getVarArgsRegSaveSize() > 0;
  DebugLoc DL = MI->getDebugLoc();
  MachineInstrBuilder MIB = BuildMI(MF, DL, TII.get(ARM::tPOP));
  AddDefaultPred(MIB);

  bool NumRegs = false;
  for (unsigned i = CSI.size(); i != 0; --i) {
    unsigned Reg = CSI[i-1].getReg();
    if (Reg == ARM::LR) {
      // Special epilogue for vararg functions. See emitEpilogue
      if (isVarArg)
        continue;
      Reg = ARM::PC;
      (*MIB).setDesc(TII.get(ARM::tPOP_RET));
      MI = MBB.erase(MI);
    }
    MIB.addReg(Reg, getDefRegState(true));
    NumRegs = true;
  }

  // It's illegal to emit pop instruction without operands.
  if (NumRegs)
    MBB.insert(MI, &*MIB);
  else
    MF.DeleteMachineInstr(MIB);

  return true;
}<|MERGE_RESOLUTION|>--- conflicted
+++ resolved
@@ -129,25 +129,17 @@
   int FramePtrSpillFI = 0;
 
   if (VARegSaveSize)
-<<<<<<< HEAD
-    emitSPUpdate(MBB, MBBI, TII, dl, *RegInfo, -VARegSaveSize);
-  CfaOffset += VARegSaveSize;
-
-  if (!AFI->hasStackFrame()) {
-    if (NumBytes != 0)
-      emitSPUpdate(MBB, MBBI, TII, dl, *RegInfo, -NumBytes);
-    CfaOffset += NumBytes;
-    if (NeedsFrameMoves && CfaOffset)
-      emitDefCfaOffset(MBB, MBBI, dl, TII, MMI, Moves, NULL, CfaOffset);
-=======
     emitSPUpdate(MBB, MBBI, TII, dl, *RegInfo, -VARegSaveSize,
                  MachineInstr::FrameSetup);
+  CfaOffset += VARegSaveSize;
 
   if (!AFI->hasStackFrame()) {
     if (NumBytes != 0)
       emitSPUpdate(MBB, MBBI, TII, dl, *RegInfo, -NumBytes,
                    MachineInstr::FrameSetup);
->>>>>>> 17708c79
+    CfaOffset += NumBytes;
+    if (NeedsFrameMoves && CfaOffset)
+      emitDefCfaOffset(MBB, MBBI, dl, TII, MMI, Moves, NULL, CfaOffset);
     return;
   }
 
