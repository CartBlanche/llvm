--- conflicted
+++ resolved
@@ -69,12 +69,8 @@
   Code32Directive = ".code\t32";
 
   WeakRefDirective = "\t.weak\t";
-<<<<<<< HEAD
-  HasLCOMMDirective = true;
+  LCOMMDirectiveType = LCOMM::NoAlignment;
   PCSymbol = ".";
-=======
-  LCOMMDirectiveType = LCOMM::NoAlignment;
->>>>>>> 68aa20a5
 
   HasLEB128 = true;
   SupportsDebugInformation = true;
