--- conflicted
+++ resolved
@@ -53,9 +53,6 @@
   Data64bitsDirective = 0;
   CommentString = "@";
   SupportsDebugInformation = true;
-
-  // Exceptions handling
-  ExceptionsType = ExceptionHandling::DwarfTable;
 }
 
 ARMELFMCAsmInfo::ARMELFMCAsmInfo() {
@@ -71,13 +68,6 @@
   HasLCOMMDirective = true;
   PCSymbol = ".";
 
-<<<<<<< HEAD
-  DwarfRequiresFrameSection = false;
-
-  ExceptionsType = ExceptionHandling::DwarfTable;
-
-=======
->>>>>>> 1f922fcd
   SupportsDebugInformation = true;
 
   // Exceptions handling
