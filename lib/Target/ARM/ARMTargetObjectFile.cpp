//===-- llvm/Target/ARMTargetObjectFile.cpp - ARM Object Info Impl --------===//
//
//                     The LLVM Compiler Infrastructure
//
// This file is distributed under the University of Illinois Open Source
// License. See LICENSE.TXT for details.
//
//===----------------------------------------------------------------------===//

#include "ARMTargetObjectFile.h"
#include "ARMSubtarget.h"
#include "llvm/MC/MCContext.h"
#include "llvm/MC/MCSectionELF.h"
#include "llvm/Support/Dwarf.h"
#include "llvm/Target/TargetMachine.h"
using namespace llvm;
using namespace dwarf;

//===----------------------------------------------------------------------===//
//                               ELF Target
//===----------------------------------------------------------------------===//

void ARMElfTargetObjectFile::Initialize(MCContext &Ctx,
                                        const TargetMachine &TM) {
  TargetLoweringObjectFileELF::Initialize(Ctx, TM);

  if (TM.getSubtarget<ARMSubtarget>().isAAPCS_ABI()) {
    StaticCtorSection =
      getContext().getELFSection(".init_array", MCSectionELF::SHT_INIT_ARRAY,
                                 MCSectionELF::SHF_WRITE |
                                 MCSectionELF::SHF_ALLOC,
                                 SectionKind::getDataRel());
    StaticDtorSection =
      getContext().getELFSection(".fini_array", MCSectionELF::SHT_FINI_ARRAY,
                                 MCSectionELF::SHF_WRITE |
                                 MCSectionELF::SHF_ALLOC,
                                 SectionKind::getDataRel());
  }
<<<<<<< HEAD
}

unsigned ARMElfTargetObjectFile::getPersonalityEncoding() const {
    return DW_EH_PE_indirect | DW_EH_PE_pcrel | DW_EH_PE_sdata4;
}

unsigned ARMElfTargetObjectFile::getLSDAEncoding() const {
    return DW_EH_PE_pcrel | DW_EH_PE_sdata4;
}

unsigned ARMElfTargetObjectFile::getFDEEncoding() const {
    return DW_EH_PE_pcrel | DW_EH_PE_sdata4;
}

unsigned ARMElfTargetObjectFile::getTTypeEncoding() const {
  return DW_EH_PE_indirect | DW_EH_PE_pcrel | DW_EH_PE_sdata4;
}

=======
  
  AttributesSection =
    getContext().getELFSection(".ARM.attributes",
                               MCSectionELF::SHT_ARM_ATTRIBUTES,
                               0,
                               SectionKind::getMetadata());
}
>>>>>>> 92f64efc
<|MERGE_RESOLUTION|>--- conflicted
+++ resolved
@@ -36,7 +36,12 @@
                                  MCSectionELF::SHF_ALLOC,
                                  SectionKind::getDataRel());
   }
-<<<<<<< HEAD
+  
+  AttributesSection =
+    getContext().getELFSection(".ARM.attributes",
+                               MCSectionELF::SHT_ARM_ATTRIBUTES,
+                               0,
+                               SectionKind::getMetadata());
 }
 
 unsigned ARMElfTargetObjectFile::getPersonalityEncoding() const {
@@ -55,12 +60,3 @@
   return DW_EH_PE_indirect | DW_EH_PE_pcrel | DW_EH_PE_sdata4;
 }
 
-=======
-  
-  AttributesSection =
-    getContext().getELFSection(".ARM.attributes",
-                               MCSectionELF::SHT_ARM_ATTRIBUTES,
-                               0,
-                               SectionKind::getMetadata());
-}
->>>>>>> 92f64efc
