//===----- JITDwarfEmitter.cpp - Write dwarf tables into memory -----------===//
//
//                     The LLVM Compiler Infrastructure
//
// This file is distributed under the University of Illinois Open Source
// License. See LICENSE.TXT for details.
//
//===----------------------------------------------------------------------===//
//
// This file defines a JITDwarfEmitter object that is used by the JIT to
// write dwarf tables to memory.
//
//===----------------------------------------------------------------------===//

#include "JIT.h"
#include "JITDwarfEmitter.h"
#include "llvm/Function.h"
#include "llvm/ADT/DenseMap.h"
#include "llvm/CodeGen/JITCodeEmitter.h"
#include "llvm/CodeGen/MachineFunction.h"
#include "llvm/CodeGen/MachineLocation.h"
#include "llvm/CodeGen/MachineModuleInfo.h"
#include "llvm/CodeGen/MonoMachineFunctionInfo.h"
#include "llvm/ExecutionEngine/JITMemoryManager.h"
#include "llvm/Support/ErrorHandling.h"
#include "llvm/Support/raw_ostream.h"
#include "llvm/Support/Debug.h"
#include "llvm/MC/MCAsmInfo.h"
#include "llvm/MC/MCSymbol.h"
#include "llvm/Target/TargetData.h"
#include "llvm/Target/TargetInstrInfo.h"
#include "llvm/Target/TargetFrameInfo.h"
#include "llvm/Target/TargetMachine.h"
#include "llvm/Target/TargetRegisterInfo.h"
using namespace llvm;

JITDwarfEmitter::JITDwarfEmitter(JIT& theJit) : MMI(0), Jit(theJit) {}


unsigned char* JITDwarfEmitter::EmitDwarfTable(MachineFunction& F, 
                                               JITCodeEmitter& jce,
                                               unsigned char* StartFunction,
                                               unsigned char* EndFunction,
                                               unsigned char* &EHFramePtr) {
  assert(MMI && "MachineModuleInfo not registered!");

  const TargetMachine& TM = F.getTarget();
  TD = TM.getTargetData();
  stackGrowthDirection = TM.getFrameInfo()->getStackGrowthDirection();
  RI = TM.getRegisterInfo();
  JCE = &jce;

  unsigned char* ExceptionTable = EmitExceptionTable(&F, StartFunction,
                                                     EndFunction);
      
  unsigned char* Result = 0;

  const std::vector<const Function *> Personalities = MMI->getPersonalities();
  EHFramePtr = EmitCommonEHFrame(Personalities[MMI->getPersonalityIndex()]);

  Result = EmitEHFrame(Personalities[MMI->getPersonalityIndex()], EHFramePtr,
                       StartFunction, EndFunction, ExceptionTable);

  return Result;
}


void 
JITDwarfEmitter::EmitFrameMoves(intptr_t BaseLabelPtr,
                                const std::vector<MachineMove> &Moves) const {
  unsigned PointerSize = TD->getPointerSize();
  int stackGrowth = stackGrowthDirection == TargetFrameInfo::StackGrowsUp ?
          PointerSize : -PointerSize;
  MCSymbol *BaseLabel = 0;

  for (unsigned i = 0, N = Moves.size(); i < N; ++i) {
    const MachineMove &Move = Moves[i];
    MCSymbol *Label = Move.getLabel();
    
    // Throw out move if the label is invalid.
    if (Label && (*JCE->getLabelLocations())[Label] == 0)
      continue;
    
    intptr_t LabelPtr = 0;
    if (Label) LabelPtr = JCE->getLabelAddress(Label);

    const MachineLocation &Dst = Move.getDestination();
    const MachineLocation &Src = Move.getSource();
    
    // Advance row if new location.
    if (BaseLabelPtr && Label && BaseLabel != Label) {
      JCE->emitByte(dwarf::DW_CFA_advance_loc4);
      JCE->emitInt32(LabelPtr - BaseLabelPtr);
      
      BaseLabel = Label; 
      BaseLabelPtr = LabelPtr;
    }
    
    // If advancing cfa.
    if (Dst.isReg() && Dst.getReg() == MachineLocation::VirtualFP) {
      if (!Src.isReg()) {
        if (Src.getReg() == MachineLocation::VirtualFP) {
          JCE->emitByte(dwarf::DW_CFA_def_cfa_offset);
        } else {
          JCE->emitByte(dwarf::DW_CFA_def_cfa);
          JCE->emitULEB128Bytes(RI->getDwarfRegNum(Src.getReg(), true));
        }
        
        JCE->emitULEB128Bytes(-Src.getOffset());
      } else {
        llvm_unreachable("Machine move not supported yet.");
      }
    } else if (Src.isReg() &&
      Src.getReg() == MachineLocation::VirtualFP) {
      if (Dst.isReg()) {
        JCE->emitByte(dwarf::DW_CFA_def_cfa_register);
        JCE->emitULEB128Bytes(RI->getDwarfRegNum(Dst.getReg(), true));
      } else {
        llvm_unreachable("Machine move not supported yet.");
      }
    } else {
      unsigned Reg = RI->getDwarfRegNum(Src.getReg(), true);
      int Offset = Dst.getOffset() / stackGrowth;
      
      if (Offset < 0) {
        JCE->emitByte(dwarf::DW_CFA_offset_extended_sf);
        JCE->emitULEB128Bytes(Reg);
        JCE->emitSLEB128Bytes(Offset);
      } else if (Reg < 64) {
        JCE->emitByte(dwarf::DW_CFA_offset + Reg);
        JCE->emitULEB128Bytes(Offset);
      } else {
        JCE->emitByte(dwarf::DW_CFA_offset_extended);
        JCE->emitULEB128Bytes(Reg);
        JCE->emitULEB128Bytes(Offset);
      }
    }
  }
}

/// SharedTypeIds - How many leading type ids two landing pads have in common.
static unsigned SharedTypeIds(const LandingPadInfo *L,
                              const LandingPadInfo *R) {
  const std::vector<int> &LIds = L->TypeIds, &RIds = R->TypeIds;
  unsigned LSize = LIds.size(), RSize = RIds.size();
  unsigned MinSize = LSize < RSize ? LSize : RSize;
  unsigned Count = 0;

  for (; Count != MinSize; ++Count)
    if (LIds[Count] != RIds[Count])
      return Count;

  return Count;
}


/// PadLT - Order landing pads lexicographically by type id.
static bool PadLT(const LandingPadInfo *L, const LandingPadInfo *R) {
  const std::vector<int> &LIds = L->TypeIds, &RIds = R->TypeIds;
  unsigned LSize = LIds.size(), RSize = RIds.size();
  unsigned MinSize = LSize < RSize ? LSize : RSize;

  for (unsigned i = 0; i != MinSize; ++i)
    if (LIds[i] != RIds[i])
      return LIds[i] < RIds[i];

  return LSize < RSize;
}

namespace {

/// ActionEntry - Structure describing an entry in the actions table.
struct ActionEntry {
  int ValueForTypeID; // The value to write - may not be equal to the type id.
  int NextAction;
  struct ActionEntry *Previous;
};

/// PadRange - Structure holding a try-range and the associated landing pad.
struct PadRange {
  // The index of the landing pad.
  unsigned PadIndex;
  // The index of the begin and end labels in the landing pad's label lists.
  unsigned RangeIndex;
};

typedef DenseMap<MCSymbol*, PadRange> RangeMapType;

/// CallSiteEntry - Structure describing an entry in the call-site table.
struct CallSiteEntry {
  MCSymbol *BeginLabel; // zero indicates the start of the function.
  MCSymbol *EndLabel;   // zero indicates the end of the function.
  MCSymbol *PadLabel;   // zero indicates that there is no landing pad.
  unsigned Action;
};

}

unsigned char* JITDwarfEmitter::EmitExceptionTable(MachineFunction* MF,
                                         unsigned char* StartFunction,
                                         unsigned char* EndFunction) const {
  assert(MMI && "MachineModuleInfo not registered!");

  // Map all labels and get rid of any dead landing pads.
  MMI->TidyLandingPads(JCE->getLabelLocations());

  const std::vector<const GlobalVariable *> &TypeInfos = MMI->getTypeInfos();
  const std::vector<unsigned> &FilterIds = MMI->getFilterIds();
  const std::vector<LandingPadInfo> &PadInfos = MMI->getLandingPads();

  int ThisSlot = MF->getMonoInfo()->getThisStackSlot();

  if (PadInfos.empty() && ThisSlot == -1) return 0;

  // Sort the landing pads in order of their type ids.  This is used to fold
  // duplicate actions.
  SmallVector<const LandingPadInfo *, 64> LandingPads;
  LandingPads.reserve(PadInfos.size());
  for (unsigned i = 0, N = PadInfos.size(); i != N; ++i)
    LandingPads.push_back(&PadInfos[i]);
  std::sort(LandingPads.begin(), LandingPads.end(), PadLT);

  // Negative type ids index into FilterIds, positive type ids index into
  // TypeInfos.  The value written for a positive type id is just the type
  // id itself.  For a negative type id, however, the value written is the
  // (negative) byte offset of the corresponding FilterIds entry.  The byte
  // offset is usually equal to the type id, because the FilterIds entries
  // are written using a variable width encoding which outputs one byte per
  // entry as long as the value written is not too large, but can differ.
  // This kind of complication does not occur for positive type ids because
  // type infos are output using a fixed width encoding.
  // FilterOffsets[i] holds the byte offset corresponding to FilterIds[i].
  SmallVector<int, 16> FilterOffsets;
  FilterOffsets.reserve(FilterIds.size());
  int Offset = -1;
  for(std::vector<unsigned>::const_iterator I = FilterIds.begin(),
    E = FilterIds.end(); I != E; ++I) {
    FilterOffsets.push_back(Offset);
    Offset -= MCAsmInfo::getULEB128Size(*I);
  }

  // Compute the actions table and gather the first action index for each
  // landing pad site.
  SmallVector<ActionEntry, 32> Actions;
  SmallVector<unsigned, 64> FirstActions;
  FirstActions.reserve(LandingPads.size());

  int FirstAction = 0;
  unsigned SizeActions = 0;
  for (unsigned i = 0, N = LandingPads.size(); i != N; ++i) {
    const LandingPadInfo *LP = LandingPads[i];
    const std::vector<int> &TypeIds = LP->TypeIds;
    const unsigned NumShared = i ? SharedTypeIds(LP, LandingPads[i-1]) : 0;
    unsigned SizeSiteActions = 0;

    if (NumShared < TypeIds.size()) {
      unsigned SizeAction = 0;
      ActionEntry *PrevAction = 0;

      if (NumShared) {
        const unsigned SizePrevIds = LandingPads[i-1]->TypeIds.size();
        assert(Actions.size());
        PrevAction = &Actions.back();
        SizeAction = MCAsmInfo::getSLEB128Size(PrevAction->NextAction) +
          MCAsmInfo::getSLEB128Size(PrevAction->ValueForTypeID);
        for (unsigned j = NumShared; j != SizePrevIds; ++j) {
          SizeAction -= MCAsmInfo::getSLEB128Size(PrevAction->ValueForTypeID);
          SizeAction += -PrevAction->NextAction;
          PrevAction = PrevAction->Previous;
        }
      }

      // Compute the actions.
      for (unsigned I = NumShared, M = TypeIds.size(); I != M; ++I) {
        int TypeID = TypeIds[I];
        assert(-1-TypeID < (int)FilterOffsets.size() && "Unknown filter id!");
        int ValueForTypeID = TypeID < 0 ? FilterOffsets[-1 - TypeID] : TypeID;
        unsigned SizeTypeID = MCAsmInfo::getSLEB128Size(ValueForTypeID);

        int NextAction = SizeAction ? -(SizeAction + SizeTypeID) : 0;
        SizeAction = SizeTypeID + MCAsmInfo::getSLEB128Size(NextAction);
        SizeSiteActions += SizeAction;

        ActionEntry Action = {ValueForTypeID, NextAction, PrevAction};
        Actions.push_back(Action);

        PrevAction = &Actions.back();
      }

      // Record the first action of the landing pad site.
      FirstAction = SizeActions + SizeSiteActions - SizeAction + 1;
    } // else identical - re-use previous FirstAction

    FirstActions.push_back(FirstAction);

    // Compute this sites contribution to size.
    SizeActions += SizeSiteActions;
  }

  // Compute the call-site table.  Entries must be ordered by address.
  SmallVector<CallSiteEntry, 64> CallSites;

  RangeMapType PadMap;
  for (unsigned i = 0, N = LandingPads.size(); i != N; ++i) {
    const LandingPadInfo *LandingPad = LandingPads[i];
    for (unsigned j=0, E = LandingPad->BeginLabels.size(); j != E; ++j) {
      MCSymbol *BeginLabel = LandingPad->BeginLabels[j];
      assert(!PadMap.count(BeginLabel) && "Duplicate landing pad labels!");
      PadRange P = { i, j };
      PadMap[BeginLabel] = P;
    }
  }

  bool MayThrow = false;
  MCSymbol *LastLabel = 0;
  for (MachineFunction::const_iterator I = MF->begin(), E = MF->end();
        I != E; ++I) {
    for (MachineBasicBlock::const_iterator MI = I->begin(), E = I->end();
          MI != E; ++MI) {
      if (!MI->isLabel()) {
        MayThrow |= MI->getDesc().isCall();
        continue;
      }

      MCSymbol *BeginLabel = MI->getOperand(0).getMCSymbol();
      assert(BeginLabel && "Invalid label!");

      if (BeginLabel == LastLabel)
        MayThrow = false;

      RangeMapType::iterator L = PadMap.find(BeginLabel);

      if (L == PadMap.end())
        continue;

      PadRange P = L->second;
      const LandingPadInfo *LandingPad = LandingPads[P.PadIndex];

      assert(BeginLabel == LandingPad->BeginLabels[P.RangeIndex] &&
              "Inconsistent landing pad map!");

      // If some instruction between the previous try-range and this one may
      // throw, create a call-site entry with no landing pad for the region
      // between the try-ranges.
      if (MayThrow) {
        CallSiteEntry Site = {LastLabel, BeginLabel, 0, 0};
        CallSites.push_back(Site);
      }

      LastLabel = LandingPad->EndLabels[P.RangeIndex];
      CallSiteEntry Site = {BeginLabel, LastLabel,
        LandingPad->LandingPadLabel, FirstActions[P.PadIndex]};

      assert(Site.BeginLabel && Site.EndLabel && Site.PadLabel &&
              "Invalid landing pad!");

      // Try to merge with the previous call-site.
      if (CallSites.size()) {
        CallSiteEntry &Prev = CallSites.back();
        if (Site.PadLabel == Prev.PadLabel && Site.Action == Prev.Action) {
          // Extend the range of the previous entry.
          Prev.EndLabel = Site.EndLabel;
          continue;
        }
      }

      // Otherwise, create a new call-site.
      CallSites.push_back(Site);
    }
  }
  // If some instruction between the previous try-range and the end of the
  // function may throw, create a call-site entry with no landing pad for the
  // region following the try-range.
  if (MayThrow) {
    CallSiteEntry Site = {LastLabel, 0, 0, 0};
    CallSites.push_back(Site);
  }

  // Final tallies.
  unsigned SizeSites = CallSites.size() * (sizeof(int32_t) + // Site start.
                                            sizeof(int32_t) + // Site length.
                                            sizeof(int32_t)); // Landing pad.
  for (unsigned i = 0, e = CallSites.size(); i < e; ++i)
    SizeSites += MCAsmInfo::getULEB128Size(CallSites[i].Action);

  unsigned SizeTypes = TypeInfos.size() * TD->getPointerSize();

  unsigned TypeOffset = sizeof(int8_t) + // Call site format
                        // Call-site table length
                        MCAsmInfo::getULEB128Size(SizeSites) + 
                        SizeSites + SizeActions + SizeTypes;

  // Begin the exception table.
  JCE->emitAlignmentWithFill(4, 0);
  // Asm->EOL("Padding");

  unsigned char* DwarfExceptionTable = (unsigned char*)JCE->getCurrentPCValue();

  // Emit the header.

  if (ThisSlot != -1) {
    // Keep this in sync with DwarfException::EmitExceptionTable ()
    JCE->emitByte(dwarf::DW_EH_PE_udata4);
    JCE->emitULEB128Bytes(0x4d4fef4f);
    JCE->emitULEB128Bytes(1);

    // Emit 'this' location
    unsigned FrameReg;
    int Offset = MF->getTarget ().getRegisterInfo ()->getFrameIndexReference (*MF, ThisSlot, FrameReg);
    FrameReg = MF->getTarget ().getRegisterInfo ()->getDwarfRegNum (FrameReg, true);

    JCE->emitByte((int)dwarf::DW_OP_bregx);
    JCE->emitULEB128Bytes(FrameReg);
    JCE->emitSLEB128Bytes(Offset);
  } else {
    JCE->emitByte(dwarf::DW_EH_PE_omit);
    // Asm->EOL("LPStart format (DW_EH_PE_omit)");
  }
  JCE->emitByte(dwarf::DW_EH_PE_absptr);
  // Asm->EOL("TType format (DW_EH_PE_absptr)");
  JCE->emitULEB128Bytes(TypeOffset);
  // Asm->EOL("TType base offset");
  JCE->emitByte(dwarf::DW_EH_PE_udata4);
  // Asm->EOL("Call site format (DW_EH_PE_udata4)");
  JCE->emitULEB128Bytes(SizeSites);
  // Asm->EOL("Call-site table length");

  // Emit the landing pad site information.
  for (unsigned i = 0; i < CallSites.size(); ++i) {
    CallSiteEntry &S = CallSites[i];
    intptr_t BeginLabelPtr = 0;
    intptr_t EndLabelPtr = 0;

    if (!S.BeginLabel) {
      BeginLabelPtr = (intptr_t)StartFunction;
      JCE->emitInt32(0);
    } else {
      BeginLabelPtr = JCE->getLabelAddress(S.BeginLabel);
      JCE->emitInt32(BeginLabelPtr - (intptr_t)StartFunction);
    }

    // Asm->EOL("Region start");

    if (!S.EndLabel)
      EndLabelPtr = (intptr_t)EndFunction;
    else
      EndLabelPtr = JCE->getLabelAddress(S.EndLabel);

    JCE->emitInt32(EndLabelPtr - BeginLabelPtr);
    //Asm->EOL("Region length");

    if (!S.PadLabel) {
      JCE->emitInt32(0);
    } else {
      unsigned PadLabelPtr = JCE->getLabelAddress(S.PadLabel);
      JCE->emitInt32(PadLabelPtr - (intptr_t)StartFunction);
    }
    // Asm->EOL("Landing pad");

    JCE->emitULEB128Bytes(S.Action);
    // Asm->EOL("Action");
  }

  // Emit the actions.
  for (unsigned I = 0, N = Actions.size(); I != N; ++I) {
    ActionEntry &Action = Actions[I];

    JCE->emitSLEB128Bytes(Action.ValueForTypeID);
    //Asm->EOL("TypeInfo index");
    JCE->emitSLEB128Bytes(Action.NextAction);
    //Asm->EOL("Next action");
  }

  // Emit the type ids.
  for (unsigned M = TypeInfos.size(); M; --M) {
    const GlobalVariable *GV = TypeInfos[M - 1];
    
    if (GV) {
      if (TD->getPointerSize() == sizeof(int32_t))
        JCE->emitInt32((intptr_t)Jit.getOrEmitGlobalVariable(GV));
      else
        JCE->emitInt64((intptr_t)Jit.getOrEmitGlobalVariable(GV));
    } else {
      if (TD->getPointerSize() == sizeof(int32_t))
        JCE->emitInt32(0);
      else
        JCE->emitInt64(0);
    }
    // Asm->EOL("TypeInfo");
  }

  // Emit the filter typeids.
  for (unsigned j = 0, M = FilterIds.size(); j < M; ++j) {
    unsigned TypeID = FilterIds[j];
    JCE->emitULEB128Bytes(TypeID);
    //Asm->EOL("Filter TypeInfo index");
  }

  JCE->emitAlignmentWithFill(4, 0);

  return DwarfExceptionTable;
}

unsigned char*
JITDwarfEmitter::EmitCommonEHFrame(const Function* Personality) const {
  unsigned PointerSize = TD->getPointerSize();
  int stackGrowth = stackGrowthDirection == TargetFrameInfo::StackGrowsUp ?
          PointerSize : -PointerSize;
  
  unsigned char* StartCommonPtr = (unsigned char*)JCE->getCurrentPCValue();
  // EH Common Frame header
  JCE->allocateSpace(4, 0);
  unsigned char* FrameCommonBeginPtr = (unsigned char*)JCE->getCurrentPCValue();
  JCE->emitInt32((int)0);
  JCE->emitByte(dwarf::DW_CIE_VERSION);
  JCE->emitString(Personality ? "zPLR" : "zR");
  JCE->emitULEB128Bytes(1);
  JCE->emitSLEB128Bytes(stackGrowth);
  JCE->emitByte(RI->getDwarfRegNum(RI->getRARegister(), true));

  if (Personality) {
    // Augmentation Size: 3 small ULEBs of one byte each, and the personality
    // function which size is PointerSize.
    JCE->emitULEB128Bytes(3 + PointerSize); 
    
    // We set the encoding of the personality as direct encoding because we use
    // the function pointer. The encoding is not relative because the current
    // PC value may be bigger than the personality function pointer.
    if (PointerSize == 4) {
      JCE->emitByte(dwarf::DW_EH_PE_sdata4); 
      JCE->emitInt32(((intptr_t)Jit.getPointerToGlobal(Personality)));
    } else {
      JCE->emitByte(dwarf::DW_EH_PE_sdata8);
      JCE->emitInt64(((intptr_t)Jit.getPointerToGlobal(Personality)));
    }

    // LSDA encoding: This must match the encoding used in EmitEHFrame ()
    if (PointerSize == 4)
      JCE->emitULEB128Bytes(dwarf::DW_EH_PE_pcrel | dwarf::DW_EH_PE_sdata4);
    else
      JCE->emitULEB128Bytes(dwarf::DW_EH_PE_pcrel | dwarf::DW_EH_PE_sdata8);
    JCE->emitULEB128Bytes(dwarf::DW_EH_PE_pcrel | dwarf::DW_EH_PE_sdata4);
  } else {
    JCE->emitULEB128Bytes(1);
    JCE->emitULEB128Bytes(dwarf::DW_EH_PE_pcrel | dwarf::DW_EH_PE_sdata4);
  }

  std::vector<MachineMove> Moves;
  RI->getInitialFrameState(Moves);
  EmitFrameMoves(0, Moves);

  JCE->emitAlignmentWithFill(PointerSize, dwarf::DW_CFA_nop);

  JCE->emitInt32At((uintptr_t*)StartCommonPtr,
                   (uintptr_t)((unsigned char*)JCE->getCurrentPCValue() -
                               FrameCommonBeginPtr));

  return StartCommonPtr;
}


unsigned char*
JITDwarfEmitter::EmitEHFrame(const Function* Personality,
                             unsigned char* StartCommonPtr,
                             unsigned char* StartFunction, 
                             unsigned char* EndFunction,
                             unsigned char* ExceptionTable) const {
  unsigned PointerSize = TD->getPointerSize();
  
  // EH frame header.
  unsigned char* StartEHPtr = (unsigned char*)JCE->getCurrentPCValue();
  JCE->allocateSpace(4, 0);
  unsigned char* FrameBeginPtr = (unsigned char*)JCE->getCurrentPCValue();
  // FDE CIE Offset
  JCE->emitInt32(FrameBeginPtr - StartCommonPtr);
  JCE->emitInt32(StartFunction - (unsigned char*)JCE->getCurrentPCValue());
  JCE->emitInt32(EndFunction - StartFunction);

  // If there is a personality and landing pads then point to the language
  // specific data area in the exception table.
  if (ExceptionTable) {
    JCE->emitULEB128Bytes(PointerSize == 4 ? 4 : 8);
        
    if (PointerSize == 4) {
      if (ExceptionTable)
        JCE->emitInt32(ExceptionTable-(unsigned char*)JCE->getCurrentPCValue());
      else
        JCE->emitInt32((int)0);
    } else {
      if (ExceptionTable)
        JCE->emitInt64(ExceptionTable-(unsigned char*)JCE->getCurrentPCValue());
      else
        JCE->emitInt64((int)0);
    }
  } else {
    JCE->emitULEB128Bytes(0);
  }
      
  // Indicate locations of function specific  callee saved registers in
  // frame.
  EmitFrameMoves((intptr_t)StartFunction, MMI->getFrameMoves());

  JCE->emitAlignmentWithFill(PointerSize, dwarf::DW_CFA_nop);

  // Indicate the size of the table
  JCE->emitInt32At((uintptr_t*)StartEHPtr,
                   (uintptr_t)((unsigned char*)JCE->getCurrentPCValue() -
                               StartEHPtr));

  // Double zeroes for the unwind runtime
  if (PointerSize == 8) {
    JCE->emitInt64(0);
    JCE->emitInt64(0);
  } else {
    JCE->emitInt32(0);
    JCE->emitInt32(0);
  }
  
  return StartEHPtr;
<<<<<<< HEAD
}

unsigned JITDwarfEmitter::GetDwarfTableSizeInBytes(MachineFunction& F,
                                         JITCodeEmitter& jce,
                                         unsigned char* StartFunction,
                                         unsigned char* EndFunction) {
  const TargetMachine& TM = F.getTarget();
  TD = TM.getTargetData();
  stackGrowthDirection = TM.getFrameInfo()->getStackGrowthDirection();
  RI = TM.getRegisterInfo();
  JCE = &jce;
  unsigned FinalSize = 0;
  
  FinalSize += GetExceptionTableSizeInBytes(&F);
      
  const std::vector<const Function *> Personalities = MMI->getPersonalities();
  FinalSize += 
    GetCommonEHFrameSizeInBytes(Personalities[MMI->getPersonalityIndex()]);

  FinalSize += GetEHFrameSizeInBytes(Personalities[MMI->getPersonalityIndex()],
                                     StartFunction);

  return FinalSize;
}

/// RoundUpToAlign - Add the specified alignment to FinalSize and returns
/// the new value.
static unsigned RoundUpToAlign(unsigned FinalSize, unsigned Alignment) {
  if (Alignment == 0) Alignment = 1;
  // Since we do not know where the buffer will be allocated, be pessimistic.
  return FinalSize + Alignment;
}
  
unsigned
JITDwarfEmitter::GetEHFrameSizeInBytes(const Function* Personality,
                                       unsigned char* StartFunction) const { 
  unsigned PointerSize = TD->getPointerSize();
  unsigned FinalSize = 0;
  // EH frame header.
  FinalSize += PointerSize;
  // FDE CIE Offset
  FinalSize += 3 * PointerSize;
  // If there is a personality and landing pads then point to the language
  // specific data area in the exception table.
  if (Personality) {
    FinalSize += MCAsmInfo::getULEB128Size(4); 
    FinalSize += PointerSize;
  } else {
    FinalSize += MCAsmInfo::getULEB128Size(0);
  }
      
  // Indicate locations of function specific  callee saved registers in
  // frame.
  FinalSize += GetFrameMovesSizeInBytes((intptr_t)StartFunction,
                                        MMI->getFrameMoves());
      
  FinalSize = RoundUpToAlign(FinalSize, 4);
  
  // Double zeroes for the unwind runtime
  FinalSize += 2 * PointerSize;

  return FinalSize;
}

unsigned JITDwarfEmitter::GetCommonEHFrameSizeInBytes(const Function* Personality) 
  const {

  unsigned PointerSize = TD->getPointerSize();
  int stackGrowth = stackGrowthDirection == TargetFrameInfo::StackGrowsUp ?
          PointerSize : -PointerSize;
  unsigned FinalSize = 0; 
  // EH Common Frame header
  FinalSize += PointerSize;
  FinalSize += 4;
  FinalSize += 1;
  FinalSize += Personality ? 5 : 3; // "zPLR" or "zR"
  FinalSize += MCAsmInfo::getULEB128Size(1);
  FinalSize += MCAsmInfo::getSLEB128Size(stackGrowth);
  FinalSize += 1;
  
  if (Personality) {
    FinalSize += MCAsmInfo::getULEB128Size(7);
    
    // Encoding
    FinalSize+= 1;
    //Personality
    FinalSize += PointerSize;
    
    FinalSize += MCAsmInfo::getULEB128Size(dwarf::DW_EH_PE_pcrel);
    FinalSize += MCAsmInfo::getULEB128Size(dwarf::DW_EH_PE_pcrel);
      
  } else {
    FinalSize += MCAsmInfo::getULEB128Size(1);
    FinalSize += MCAsmInfo::getULEB128Size(dwarf::DW_EH_PE_pcrel);
  }

  std::vector<MachineMove> Moves;
  RI->getInitialFrameState(Moves);
  FinalSize += GetFrameMovesSizeInBytes(0, Moves);
  FinalSize = RoundUpToAlign(FinalSize, 4);
  return FinalSize;
}

unsigned
JITDwarfEmitter::GetFrameMovesSizeInBytes(intptr_t BaseLabelPtr,
                                  const std::vector<MachineMove> &Moves) const {
  unsigned PointerSize = TD->getPointerSize();
  int stackGrowth = stackGrowthDirection == TargetFrameInfo::StackGrowsUp ?
          PointerSize : -PointerSize;
  bool IsLocal = BaseLabelPtr;
  unsigned FinalSize = 0; 

  for (unsigned i = 0, N = Moves.size(); i < N; ++i) {
    const MachineMove &Move = Moves[i];
    MCSymbol *Label = Move.getLabel();
    
    // Throw out move if the label is invalid.
    if (Label && (*JCE->getLabelLocations())[Label] == 0)
      continue;
    
    intptr_t LabelPtr = 0;
    if (Label) LabelPtr = JCE->getLabelAddress(Label);

    const MachineLocation &Dst = Move.getDestination();
    const MachineLocation &Src = Move.getSource();
    
    // Advance row if new location.
    if (BaseLabelPtr && Label && (BaseLabelPtr != LabelPtr || !IsLocal)) {
      FinalSize++;
      FinalSize += PointerSize;
      BaseLabelPtr = LabelPtr;
      IsLocal = true;
    }
    
    // If advancing cfa.
    if (Dst.isReg() && Dst.getReg() == MachineLocation::VirtualFP) {
      if (!Src.isReg()) {
        if (Src.getReg() == MachineLocation::VirtualFP) {
          ++FinalSize;
        } else {
          ++FinalSize;
          unsigned RegNum = RI->getDwarfRegNum(Src.getReg(), true);
          FinalSize += MCAsmInfo::getULEB128Size(RegNum);
        }
        
        int Offset = -Src.getOffset();
        
        FinalSize += MCAsmInfo::getULEB128Size(Offset);
      } else {
        llvm_unreachable("Machine move no supported yet.");
      }
    } else if (Src.isReg() &&
      Src.getReg() == MachineLocation::VirtualFP) {
      if (Dst.isReg()) {
        ++FinalSize;
        unsigned RegNum = RI->getDwarfRegNum(Dst.getReg(), true);
        FinalSize += MCAsmInfo::getULEB128Size(RegNum);
      } else {
        llvm_unreachable("Machine move no supported yet.");
      }
    } else {
      unsigned Reg = RI->getDwarfRegNum(Src.getReg(), true);
      int Offset = Dst.getOffset() / stackGrowth;
      
      if (Offset < 0) {
        ++FinalSize;
        FinalSize += MCAsmInfo::getULEB128Size(Reg);
        FinalSize += MCAsmInfo::getSLEB128Size(Offset);
      } else if (Reg < 64) {
        ++FinalSize;
        FinalSize += MCAsmInfo::getULEB128Size(Offset);
      } else {
        ++FinalSize;
        FinalSize += MCAsmInfo::getULEB128Size(Reg);
        FinalSize += MCAsmInfo::getULEB128Size(Offset);
      }
    }
  }
  return FinalSize;
}

unsigned 
JITDwarfEmitter::GetExceptionTableSizeInBytes(MachineFunction* MF) const {
  unsigned FinalSize = 0;

  // Map all labels and get rid of any dead landing pads.
  MMI->TidyLandingPads(JCE->getLabelLocations());

  const std::vector<const GlobalVariable *> &TypeInfos = MMI->getTypeInfos();
  const std::vector<unsigned> &FilterIds = MMI->getFilterIds();
  const std::vector<LandingPadInfo> &PadInfos = MMI->getLandingPads();

  int ThisSlot = MF->getMonoInfo()->getThisStackSlot();

  if (PadInfos.empty() && ThisSlot == -1) return 0;

  // Sort the landing pads in order of their type ids.  This is used to fold
  // duplicate actions.
  SmallVector<const LandingPadInfo *, 64> LandingPads;
  LandingPads.reserve(PadInfos.size());
  for (unsigned i = 0, N = PadInfos.size(); i != N; ++i)
    LandingPads.push_back(&PadInfos[i]);
  std::sort(LandingPads.begin(), LandingPads.end(), PadLT);

  // Negative type ids index into FilterIds, positive type ids index into
  // TypeInfos.  The value written for a positive type id is just the type
  // id itself.  For a negative type id, however, the value written is the
  // (negative) byte offset of the corresponding FilterIds entry.  The byte
  // offset is usually equal to the type id, because the FilterIds entries
  // are written using a variable width encoding which outputs one byte per
  // entry as long as the value written is not too large, but can differ.
  // This kind of complication does not occur for positive type ids because
  // type infos are output using a fixed width encoding.
  // FilterOffsets[i] holds the byte offset corresponding to FilterIds[i].
  SmallVector<int, 16> FilterOffsets;
  FilterOffsets.reserve(FilterIds.size());
  int Offset = -1;
  for(std::vector<unsigned>::const_iterator I = FilterIds.begin(),
    E = FilterIds.end(); I != E; ++I) {
    FilterOffsets.push_back(Offset);
    Offset -= MCAsmInfo::getULEB128Size(*I);
  }

  // Compute the actions table and gather the first action index for each
  // landing pad site.
  SmallVector<ActionEntry, 32> Actions;
  SmallVector<unsigned, 64> FirstActions;
  FirstActions.reserve(LandingPads.size());

  int FirstAction = 0;
  unsigned SizeActions = 0;
  for (unsigned i = 0, N = LandingPads.size(); i != N; ++i) {
    const LandingPadInfo *LP = LandingPads[i];
    const std::vector<int> &TypeIds = LP->TypeIds;
    const unsigned NumShared = i ? SharedTypeIds(LP, LandingPads[i-1]) : 0;
    unsigned SizeSiteActions = 0;

    if (NumShared < TypeIds.size()) {
      unsigned SizeAction = 0;
      ActionEntry *PrevAction = 0;

      if (NumShared) {
        const unsigned SizePrevIds = LandingPads[i-1]->TypeIds.size();
        assert(Actions.size());
        PrevAction = &Actions.back();
        SizeAction = MCAsmInfo::getSLEB128Size(PrevAction->NextAction) +
          MCAsmInfo::getSLEB128Size(PrevAction->ValueForTypeID);
        for (unsigned j = NumShared; j != SizePrevIds; ++j) {
          SizeAction -= MCAsmInfo::getSLEB128Size(PrevAction->ValueForTypeID);
          SizeAction += -PrevAction->NextAction;
          PrevAction = PrevAction->Previous;
        }
      }

      // Compute the actions.
      for (unsigned I = NumShared, M = TypeIds.size(); I != M; ++I) {
        int TypeID = TypeIds[I];
        assert(-1-TypeID < (int)FilterOffsets.size() && "Unknown filter id!");
        int ValueForTypeID = TypeID < 0 ? FilterOffsets[-1 - TypeID] : TypeID;
        unsigned SizeTypeID = MCAsmInfo::getSLEB128Size(ValueForTypeID);

        int NextAction = SizeAction ? -(SizeAction + SizeTypeID) : 0;
        SizeAction = SizeTypeID + MCAsmInfo::getSLEB128Size(NextAction);
        SizeSiteActions += SizeAction;

        ActionEntry Action = {ValueForTypeID, NextAction, PrevAction};
        Actions.push_back(Action);

        PrevAction = &Actions.back();
      }

      // Record the first action of the landing pad site.
      FirstAction = SizeActions + SizeSiteActions - SizeAction + 1;
    } // else identical - re-use previous FirstAction

    FirstActions.push_back(FirstAction);

    // Compute this sites contribution to size.
    SizeActions += SizeSiteActions;
  }

  // Compute the call-site table.  Entries must be ordered by address.
  SmallVector<CallSiteEntry, 64> CallSites;

  RangeMapType PadMap;
  for (unsigned i = 0, N = LandingPads.size(); i != N; ++i) {
    const LandingPadInfo *LandingPad = LandingPads[i];
    for (unsigned j=0, E = LandingPad->BeginLabels.size(); j != E; ++j) {
      MCSymbol *BeginLabel = LandingPad->BeginLabels[j];
      assert(!PadMap.count(BeginLabel) && "Duplicate landing pad labels!");
      PadRange P = { i, j };
      PadMap[BeginLabel] = P;
    }
  }

  bool MayThrow = false;
  MCSymbol *LastLabel = 0;
  for (MachineFunction::const_iterator I = MF->begin(), E = MF->end();
        I != E; ++I) {
    for (MachineBasicBlock::const_iterator MI = I->begin(), E = I->end();
          MI != E; ++MI) {
      if (!MI->isLabel()) {
        MayThrow |= MI->getDesc().isCall();
        continue;
      }

      MCSymbol *BeginLabel = MI->getOperand(0).getMCSymbol();
      
      if (BeginLabel == LastLabel)
        MayThrow = false;

      RangeMapType::iterator L = PadMap.find(BeginLabel);

      if (L == PadMap.end())
        continue;

      PadRange P = L->second;
      const LandingPadInfo *LandingPad = LandingPads[P.PadIndex];

      assert(BeginLabel == LandingPad->BeginLabels[P.RangeIndex] &&
              "Inconsistent landing pad map!");

      // If some instruction between the previous try-range and this one may
      // throw, create a call-site entry with no landing pad for the region
      // between the try-ranges.
      if (MayThrow) {
        CallSiteEntry Site = {LastLabel, BeginLabel, 0, 0};
        CallSites.push_back(Site);
      }

      LastLabel = LandingPad->EndLabels[P.RangeIndex];
      CallSiteEntry Site = {BeginLabel, LastLabel,
        LandingPad->LandingPadLabel, FirstActions[P.PadIndex]};

      assert(Site.BeginLabel && Site.EndLabel && Site.PadLabel &&
              "Invalid landing pad!");

      // Try to merge with the previous call-site.
      if (CallSites.size()) {
        CallSiteEntry &Prev = CallSites.back();
        if (Site.PadLabel == Prev.PadLabel && Site.Action == Prev.Action) {
          // Extend the range of the previous entry.
          Prev.EndLabel = Site.EndLabel;
          continue;
        }
      }

      // Otherwise, create a new call-site.
      CallSites.push_back(Site);
    }
  }
  // If some instruction between the previous try-range and the end of the
  // function may throw, create a call-site entry with no landing pad for the
  // region following the try-range.
  if (MayThrow) {
    CallSiteEntry Site = {LastLabel, 0, 0, 0};
    CallSites.push_back(Site);
  }

  // Final tallies.
  unsigned SizeSites = CallSites.size() * (sizeof(int32_t) + // Site start.
                                            sizeof(int32_t) + // Site length.
                                            sizeof(int32_t)); // Landing pad.
  for (unsigned i = 0, e = CallSites.size(); i < e; ++i)
    SizeSites += MCAsmInfo::getULEB128Size(CallSites[i].Action);

  unsigned SizeTypes = TypeInfos.size() * TD->getPointerSize();

  unsigned TypeOffset = sizeof(int8_t) + // Call site format
                        // Call-site table length
                        MCAsmInfo::getULEB128Size(SizeSites) + 
                        SizeSites + SizeActions + SizeTypes;

  unsigned TotalSize = sizeof(int8_t) + // LPStart format
                       sizeof(int8_t) + // TType format
                       MCAsmInfo::getULEB128Size(TypeOffset) + // TType base offset
                       TypeOffset;

  if (ThisSlot != -1)
	  TotalSize += 16;

  unsigned SizeAlign = (4 - TotalSize) & 3;

  // Begin the exception table.
  FinalSize = RoundUpToAlign(FinalSize, 4);
  for (unsigned i = 0; i != SizeAlign; ++i) {
    ++FinalSize;
  }
  
  unsigned PointerSize = TD->getPointerSize();

  // Emit the header.
  ++FinalSize;
  // Asm->EOL("LPStart format (DW_EH_PE_omit)");
  ++FinalSize;
  // Asm->EOL("TType format (DW_EH_PE_absptr)");
  ++FinalSize;
  // Asm->EOL("TType base offset");
  ++FinalSize;
  // Asm->EOL("Call site format (DW_EH_PE_udata4)");
  ++FinalSize;
  // Asm->EOL("Call-site table length");

  // Emit the landing pad site information.
  for (unsigned i = 0; i < CallSites.size(); ++i) {
    CallSiteEntry &S = CallSites[i];

    // Asm->EOL("Region start");
    FinalSize += PointerSize;
    
    //Asm->EOL("Region length");
    FinalSize += PointerSize;

    // Asm->EOL("Landing pad");
    FinalSize += PointerSize;

    FinalSize += MCAsmInfo::getULEB128Size(S.Action);
    // Asm->EOL("Action");
  }

  // Emit the actions.
  for (unsigned I = 0, N = Actions.size(); I != N; ++I) {
    ActionEntry &Action = Actions[I];

    //Asm->EOL("TypeInfo index");
    FinalSize += MCAsmInfo::getSLEB128Size(Action.ValueForTypeID);
    //Asm->EOL("Next action");
    FinalSize += MCAsmInfo::getSLEB128Size(Action.NextAction);
  }

  // Emit the type ids.
  for (unsigned M = TypeInfos.size(); M; --M) {
    // Asm->EOL("TypeInfo");
    FinalSize += PointerSize;
  }

  // Emit the filter typeids.
  for (unsigned j = 0, M = FilterIds.size(); j < M; ++j) {
    unsigned TypeID = FilterIds[j];
    FinalSize += MCAsmInfo::getULEB128Size(TypeID);
    //Asm->EOL("Filter TypeInfo index");
  }
  
  FinalSize = RoundUpToAlign(FinalSize, 4);

  return FinalSize;
=======
>>>>>>> a11f9a7e
}<|MERGE_RESOLUTION|>--- conflicted
+++ resolved
@@ -617,453 +617,4 @@
   }
   
   return StartEHPtr;
-<<<<<<< HEAD
-}
-
-unsigned JITDwarfEmitter::GetDwarfTableSizeInBytes(MachineFunction& F,
-                                         JITCodeEmitter& jce,
-                                         unsigned char* StartFunction,
-                                         unsigned char* EndFunction) {
-  const TargetMachine& TM = F.getTarget();
-  TD = TM.getTargetData();
-  stackGrowthDirection = TM.getFrameInfo()->getStackGrowthDirection();
-  RI = TM.getRegisterInfo();
-  JCE = &jce;
-  unsigned FinalSize = 0;
-  
-  FinalSize += GetExceptionTableSizeInBytes(&F);
-      
-  const std::vector<const Function *> Personalities = MMI->getPersonalities();
-  FinalSize += 
-    GetCommonEHFrameSizeInBytes(Personalities[MMI->getPersonalityIndex()]);
-
-  FinalSize += GetEHFrameSizeInBytes(Personalities[MMI->getPersonalityIndex()],
-                                     StartFunction);
-
-  return FinalSize;
-}
-
-/// RoundUpToAlign - Add the specified alignment to FinalSize and returns
-/// the new value.
-static unsigned RoundUpToAlign(unsigned FinalSize, unsigned Alignment) {
-  if (Alignment == 0) Alignment = 1;
-  // Since we do not know where the buffer will be allocated, be pessimistic.
-  return FinalSize + Alignment;
-}
-  
-unsigned
-JITDwarfEmitter::GetEHFrameSizeInBytes(const Function* Personality,
-                                       unsigned char* StartFunction) const { 
-  unsigned PointerSize = TD->getPointerSize();
-  unsigned FinalSize = 0;
-  // EH frame header.
-  FinalSize += PointerSize;
-  // FDE CIE Offset
-  FinalSize += 3 * PointerSize;
-  // If there is a personality and landing pads then point to the language
-  // specific data area in the exception table.
-  if (Personality) {
-    FinalSize += MCAsmInfo::getULEB128Size(4); 
-    FinalSize += PointerSize;
-  } else {
-    FinalSize += MCAsmInfo::getULEB128Size(0);
-  }
-      
-  // Indicate locations of function specific  callee saved registers in
-  // frame.
-  FinalSize += GetFrameMovesSizeInBytes((intptr_t)StartFunction,
-                                        MMI->getFrameMoves());
-      
-  FinalSize = RoundUpToAlign(FinalSize, 4);
-  
-  // Double zeroes for the unwind runtime
-  FinalSize += 2 * PointerSize;
-
-  return FinalSize;
-}
-
-unsigned JITDwarfEmitter::GetCommonEHFrameSizeInBytes(const Function* Personality) 
-  const {
-
-  unsigned PointerSize = TD->getPointerSize();
-  int stackGrowth = stackGrowthDirection == TargetFrameInfo::StackGrowsUp ?
-          PointerSize : -PointerSize;
-  unsigned FinalSize = 0; 
-  // EH Common Frame header
-  FinalSize += PointerSize;
-  FinalSize += 4;
-  FinalSize += 1;
-  FinalSize += Personality ? 5 : 3; // "zPLR" or "zR"
-  FinalSize += MCAsmInfo::getULEB128Size(1);
-  FinalSize += MCAsmInfo::getSLEB128Size(stackGrowth);
-  FinalSize += 1;
-  
-  if (Personality) {
-    FinalSize += MCAsmInfo::getULEB128Size(7);
-    
-    // Encoding
-    FinalSize+= 1;
-    //Personality
-    FinalSize += PointerSize;
-    
-    FinalSize += MCAsmInfo::getULEB128Size(dwarf::DW_EH_PE_pcrel);
-    FinalSize += MCAsmInfo::getULEB128Size(dwarf::DW_EH_PE_pcrel);
-      
-  } else {
-    FinalSize += MCAsmInfo::getULEB128Size(1);
-    FinalSize += MCAsmInfo::getULEB128Size(dwarf::DW_EH_PE_pcrel);
-  }
-
-  std::vector<MachineMove> Moves;
-  RI->getInitialFrameState(Moves);
-  FinalSize += GetFrameMovesSizeInBytes(0, Moves);
-  FinalSize = RoundUpToAlign(FinalSize, 4);
-  return FinalSize;
-}
-
-unsigned
-JITDwarfEmitter::GetFrameMovesSizeInBytes(intptr_t BaseLabelPtr,
-                                  const std::vector<MachineMove> &Moves) const {
-  unsigned PointerSize = TD->getPointerSize();
-  int stackGrowth = stackGrowthDirection == TargetFrameInfo::StackGrowsUp ?
-          PointerSize : -PointerSize;
-  bool IsLocal = BaseLabelPtr;
-  unsigned FinalSize = 0; 
-
-  for (unsigned i = 0, N = Moves.size(); i < N; ++i) {
-    const MachineMove &Move = Moves[i];
-    MCSymbol *Label = Move.getLabel();
-    
-    // Throw out move if the label is invalid.
-    if (Label && (*JCE->getLabelLocations())[Label] == 0)
-      continue;
-    
-    intptr_t LabelPtr = 0;
-    if (Label) LabelPtr = JCE->getLabelAddress(Label);
-
-    const MachineLocation &Dst = Move.getDestination();
-    const MachineLocation &Src = Move.getSource();
-    
-    // Advance row if new location.
-    if (BaseLabelPtr && Label && (BaseLabelPtr != LabelPtr || !IsLocal)) {
-      FinalSize++;
-      FinalSize += PointerSize;
-      BaseLabelPtr = LabelPtr;
-      IsLocal = true;
-    }
-    
-    // If advancing cfa.
-    if (Dst.isReg() && Dst.getReg() == MachineLocation::VirtualFP) {
-      if (!Src.isReg()) {
-        if (Src.getReg() == MachineLocation::VirtualFP) {
-          ++FinalSize;
-        } else {
-          ++FinalSize;
-          unsigned RegNum = RI->getDwarfRegNum(Src.getReg(), true);
-          FinalSize += MCAsmInfo::getULEB128Size(RegNum);
-        }
-        
-        int Offset = -Src.getOffset();
-        
-        FinalSize += MCAsmInfo::getULEB128Size(Offset);
-      } else {
-        llvm_unreachable("Machine move no supported yet.");
-      }
-    } else if (Src.isReg() &&
-      Src.getReg() == MachineLocation::VirtualFP) {
-      if (Dst.isReg()) {
-        ++FinalSize;
-        unsigned RegNum = RI->getDwarfRegNum(Dst.getReg(), true);
-        FinalSize += MCAsmInfo::getULEB128Size(RegNum);
-      } else {
-        llvm_unreachable("Machine move no supported yet.");
-      }
-    } else {
-      unsigned Reg = RI->getDwarfRegNum(Src.getReg(), true);
-      int Offset = Dst.getOffset() / stackGrowth;
-      
-      if (Offset < 0) {
-        ++FinalSize;
-        FinalSize += MCAsmInfo::getULEB128Size(Reg);
-        FinalSize += MCAsmInfo::getSLEB128Size(Offset);
-      } else if (Reg < 64) {
-        ++FinalSize;
-        FinalSize += MCAsmInfo::getULEB128Size(Offset);
-      } else {
-        ++FinalSize;
-        FinalSize += MCAsmInfo::getULEB128Size(Reg);
-        FinalSize += MCAsmInfo::getULEB128Size(Offset);
-      }
-    }
-  }
-  return FinalSize;
-}
-
-unsigned 
-JITDwarfEmitter::GetExceptionTableSizeInBytes(MachineFunction* MF) const {
-  unsigned FinalSize = 0;
-
-  // Map all labels and get rid of any dead landing pads.
-  MMI->TidyLandingPads(JCE->getLabelLocations());
-
-  const std::vector<const GlobalVariable *> &TypeInfos = MMI->getTypeInfos();
-  const std::vector<unsigned> &FilterIds = MMI->getFilterIds();
-  const std::vector<LandingPadInfo> &PadInfos = MMI->getLandingPads();
-
-  int ThisSlot = MF->getMonoInfo()->getThisStackSlot();
-
-  if (PadInfos.empty() && ThisSlot == -1) return 0;
-
-  // Sort the landing pads in order of their type ids.  This is used to fold
-  // duplicate actions.
-  SmallVector<const LandingPadInfo *, 64> LandingPads;
-  LandingPads.reserve(PadInfos.size());
-  for (unsigned i = 0, N = PadInfos.size(); i != N; ++i)
-    LandingPads.push_back(&PadInfos[i]);
-  std::sort(LandingPads.begin(), LandingPads.end(), PadLT);
-
-  // Negative type ids index into FilterIds, positive type ids index into
-  // TypeInfos.  The value written for a positive type id is just the type
-  // id itself.  For a negative type id, however, the value written is the
-  // (negative) byte offset of the corresponding FilterIds entry.  The byte
-  // offset is usually equal to the type id, because the FilterIds entries
-  // are written using a variable width encoding which outputs one byte per
-  // entry as long as the value written is not too large, but can differ.
-  // This kind of complication does not occur for positive type ids because
-  // type infos are output using a fixed width encoding.
-  // FilterOffsets[i] holds the byte offset corresponding to FilterIds[i].
-  SmallVector<int, 16> FilterOffsets;
-  FilterOffsets.reserve(FilterIds.size());
-  int Offset = -1;
-  for(std::vector<unsigned>::const_iterator I = FilterIds.begin(),
-    E = FilterIds.end(); I != E; ++I) {
-    FilterOffsets.push_back(Offset);
-    Offset -= MCAsmInfo::getULEB128Size(*I);
-  }
-
-  // Compute the actions table and gather the first action index for each
-  // landing pad site.
-  SmallVector<ActionEntry, 32> Actions;
-  SmallVector<unsigned, 64> FirstActions;
-  FirstActions.reserve(LandingPads.size());
-
-  int FirstAction = 0;
-  unsigned SizeActions = 0;
-  for (unsigned i = 0, N = LandingPads.size(); i != N; ++i) {
-    const LandingPadInfo *LP = LandingPads[i];
-    const std::vector<int> &TypeIds = LP->TypeIds;
-    const unsigned NumShared = i ? SharedTypeIds(LP, LandingPads[i-1]) : 0;
-    unsigned SizeSiteActions = 0;
-
-    if (NumShared < TypeIds.size()) {
-      unsigned SizeAction = 0;
-      ActionEntry *PrevAction = 0;
-
-      if (NumShared) {
-        const unsigned SizePrevIds = LandingPads[i-1]->TypeIds.size();
-        assert(Actions.size());
-        PrevAction = &Actions.back();
-        SizeAction = MCAsmInfo::getSLEB128Size(PrevAction->NextAction) +
-          MCAsmInfo::getSLEB128Size(PrevAction->ValueForTypeID);
-        for (unsigned j = NumShared; j != SizePrevIds; ++j) {
-          SizeAction -= MCAsmInfo::getSLEB128Size(PrevAction->ValueForTypeID);
-          SizeAction += -PrevAction->NextAction;
-          PrevAction = PrevAction->Previous;
-        }
-      }
-
-      // Compute the actions.
-      for (unsigned I = NumShared, M = TypeIds.size(); I != M; ++I) {
-        int TypeID = TypeIds[I];
-        assert(-1-TypeID < (int)FilterOffsets.size() && "Unknown filter id!");
-        int ValueForTypeID = TypeID < 0 ? FilterOffsets[-1 - TypeID] : TypeID;
-        unsigned SizeTypeID = MCAsmInfo::getSLEB128Size(ValueForTypeID);
-
-        int NextAction = SizeAction ? -(SizeAction + SizeTypeID) : 0;
-        SizeAction = SizeTypeID + MCAsmInfo::getSLEB128Size(NextAction);
-        SizeSiteActions += SizeAction;
-
-        ActionEntry Action = {ValueForTypeID, NextAction, PrevAction};
-        Actions.push_back(Action);
-
-        PrevAction = &Actions.back();
-      }
-
-      // Record the first action of the landing pad site.
-      FirstAction = SizeActions + SizeSiteActions - SizeAction + 1;
-    } // else identical - re-use previous FirstAction
-
-    FirstActions.push_back(FirstAction);
-
-    // Compute this sites contribution to size.
-    SizeActions += SizeSiteActions;
-  }
-
-  // Compute the call-site table.  Entries must be ordered by address.
-  SmallVector<CallSiteEntry, 64> CallSites;
-
-  RangeMapType PadMap;
-  for (unsigned i = 0, N = LandingPads.size(); i != N; ++i) {
-    const LandingPadInfo *LandingPad = LandingPads[i];
-    for (unsigned j=0, E = LandingPad->BeginLabels.size(); j != E; ++j) {
-      MCSymbol *BeginLabel = LandingPad->BeginLabels[j];
-      assert(!PadMap.count(BeginLabel) && "Duplicate landing pad labels!");
-      PadRange P = { i, j };
-      PadMap[BeginLabel] = P;
-    }
-  }
-
-  bool MayThrow = false;
-  MCSymbol *LastLabel = 0;
-  for (MachineFunction::const_iterator I = MF->begin(), E = MF->end();
-        I != E; ++I) {
-    for (MachineBasicBlock::const_iterator MI = I->begin(), E = I->end();
-          MI != E; ++MI) {
-      if (!MI->isLabel()) {
-        MayThrow |= MI->getDesc().isCall();
-        continue;
-      }
-
-      MCSymbol *BeginLabel = MI->getOperand(0).getMCSymbol();
-      
-      if (BeginLabel == LastLabel)
-        MayThrow = false;
-
-      RangeMapType::iterator L = PadMap.find(BeginLabel);
-
-      if (L == PadMap.end())
-        continue;
-
-      PadRange P = L->second;
-      const LandingPadInfo *LandingPad = LandingPads[P.PadIndex];
-
-      assert(BeginLabel == LandingPad->BeginLabels[P.RangeIndex] &&
-              "Inconsistent landing pad map!");
-
-      // If some instruction between the previous try-range and this one may
-      // throw, create a call-site entry with no landing pad for the region
-      // between the try-ranges.
-      if (MayThrow) {
-        CallSiteEntry Site = {LastLabel, BeginLabel, 0, 0};
-        CallSites.push_back(Site);
-      }
-
-      LastLabel = LandingPad->EndLabels[P.RangeIndex];
-      CallSiteEntry Site = {BeginLabel, LastLabel,
-        LandingPad->LandingPadLabel, FirstActions[P.PadIndex]};
-
-      assert(Site.BeginLabel && Site.EndLabel && Site.PadLabel &&
-              "Invalid landing pad!");
-
-      // Try to merge with the previous call-site.
-      if (CallSites.size()) {
-        CallSiteEntry &Prev = CallSites.back();
-        if (Site.PadLabel == Prev.PadLabel && Site.Action == Prev.Action) {
-          // Extend the range of the previous entry.
-          Prev.EndLabel = Site.EndLabel;
-          continue;
-        }
-      }
-
-      // Otherwise, create a new call-site.
-      CallSites.push_back(Site);
-    }
-  }
-  // If some instruction between the previous try-range and the end of the
-  // function may throw, create a call-site entry with no landing pad for the
-  // region following the try-range.
-  if (MayThrow) {
-    CallSiteEntry Site = {LastLabel, 0, 0, 0};
-    CallSites.push_back(Site);
-  }
-
-  // Final tallies.
-  unsigned SizeSites = CallSites.size() * (sizeof(int32_t) + // Site start.
-                                            sizeof(int32_t) + // Site length.
-                                            sizeof(int32_t)); // Landing pad.
-  for (unsigned i = 0, e = CallSites.size(); i < e; ++i)
-    SizeSites += MCAsmInfo::getULEB128Size(CallSites[i].Action);
-
-  unsigned SizeTypes = TypeInfos.size() * TD->getPointerSize();
-
-  unsigned TypeOffset = sizeof(int8_t) + // Call site format
-                        // Call-site table length
-                        MCAsmInfo::getULEB128Size(SizeSites) + 
-                        SizeSites + SizeActions + SizeTypes;
-
-  unsigned TotalSize = sizeof(int8_t) + // LPStart format
-                       sizeof(int8_t) + // TType format
-                       MCAsmInfo::getULEB128Size(TypeOffset) + // TType base offset
-                       TypeOffset;
-
-  if (ThisSlot != -1)
-	  TotalSize += 16;
-
-  unsigned SizeAlign = (4 - TotalSize) & 3;
-
-  // Begin the exception table.
-  FinalSize = RoundUpToAlign(FinalSize, 4);
-  for (unsigned i = 0; i != SizeAlign; ++i) {
-    ++FinalSize;
-  }
-  
-  unsigned PointerSize = TD->getPointerSize();
-
-  // Emit the header.
-  ++FinalSize;
-  // Asm->EOL("LPStart format (DW_EH_PE_omit)");
-  ++FinalSize;
-  // Asm->EOL("TType format (DW_EH_PE_absptr)");
-  ++FinalSize;
-  // Asm->EOL("TType base offset");
-  ++FinalSize;
-  // Asm->EOL("Call site format (DW_EH_PE_udata4)");
-  ++FinalSize;
-  // Asm->EOL("Call-site table length");
-
-  // Emit the landing pad site information.
-  for (unsigned i = 0; i < CallSites.size(); ++i) {
-    CallSiteEntry &S = CallSites[i];
-
-    // Asm->EOL("Region start");
-    FinalSize += PointerSize;
-    
-    //Asm->EOL("Region length");
-    FinalSize += PointerSize;
-
-    // Asm->EOL("Landing pad");
-    FinalSize += PointerSize;
-
-    FinalSize += MCAsmInfo::getULEB128Size(S.Action);
-    // Asm->EOL("Action");
-  }
-
-  // Emit the actions.
-  for (unsigned I = 0, N = Actions.size(); I != N; ++I) {
-    ActionEntry &Action = Actions[I];
-
-    //Asm->EOL("TypeInfo index");
-    FinalSize += MCAsmInfo::getSLEB128Size(Action.ValueForTypeID);
-    //Asm->EOL("Next action");
-    FinalSize += MCAsmInfo::getSLEB128Size(Action.NextAction);
-  }
-
-  // Emit the type ids.
-  for (unsigned M = TypeInfos.size(); M; --M) {
-    // Asm->EOL("TypeInfo");
-    FinalSize += PointerSize;
-  }
-
-  // Emit the filter typeids.
-  for (unsigned j = 0, M = FilterIds.size(); j < M; ++j) {
-    unsigned TypeID = FilterIds[j];
-    FinalSize += MCAsmInfo::getULEB128Size(TypeID);
-    //Asm->EOL("Filter TypeInfo index");
-  }
-  
-  FinalSize = RoundUpToAlign(FinalSize, 4);
-
-  return FinalSize;
-=======
->>>>>>> a11f9a7e
 }