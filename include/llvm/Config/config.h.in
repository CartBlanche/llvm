/* include/llvm/Config/config.h.in.  Generated from autoconf/configure.ac by autoheader.  */

<<<<<<< HEAD
/* Define if building universal (internal helper macro) */
#undef AC_APPLE_UNIVERSAL_BUILD
=======
#ifndef CONFIG_H
#define CONFIG_H
>>>>>>> 8be033d8

/* 32 bit multilib directory. */
#undef CXX_INCLUDE_32BIT_DIR

/* 64 bit multilib directory. */
#undef CXX_INCLUDE_64BIT_DIR

/* Arch the libstdc++ headers. */
#undef CXX_INCLUDE_ARCH

/* Directory with the libstdc++ headers. */
#undef CXX_INCLUDE_ROOT

/* Directories clang will search for headers */
#undef C_INCLUDE_DIRS

/* Define if CBE is enabled for printf %a output */
#undef ENABLE_CBE_PRINTF_A

/* Define if position independent code is enabled */
#undef ENABLE_PIC

/* Define if threads enabled */
#undef ENABLE_THREADS

/* Define if timestamp information (e.g., __DATE___) is allowed */
#undef ENABLE_TIMESTAMPS

/* Define to 1 if you have the `argz_append' function. */
#undef HAVE_ARGZ_APPEND

/* Define to 1 if you have the `argz_create_sep' function. */
#undef HAVE_ARGZ_CREATE_SEP

/* Define to 1 if you have the <argz.h> header file. */
#undef HAVE_ARGZ_H

/* Define to 1 if you have the `argz_insert' function. */
#undef HAVE_ARGZ_INSERT

/* Define to 1 if you have the `argz_next' function. */
#undef HAVE_ARGZ_NEXT

/* Define to 1 if you have the `argz_stringify' function. */
#undef HAVE_ARGZ_STRINGIFY

/* Define to 1 if you have the <assert.h> header file. */
#undef HAVE_ASSERT_H

/* Define to 1 if you have the `backtrace' function. */
#undef HAVE_BACKTRACE

/* Define to 1 if you have the `bcopy' function. */
#undef HAVE_BCOPY

/* Define to 1 if you have the `ceilf' function. */
#undef HAVE_CEILF

/* Define if the neat program is available */
#undef HAVE_CIRCO

/* Define to 1 if you have the `closedir' function. */
#undef HAVE_CLOSEDIR

/* Define to 1 if you have the <CrashReporterClient.h> header file. */
#undef HAVE_CRASHREPORTERCLIENT_H

/* Define to 1 if you have the <ctype.h> header file. */
#undef HAVE_CTYPE_H

/* Define to 1 if you have the <dirent.h> header file, and it defines `DIR'.
   */
#undef HAVE_DIRENT_H

/* Define if you have the GNU dld library. */
#undef HAVE_DLD

/* Define to 1 if you have the <dld.h> header file. */
#undef HAVE_DLD_H

/* Define to 1 if you have the `dlerror' function. */
#undef HAVE_DLERROR

/* Define to 1 if you have the <dlfcn.h> header file. */
#undef HAVE_DLFCN_H

/* Define if dlopen() is available on this platform. */
#undef HAVE_DLOPEN

/* Define to 1 if you have the <dl.h> header file. */
#undef HAVE_DL_H

/* Define if the dot program is available */
#undef HAVE_DOT

/* Define if the dotty program is available */
#undef HAVE_DOTTY

/* Define if you have the _dyld_func_lookup function. */
#undef HAVE_DYLD

/* Define to 1 if you have the <errno.h> header file. */
#undef HAVE_ERRNO_H

/* Define to 1 if the system has the type `error_t'. */
#undef HAVE_ERROR_T

/* Define to 1 if you have the <execinfo.h> header file. */
#undef HAVE_EXECINFO_H

/* Define to 1 if you have the <fcntl.h> header file. */
#undef HAVE_FCNTL_H

/* Define if the neat program is available */
#undef HAVE_FDP

/* Define if libffi is available on this platform. */
#undef HAVE_FFI_CALL

/* Define to 1 if you have the <ffi/ffi.h> header file. */
#undef HAVE_FFI_FFI_H

/* Define to 1 if you have the <ffi.h> header file. */
#undef HAVE_FFI_H

/* Set to 1 if the finite function is found in <ieeefp.h> */
#undef HAVE_FINITE_IN_IEEEFP_H

/* Define to 1 if you have the `floorf' function. */
#undef HAVE_FLOORF

/* Define to 1 if you have the `fmodf' function. */
#undef HAVE_FMODF

/* Define to 1 if you have the `getcwd' function. */
#undef HAVE_GETCWD

/* Define to 1 if you have the `getpagesize' function. */
#undef HAVE_GETPAGESIZE

/* Define to 1 if you have the `getrlimit' function. */
#undef HAVE_GETRLIMIT

/* Define to 1 if you have the `getrusage' function. */
#undef HAVE_GETRUSAGE

/* Have Darwin getsect() support */
#undef HAVE_GETSECT

/* Define to 1 if you have the `gettimeofday' function. */
#undef HAVE_GETTIMEOFDAY

/* Define if the Graphviz program is available */
#undef HAVE_GRAPHVIZ

/* Define if the gv program is available */
#undef HAVE_GV

/* Define to 1 if you have the `index' function. */
#undef HAVE_INDEX

/* Define to 1 if the system has the type `int64_t'. */
#undef HAVE_INT64_T

/* Define to 1 if you have the <inttypes.h> header file. */
#undef HAVE_INTTYPES_H

/* Define to 1 if you have the `isatty' function. */
#undef HAVE_ISATTY

/* Set to 1 if the isinf function is found in <cmath> */
#undef HAVE_ISINF_IN_CMATH

/* Set to 1 if the isinf function is found in <math.h> */
#undef HAVE_ISINF_IN_MATH_H

/* Set to 1 if the isnan function is found in <cmath> */
#undef HAVE_ISNAN_IN_CMATH

/* Set to 1 if the isnan function is found in <math.h> */
#undef HAVE_ISNAN_IN_MATH_H

/* Define if you have the libdl library or equivalent. */
#undef HAVE_LIBDL

/* Define to 1 if you have the `imagehlp' library (-limagehlp). */
#undef HAVE_LIBIMAGEHLP

/* Define to 1 if you have the `m' library (-lm). */
#undef HAVE_LIBM

/* Define to 1 if you have the `psapi' library (-lpsapi). */
#undef HAVE_LIBPSAPI

/* Define to 1 if you have the `pthread' library (-lpthread). */
#undef HAVE_LIBPTHREAD

/* Define to 1 if you have the `udis86' library (-ludis86). */
#undef HAVE_LIBUDIS86

/* Define to 1 if you have the <limits.h> header file. */
#undef HAVE_LIMITS_H

/* Define if you can use -Wl,-export-dynamic. */
#undef HAVE_LINK_EXPORT_DYNAMIC

/* Define to 1 if you have the <link.h> header file. */
#undef HAVE_LINK_H

/* Define if you can use -Wl,-R. to pass -R. to the linker, in order to add
   the current directory to the dynamic linker search path. */
#undef HAVE_LINK_R

/* Define to 1 if you have the `longjmp' function. */
#undef HAVE_LONGJMP

/* Define to 1 if you have the <mach/mach.h> header file. */
#undef HAVE_MACH_MACH_H

/* Define to 1 if you have the <mach-o/dyld.h> header file. */
#undef HAVE_MACH_O_DYLD_H

/* Define to 1 if you have the <mach-o/getsect.h> header file. */
#undef HAVE_MACH_O_GETSECT_H

/* Define if mallinfo() is available on this platform. */
#undef HAVE_MALLINFO

/* Define to 1 if you have the <malloc.h> header file. */
#undef HAVE_MALLOC_H

/* Define to 1 if you have the <malloc/malloc.h> header file. */
#undef HAVE_MALLOC_MALLOC_H

/* Define to 1 if you have the `malloc_zone_statistics' function. */
#undef HAVE_MALLOC_ZONE_STATISTICS

/* Define to 1 if you have the `memcpy' function. */
#undef HAVE_MEMCPY

/* Define to 1 if you have the `memmove' function. */
#undef HAVE_MEMMOVE

/* Define to 1 if you have the <memory.h> header file. */
#undef HAVE_MEMORY_H

/* Define to 1 if you have the `mkdtemp' function. */
#undef HAVE_MKDTEMP

/* Define to 1 if you have the `mkstemp' function. */
#undef HAVE_MKSTEMP

/* Define to 1 if you have the `mktemp' function. */
#undef HAVE_MKTEMP

/* Define to 1 if you have a working `mmap' system call. */
#undef HAVE_MMAP

/* Define if mmap() uses MAP_ANONYMOUS to map anonymous pages, or undefine if
   it uses MAP_ANON */
#undef HAVE_MMAP_ANONYMOUS

/* Define if mmap() can map files into memory */
#undef HAVE_MMAP_FILE

/* Define to 1 if you have the <ndir.h> header file, and it defines `DIR'. */
#undef HAVE_NDIR_H

/* Define to 1 if you have the `nearbyintf' function. */
#undef HAVE_NEARBYINTF

/* Define if the neat program is available */
#undef HAVE_NEATO

/* Define to 1 if you have the `opendir' function. */
#undef HAVE_OPENDIR

/* Define to 1 if you have the `posix_spawn' function. */
#undef HAVE_POSIX_SPAWN

/* Define to 1 if you have the `powf' function. */
#undef HAVE_POWF

/* Define if libtool can extract symbol lists from object files. */
#undef HAVE_PRELOADED_SYMBOLS

/* Define to have the %a format string */
#undef HAVE_PRINTF_A

/* Have pthread_getspecific */
#undef HAVE_PTHREAD_GETSPECIFIC

/* Define to 1 if you have the <pthread.h> header file. */
#undef HAVE_PTHREAD_H

/* Have pthread_mutex_lock */
#undef HAVE_PTHREAD_MUTEX_LOCK

/* Have pthread_rwlock_init */
#undef HAVE_PTHREAD_RWLOCK_INIT

/* Define to 1 if srand48/lrand48/drand48 exist in <stdlib.h> */
#undef HAVE_RAND48

/* Define to 1 if you have the `readdir' function. */
#undef HAVE_READDIR

/* Define to 1 if you have the `realpath' function. */
#undef HAVE_REALPATH

/* Define to 1 if you have the `rindex' function. */
#undef HAVE_RINDEX

/* Define to 1 if you have the `rintf' function. */
#undef HAVE_RINTF

/* Define to 1 if you have the `round' function. */
#undef HAVE_ROUND

/* Define to 1 if you have the `roundf' function. */
#undef HAVE_ROUNDF

/* Define to 1 if you have the `sbrk' function. */
#undef HAVE_SBRK

/* Define to 1 if you have the `setenv' function. */
#undef HAVE_SETENV

/* Define to 1 if you have the `setjmp' function. */
#undef HAVE_SETJMP

/* Define to 1 if you have the <setjmp.h> header file. */
#undef HAVE_SETJMP_H

/* Define to 1 if you have the `setrlimit' function. */
#undef HAVE_SETRLIMIT

/* Define if you have the shl_load function. */
#undef HAVE_SHL_LOAD

/* Define to 1 if you have the `siglongjmp' function. */
#undef HAVE_SIGLONGJMP

/* Define to 1 if you have the <signal.h> header file. */
#undef HAVE_SIGNAL_H

/* Define to 1 if you have the `sigsetjmp' function. */
#undef HAVE_SIGSETJMP

/* Define to 1 if you have the <stdint.h> header file. */
#undef HAVE_STDINT_H

/* Define to 1 if you have the <stdio.h> header file. */
#undef HAVE_STDIO_H

/* Define to 1 if you have the <stdlib.h> header file. */
#undef HAVE_STDLIB_H

/* Set to 1 if the std::isinf function is found in <cmath> */
#undef HAVE_STD_ISINF_IN_CMATH

/* Set to 1 if the std::isnan function is found in <cmath> */
#undef HAVE_STD_ISNAN_IN_CMATH

/* Define to 1 if you have the `strchr' function. */
#undef HAVE_STRCHR

/* Define to 1 if you have the `strcmp' function. */
#undef HAVE_STRCMP

/* Define to 1 if you have the `strdup' function. */
#undef HAVE_STRDUP

/* Define to 1 if you have the `strerror' function. */
#undef HAVE_STRERROR

/* Define to 1 if you have the `strerror_r' function. */
#undef HAVE_STRERROR_R

/* Define to 1 if you have the `strerror_s' function. */
#undef HAVE_STRERROR_S

/* Define to 1 if you have the <strings.h> header file. */
#undef HAVE_STRINGS_H

/* Define to 1 if you have the <string.h> header file. */
#undef HAVE_STRING_H

/* Define to 1 if you have the `strrchr' function. */
#undef HAVE_STRRCHR

/* Define to 1 if you have the `strtof' function. */
#undef HAVE_STRTOF

/* Define to 1 if you have the `strtoll' function. */
#undef HAVE_STRTOLL

/* Define to 1 if you have the `strtoq' function. */
#undef HAVE_STRTOQ

/* Define to 1 if you have the `sysconf' function. */
#undef HAVE_SYSCONF

/* Define to 1 if you have the <sys/dir.h> header file, and it defines `DIR'.
   */
#undef HAVE_SYS_DIR_H

/* Define to 1 if you have the <sys/dl.h> header file. */
#undef HAVE_SYS_DL_H

/* Define to 1 if you have the <sys/ioctl.h> header file. */
#undef HAVE_SYS_IOCTL_H

/* Define to 1 if you have the <sys/mman.h> header file. */
#undef HAVE_SYS_MMAN_H

/* Define to 1 if you have the <sys/ndir.h> header file, and it defines `DIR'.
   */
#undef HAVE_SYS_NDIR_H

/* Define to 1 if you have the <sys/param.h> header file. */
#undef HAVE_SYS_PARAM_H

/* Define to 1 if you have the <sys/resource.h> header file. */
#undef HAVE_SYS_RESOURCE_H

/* Define to 1 if you have the <sys/stat.h> header file. */
#undef HAVE_SYS_STAT_H

/* Define to 1 if you have the <sys/time.h> header file. */
#undef HAVE_SYS_TIME_H

/* Define to 1 if you have the <sys/types.h> header file. */
#undef HAVE_SYS_TYPES_H

/* Define to 1 if you have <sys/wait.h> that is POSIX.1 compatible. */
#undef HAVE_SYS_WAIT_H

/* Define to 1 if you have the <termios.h> header file. */
#undef HAVE_TERMIOS_H

/* Define if the neat program is available */
#undef HAVE_TWOPI

/* Define to 1 if the system has the type `uint64_t'. */
#undef HAVE_UINT64_T

/* Define to 1 if you have the <unistd.h> header file. */
#undef HAVE_UNISTD_H

/* Define to 1 if you have the <utime.h> header file. */
#undef HAVE_UTIME_H

/* Define to 1 if the system has the type `u_int64_t'. */
#undef HAVE_U_INT64_T

/* Define to 1 if you have the <valgrind/valgrind.h> header file. */
#undef HAVE_VALGRIND_VALGRIND_H

/* Define to 1 if you have the <windows.h> header file. */
#undef HAVE_WINDOWS_H

/* Define to 1 if you have the `__dso_handle' function. */
#undef HAVE___DSO_HANDLE

/* Linker version detected at compile time. */
#undef HOST_LINK_VERSION

/* Installation directory for binary executables */
#undef LLVM_BINDIR

/* Time at which LLVM was configured */
#undef LLVM_CONFIGTIME

/* Installation directory for data files */
#undef LLVM_DATADIR

/* Installation directory for documentation */
#undef LLVM_DOCSDIR

/* Installation directory for config files */
#undef LLVM_ETCDIR

/* Host triple we were built on */
#undef LLVM_HOSTTRIPLE

/* Installation directory for include files */
#undef LLVM_INCLUDEDIR

/* Installation directory for .info files */
#undef LLVM_INFODIR

/* Installation directory for libraries */
#undef LLVM_LIBDIR

/* Installation directory for man pages */
#undef LLVM_MANDIR

/* Build multithreading support into LLVM */
#undef LLVM_MULTITHREADED

/* LLVM architecture name for the native architecture, if available */
#undef LLVM_NATIVE_ARCH

/* Short LLVM architecture name for the native architecture, if available */
#undef LLVM_NATIVE_ARCHNAME

/* Define if this is Unixish platform */
#undef LLVM_ON_UNIX

/* Define if this is Win32ish platform */
#undef LLVM_ON_WIN32

/* Define to path to circo program if found or 'echo circo' otherwise */
#undef LLVM_PATH_CIRCO

/* Define to path to dot program if found or 'echo dot' otherwise */
#undef LLVM_PATH_DOT

/* Define to path to dotty program if found or 'echo dotty' otherwise */
#undef LLVM_PATH_DOTTY

/* Define to path to fdp program if found or 'echo fdp' otherwise */
#undef LLVM_PATH_FDP

/* Define to path to Graphviz program if found or 'echo Graphviz' otherwise */
#undef LLVM_PATH_GRAPHVIZ

/* Define to path to gv program if found or 'echo gv' otherwise */
#undef LLVM_PATH_GV

/* Define to path to neato program if found or 'echo neato' otherwise */
#undef LLVM_PATH_NEATO

/* Define to path to twopi program if found or 'echo twopi' otherwise */
#undef LLVM_PATH_TWOPI

/* Installation prefix directory */
#undef LLVM_PREFIX

/* Define if the OS needs help to load dependent libraries for dlopen(). */
#undef LTDL_DLOPEN_DEPLIBS

/* Define to the sub-directory in which libtool stores uninstalled libraries.
   */
#undef LTDL_OBJDIR

/* Define to the name of the environment variable that determines the dynamic
   library search path. */
#undef LTDL_SHLIBPATH_VAR

/* Define to the extension used for shared libraries, say, ".so". */
#undef LTDL_SHLIB_EXT

/* Define to the system default library search path. */
#undef LTDL_SYSSEARCHPATH

/* Define if /dev/zero should be used when mapping RWX memory, or undefine if
   its not necessary */
#undef NEED_DEV_ZERO_FOR_MMAP

/* Define if dlsym() requires a leading underscore in symbol names. */
#undef NEED_USCORE

/* Define to the address where bug reports for this package should be sent. */
#undef PACKAGE_BUGREPORT

/* Define to the full name of this package. */
#undef PACKAGE_NAME

/* Define to the full name and version of this package. */
#undef PACKAGE_STRING

/* Define to the one symbol short name of this package. */
#undef PACKAGE_TARNAME

/* Define to the home page for this package. */
#undef PACKAGE_URL

/* Define to the version of this package. */
#undef PACKAGE_VERSION

/* Define as the return type of signal handlers (`int' or `void'). */
#undef RETSIGTYPE

/* Define to 1 if the `S_IS*' macros in <sys/stat.h> do not work properly. */
#undef STAT_MACROS_BROKEN

/* Define to 1 if you have the ANSI C header files. */
#undef STDC_HEADERS

/* Define to 1 if you can safely include both <sys/time.h> and <time.h>. */
#undef TIME_WITH_SYS_TIME

/* Define to 1 if your <sys/time.h> declares `struct tm'. */
#undef TM_IN_SYS_TIME

/* Define if we have the oprofile JIT-support library */
#undef USE_OPROFILE

/* Define if use udis86 library */
#undef USE_UDIS86

/* Define WORDS_BIGENDIAN to 1 if your processor stores words with the most
   significant byte first (like Motorola and SPARC, unlike Intel). */
#if defined AC_APPLE_UNIVERSAL_BUILD
# if defined __BIG_ENDIAN__
#  define WORDS_BIGENDIAN 1
# endif
#else
# ifndef WORDS_BIGENDIAN
#  undef WORDS_BIGENDIAN
# endif
#endif

/* Define to empty if `const' does not conform to ANSI C. */
#undef const

/* Define to a type to use for `error_t' if it is not otherwise available. */
#undef error_t

/* Define to `int' if <sys/types.h> does not define. */
#undef pid_t

/* Define to `unsigned int' if <sys/types.h> does not define. */
#undef size_t

#endif<|MERGE_RESOLUTION|>--- conflicted
+++ resolved
@@ -1,12 +1,7 @@
 /* include/llvm/Config/config.h.in.  Generated from autoconf/configure.ac by autoheader.  */
 
-<<<<<<< HEAD
-/* Define if building universal (internal helper macro) */
-#undef AC_APPLE_UNIVERSAL_BUILD
-=======
 #ifndef CONFIG_H
 #define CONFIG_H
->>>>>>> 8be033d8
 
 /* 32 bit multilib directory. */
 #undef CXX_INCLUDE_32BIT_DIR
