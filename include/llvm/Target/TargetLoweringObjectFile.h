//===-- llvm/Target/TargetLoweringObjectFile.h - Object Info ----*- C++ -*-===//
//
//                     The LLVM Compiler Infrastructure
//
// This file is distributed under the University of Illinois Open Source
// License. See LICENSE.TXT for details.
//
//===----------------------------------------------------------------------===//
//
// This file implements classes used to handle lowerings specific to common
// object file formats.
//
//===----------------------------------------------------------------------===//

#ifndef LLVM_TARGET_TARGETLOWERINGOBJECTFILE_H
#define LLVM_TARGET_TARGETLOWERINGOBJECTFILE_H

#include "llvm/ADT/StringRef.h"
#include "llvm/MC/MCObjectFileInfo.h"
#include "llvm/MC/SectionKind.h"

namespace llvm {
  class MachineModuleInfo;
  class Mangler;
  class MCAsmInfo;
  class MCContext;
  class MCExpr;
  class MCSection;
  class MCSectionMachO;
  class MCSymbol;
  class MCStreamer;
  class GlobalValue;
  class TargetMachine;
  
class TargetLoweringObjectFile : public MCObjectFileInfo {
  MCContext *Ctx;
  
  TargetLoweringObjectFile(const TargetLoweringObjectFile&); // DO NOT IMPLEMENT
  void operator=(const TargetLoweringObjectFile&);           // DO NOT IMPLEMENT
  
public:
  MCContext &getContext() const { return *Ctx; }

  TargetLoweringObjectFile() : MCObjectFileInfo(), Ctx(0) {}
  
  virtual ~TargetLoweringObjectFile();
  
  /// Initialize - this method must be called before any actual lowering is
  /// done.  This specifies the current context for codegen, and gives the
  /// lowering implementations a chance to set up their default sections.
  virtual void Initialize(MCContext &ctx, const TargetMachine &TM);
  
<<<<<<< HEAD
  bool isFunctionEHFrameSymbolPrivate() const {
    return IsFunctionEHFrameSymbolPrivate;
  }
  bool getSupportsWeakOmittedEHFrame() const {
    return SupportsWeakOmittedEHFrame;
  }
  
  bool getCommDirectiveSupportsAlignment() const {
    return CommDirectiveSupportsAlignment;
  }

  const MCSection *getTextSection() const { return TextSection; }
  const MCSection *getDataSection() const { return DataSection; }
  const MCSection *getBSSSection() const { return BSSSection; }
  const MCSection *getReadOnlySection() const { return ReadOnlySection; }
  const MCSection *getStaticCtorSection() const { return StaticCtorSection; }
  const MCSection *getStaticDtorSection() const { return StaticDtorSection; }
  const MCSection *getLSDASection() const { return LSDASection; }
  virtual const MCSection *getEHFrameSection() const = 0;
=======
>>>>>>> ceea56b3
  virtual void emitPersonalityValue(MCStreamer &Streamer,
                                    const TargetMachine &TM,
                                    const MCSymbol *Sym) const;
  
  /// shouldEmitUsedDirectiveFor - This hook allows targets to selectively
  /// decide not to emit the UsedDirective for some symbols in llvm.used.
  /// FIXME: REMOVE this (rdar://7071300)
  virtual bool shouldEmitUsedDirectiveFor(const GlobalValue *GV,
                                          Mangler *) const {
    return GV != 0;
  }
  
  /// getSectionForConstant - Given a constant with the SectionKind, return a
  /// section that it should be placed in.
  virtual const MCSection *getSectionForConstant(SectionKind Kind) const;
  
  /// getKindForGlobal - Classify the specified global variable into a set of
  /// target independent categories embodied in SectionKind.
  static SectionKind getKindForGlobal(const GlobalValue *GV,
                                      const TargetMachine &TM);
  
  /// SectionForGlobal - This method computes the appropriate section to emit
  /// the specified global variable or function definition.  This should not
  /// be passed external (or available externally) globals.
  const MCSection *SectionForGlobal(const GlobalValue *GV,
                                    SectionKind Kind, Mangler *Mang,
                                    const TargetMachine &TM) const;
  
  /// SectionForGlobal - This method computes the appropriate section to emit
  /// the specified global variable or function definition.  This should not
  /// be passed external (or available externally) globals.
  const MCSection *SectionForGlobal(const GlobalValue *GV,
                                    Mangler *Mang,
                                    const TargetMachine &TM) const {
    return SectionForGlobal(GV, getKindForGlobal(GV, TM), Mang, TM);
  }
  
  
  
  /// getExplicitSectionGlobal - Targets should implement this method to assign
  /// a section to globals with an explicit section specfied.  The
  /// implementation of this method can assume that GV->hasSection() is true.
  virtual const MCSection *
  getExplicitSectionGlobal(const GlobalValue *GV, SectionKind Kind, 
                           Mangler *Mang, const TargetMachine &TM) const = 0;
  
  /// getSpecialCasedSectionGlobals - Allow the target to completely override
  /// section assignment of a global.
  virtual const MCSection *
  getSpecialCasedSectionGlobals(const GlobalValue *GV, Mangler *Mang,
                                SectionKind Kind) const {
    return 0;
  }
  
  /// getExprForDwarfGlobalReference - Return an MCExpr to use for a reference
  /// to the specified global variable from exception handling information.
  ///
  virtual const MCExpr *
  getExprForDwarfGlobalReference(const GlobalValue *GV, Mangler *Mang,
                                 MachineModuleInfo *MMI, unsigned Encoding,
                                 MCStreamer &Streamer) const;

  // getCFIPersonalitySymbol - The symbol that gets passed to .cfi_personality.
  virtual MCSymbol *
  getCFIPersonalitySymbol(const GlobalValue *GV, Mangler *Mang,
                          MachineModuleInfo *MMI) const;

  /// 
  const MCExpr *
  getExprForDwarfReference(const MCSymbol *Sym, unsigned Encoding,
                           MCStreamer &Streamer) const;
  
protected:
  virtual const MCSection *
  SelectSectionForGlobal(const GlobalValue *GV, SectionKind Kind,
                         Mangler *Mang, const TargetMachine &TM) const;
};

} // end namespace llvm

#endif<|MERGE_RESOLUTION|>--- conflicted
+++ resolved
@@ -50,28 +50,6 @@
   /// lowering implementations a chance to set up their default sections.
   virtual void Initialize(MCContext &ctx, const TargetMachine &TM);
   
-<<<<<<< HEAD
-  bool isFunctionEHFrameSymbolPrivate() const {
-    return IsFunctionEHFrameSymbolPrivate;
-  }
-  bool getSupportsWeakOmittedEHFrame() const {
-    return SupportsWeakOmittedEHFrame;
-  }
-  
-  bool getCommDirectiveSupportsAlignment() const {
-    return CommDirectiveSupportsAlignment;
-  }
-
-  const MCSection *getTextSection() const { return TextSection; }
-  const MCSection *getDataSection() const { return DataSection; }
-  const MCSection *getBSSSection() const { return BSSSection; }
-  const MCSection *getReadOnlySection() const { return ReadOnlySection; }
-  const MCSection *getStaticCtorSection() const { return StaticCtorSection; }
-  const MCSection *getStaticDtorSection() const { return StaticDtorSection; }
-  const MCSection *getLSDASection() const { return LSDASection; }
-  virtual const MCSection *getEHFrameSection() const = 0;
-=======
->>>>>>> ceea56b3
   virtual void emitPersonalityValue(MCStreamer &Streamer,
                                     const TargetMachine &TM,
                                     const MCSymbol *Sym) const;
