--- conflicted
+++ resolved
@@ -115,16 +115,10 @@
     LLVMNoImplicitFloatAttribute = 1<<23,
     LLVMNakedAttribute      = 1<<24,
     LLVMInlineHintAttribute = 1<<25,
-<<<<<<< HEAD
-    LLVMStackAlignment      = 7<<26,
-	LLVMHotpatchAttribute   = 1<<29,
-	LLVMUWTableAttribute    = 1<<30
-=======
     LLVMStackAlignment = 7<<26,
     LLVMReturnsTwice = 1 << 29,
     LLVMUWTable = 1 << 30,
     LLVMNonLazyBind = 1 << 31
->>>>>>> 4cb68933
 } LLVMAttribute;
 
 typedef enum {
